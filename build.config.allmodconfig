--- conflicted
+++ resolved
@@ -11,10 +11,6 @@
 
     (cd ${OUT_DIR} && \
      make O=${OUT_DIR} $archsubarch CROSS_COMPILE=${CROSS_COMPILE} "${TOOL_ARGS[@]}" ${MAKE_ARGS} olddefconfig)
-<<<<<<< HEAD
-}
-=======
 }
 
-ADDITIONAL_HOST_TOOLS="${ADDITIONAL_HOST_TOOLS} openssl"
->>>>>>> 912795ea
+ADDITIONAL_HOST_TOOLS="${ADDITIONAL_HOST_TOOLS} openssl"