/*
  FUSE: Filesystem in Userspace
  Copyright (C) 2001-2008  Miklos Szeredi <miklos@szeredi.hu>

  This program can be distributed under the terms of the GNU GPL.
  See the file COPYING.
*/

#include "fuse_i.h"

#include <linux/pagemap.h>
#include <linux/slab.h>
#include <linux/kernel.h>
#include <linux/sched.h>
#include <linux/sched/signal.h>
#include <linux/module.h>
#include <linux/compat.h>
#include <linux/swap.h>
#include <linux/falloc.h>
#include <linux/uio.h>
#include <linux/fs.h>

static struct page **fuse_pages_alloc(unsigned int npages, gfp_t flags,
				      struct fuse_page_desc **desc)
{
	struct page **pages;

	pages = kzalloc(npages * (sizeof(struct page *) +
				  sizeof(struct fuse_page_desc)), flags);
	*desc = (void *) (pages + npages);

	return pages;
}

static int fuse_send_open(struct fuse_mount *fm, u64 nodeid, struct file *file,
			  int opcode, struct fuse_open_out *outargp)
{
	struct fuse_open_in inarg;
	FUSE_ARGS(args);

	memset(&inarg, 0, sizeof(inarg));
	inarg.flags = file->f_flags & ~(O_CREAT | O_EXCL | O_NOCTTY);
	if (!fm->fc->atomic_o_trunc)
		inarg.flags &= ~O_TRUNC;
	args.opcode = opcode;
	args.nodeid = nodeid;
	args.in_numargs = 1;
	args.in_args[0].size = sizeof(inarg);
	args.in_args[0].value = &inarg;
	args.out_numargs = 1;
	args.out_args[0].size = sizeof(*outargp);
	args.out_args[0].value = outargp;

	return fuse_simple_request(fm, &args);
}

struct fuse_release_args {
	struct fuse_args args;
	struct fuse_release_in inarg;
	struct inode *inode;
};

struct fuse_file *fuse_file_alloc(struct fuse_mount *fm)
{
	struct fuse_file *ff;

	ff = kzalloc(sizeof(struct fuse_file), GFP_KERNEL_ACCOUNT);
	if (unlikely(!ff))
		return NULL;

	ff->fm = fm;
	ff->release_args = kzalloc(sizeof(*ff->release_args),
				   GFP_KERNEL_ACCOUNT);
	if (!ff->release_args) {
		kfree(ff);
		return NULL;
	}

	INIT_LIST_HEAD(&ff->write_entry);
	mutex_init(&ff->readdir.lock);
	refcount_set(&ff->count, 1);
	RB_CLEAR_NODE(&ff->polled_node);
	init_waitqueue_head(&ff->poll_wait);

	ff->kh = atomic64_inc_return(&fm->fc->khctr);

	return ff;
}

void fuse_file_free(struct fuse_file *ff)
{
	kfree(ff->release_args);
	mutex_destroy(&ff->readdir.lock);
	kfree(ff);
}

static struct fuse_file *fuse_file_get(struct fuse_file *ff)
{
	refcount_inc(&ff->count);
	return ff;
}

static void fuse_release_end(struct fuse_mount *fm, struct fuse_args *args,
			     int error)
{
	struct fuse_release_args *ra = container_of(args, typeof(*ra), args);

	iput(ra->inode);
	kfree(ra);
}

static void fuse_file_put(struct fuse_file *ff, bool sync, bool isdir)
{
	if (refcount_dec_and_test(&ff->count)) {
		struct fuse_args *args = &ff->release_args->args;

		if (isdir ? ff->fm->fc->no_opendir : ff->fm->fc->no_open) {
			/* Do nothing when client does not implement 'open' */
			fuse_release_end(ff->fm, args, 0);
		} else if (sync) {
			fuse_simple_request(ff->fm, args);
			fuse_release_end(ff->fm, args, 0);
		} else {
			args->end = fuse_release_end;
			if (fuse_simple_background(ff->fm, args,
						   GFP_KERNEL | __GFP_NOFAIL))
				fuse_release_end(ff->fm, args, -ENOTCONN);
		}
		kfree(ff);
	}
}

int fuse_do_open(struct fuse_mount *fm, u64 nodeid, struct file *file,
		 bool isdir)
{
	struct fuse_conn *fc = fm->fc;
	struct fuse_file *ff;
	int opcode = isdir ? FUSE_OPENDIR : FUSE_OPEN;

	ff = fuse_file_alloc(fm);
	if (!ff)
		return -ENOMEM;

	ff->fh = 0;
	/* Default for no-open */
	ff->open_flags = FOPEN_KEEP_CACHE | (isdir ? FOPEN_CACHE_DIR : 0);
	if (isdir ? !fc->no_opendir : !fc->no_open) {
		struct fuse_open_out outarg;
		int err;

		err = fuse_send_open(fm, nodeid, file, opcode, &outarg);
		if (!err) {
			ff->fh = outarg.fh;
			ff->open_flags = outarg.open_flags;
			fuse_passthrough_setup(fc, ff, &outarg);
		} else if (err != -ENOSYS) {
			fuse_file_free(ff);
			return err;
		} else {
			if (isdir)
				fc->no_opendir = 1;
			else
				fc->no_open = 1;
		}
	}

	if (isdir)
		ff->open_flags &= ~FOPEN_DIRECT_IO;

	ff->nodeid = nodeid;
	file->private_data = ff;

	return 0;
}
EXPORT_SYMBOL_GPL(fuse_do_open);

static void fuse_link_write_file(struct file *file)
{
	struct inode *inode = file_inode(file);
	struct fuse_inode *fi = get_fuse_inode(inode);
	struct fuse_file *ff = file->private_data;
	/*
	 * file may be written through mmap, so chain it onto the
	 * inodes's write_file list
	 */
	spin_lock(&fi->lock);
	if (list_empty(&ff->write_entry))
		list_add(&ff->write_entry, &fi->write_files);
	spin_unlock(&fi->lock);
}

void fuse_finish_open(struct inode *inode, struct file *file)
{
	struct fuse_file *ff = file->private_data;
	struct fuse_conn *fc = get_fuse_conn(inode);

	if (!(ff->open_flags & FOPEN_KEEP_CACHE))
		invalidate_inode_pages2(inode->i_mapping);
	if (ff->open_flags & FOPEN_STREAM)
		stream_open(inode, file);
	else if (ff->open_flags & FOPEN_NONSEEKABLE)
		nonseekable_open(inode, file);
	if (fc->atomic_o_trunc && (file->f_flags & O_TRUNC)) {
		struct fuse_inode *fi = get_fuse_inode(inode);

		spin_lock(&fi->lock);
		fi->attr_version = atomic64_inc_return(&fc->attr_version);
		i_size_write(inode, 0);
		spin_unlock(&fi->lock);
		fuse_invalidate_attr(inode);
		if (fc->writeback_cache)
			file_update_time(file);
	}
	if ((file->f_mode & FMODE_WRITE) && fc->writeback_cache)
		fuse_link_write_file(file);
}

int fuse_open_common(struct inode *inode, struct file *file, bool isdir)
{
	struct fuse_mount *fm = get_fuse_mount(inode);
	struct fuse_conn *fc = fm->fc;
	int err;
	bool is_wb_truncate = (file->f_flags & O_TRUNC) &&
			  fc->atomic_o_trunc &&
			  fc->writeback_cache;
	bool dax_truncate = (file->f_flags & O_TRUNC) &&
			  fc->atomic_o_trunc && FUSE_IS_DAX(inode);
<<<<<<< HEAD
=======

	if (fuse_is_bad(inode))
		return -EIO;
>>>>>>> c70595ea

	err = generic_file_open(inode, file);
	if (err)
		return err;

	if (is_wb_truncate || dax_truncate) {
		inode_lock(inode);
		fuse_set_nowrite(inode);
	}

	if (dax_truncate) {
		down_write(&get_fuse_inode(inode)->i_mmap_sem);
		err = fuse_dax_break_layouts(inode, 0, 0);
		if (err)
			goto out;
	}

	err = fuse_do_open(fm, get_node_id(inode), file, isdir);
	if (!err)
		fuse_finish_open(inode, file);

out:
	if (dax_truncate)
		up_write(&get_fuse_inode(inode)->i_mmap_sem);

	if (is_wb_truncate | dax_truncate) {
		fuse_release_nowrite(inode);
		inode_unlock(inode);
	}

	return err;
}

static void fuse_prepare_release(struct fuse_inode *fi, struct fuse_file *ff,
				 int flags, int opcode)
{
	struct fuse_conn *fc = ff->fm->fc;
	struct fuse_release_args *ra = ff->release_args;

	/* Inode is NULL on error path of fuse_create_open() */
	if (likely(fi)) {
		spin_lock(&fi->lock);
		list_del(&ff->write_entry);
		spin_unlock(&fi->lock);
	}
	spin_lock(&fc->lock);
	if (!RB_EMPTY_NODE(&ff->polled_node))
		rb_erase(&ff->polled_node, &fc->polled_files);
	spin_unlock(&fc->lock);

	wake_up_interruptible_all(&ff->poll_wait);

	ra->inarg.fh = ff->fh;
	ra->inarg.flags = flags;
	ra->args.in_numargs = 1;
	ra->args.in_args[0].size = sizeof(struct fuse_release_in);
	ra->args.in_args[0].value = &ra->inarg;
	ra->args.opcode = opcode;
	ra->args.nodeid = ff->nodeid;
	ra->args.force = true;
	ra->args.nocreds = true;
}

void fuse_release_common(struct file *file, bool isdir)
{
	struct fuse_inode *fi = get_fuse_inode(file_inode(file));
	struct fuse_file *ff = file->private_data;
	struct fuse_release_args *ra = ff->release_args;
	int opcode = isdir ? FUSE_RELEASEDIR : FUSE_RELEASE;

	fuse_passthrough_release(&ff->passthrough);

	fuse_prepare_release(fi, ff, file->f_flags, opcode);

	if (ff->flock) {
		ra->inarg.release_flags |= FUSE_RELEASE_FLOCK_UNLOCK;
		ra->inarg.lock_owner = fuse_lock_owner_id(ff->fm->fc,
							  (fl_owner_t) file);
	}
	/* Hold inode until release is finished */
	ra->inode = igrab(file_inode(file));

	/*
	 * Normally this will send the RELEASE request, however if
	 * some asynchronous READ or WRITE requests are outstanding,
	 * the sending will be delayed.
	 *
	 * Make the release synchronous if this is a fuseblk mount,
	 * synchronous RELEASE is allowed (and desirable) in this case
	 * because the server can be trusted not to screw up.
	 */
	fuse_file_put(ff, ff->fm->fc->destroy, isdir);
}

static int fuse_open(struct inode *inode, struct file *file)
{
	return fuse_open_common(inode, file, false);
}

static int fuse_release(struct inode *inode, struct file *file)
{
	struct fuse_conn *fc = get_fuse_conn(inode);

	/* see fuse_vma_close() for !writeback_cache case */
	if (fc->writeback_cache)
		write_inode_now(inode, 1);

	fuse_release_common(file, false);

	/* return value is ignored by VFS */
	return 0;
}

void fuse_sync_release(struct fuse_inode *fi, struct fuse_file *ff, int flags)
{
	WARN_ON(refcount_read(&ff->count) > 1);
	fuse_prepare_release(fi, ff, flags, FUSE_RELEASE);
	/*
	 * iput(NULL) is a no-op and since the refcount is 1 and everything's
	 * synchronous, we are fine with not doing igrab() here"
	 */
	fuse_file_put(ff, true, false);
}
EXPORT_SYMBOL_GPL(fuse_sync_release);

/*
 * Scramble the ID space with XTEA, so that the value of the files_struct
 * pointer is not exposed to userspace.
 */
u64 fuse_lock_owner_id(struct fuse_conn *fc, fl_owner_t id)
{
	u32 *k = fc->scramble_key;
	u64 v = (unsigned long) id;
	u32 v0 = v;
	u32 v1 = v >> 32;
	u32 sum = 0;
	int i;

	for (i = 0; i < 32; i++) {
		v0 += ((v1 << 4 ^ v1 >> 5) + v1) ^ (sum + k[sum & 3]);
		sum += 0x9E3779B9;
		v1 += ((v0 << 4 ^ v0 >> 5) + v0) ^ (sum + k[sum>>11 & 3]);
	}

	return (u64) v0 + ((u64) v1 << 32);
}

struct fuse_writepage_args {
	struct fuse_io_args ia;
	struct rb_node writepages_entry;
	struct list_head queue_entry;
	struct fuse_writepage_args *next;
	struct inode *inode;
};

static struct fuse_writepage_args *fuse_find_writeback(struct fuse_inode *fi,
					    pgoff_t idx_from, pgoff_t idx_to)
{
	struct rb_node *n;

	n = fi->writepages.rb_node;

	while (n) {
		struct fuse_writepage_args *wpa;
		pgoff_t curr_index;

		wpa = rb_entry(n, struct fuse_writepage_args, writepages_entry);
		WARN_ON(get_fuse_inode(wpa->inode) != fi);
		curr_index = wpa->ia.write.in.offset >> PAGE_SHIFT;
		if (idx_from >= curr_index + wpa->ia.ap.num_pages)
			n = n->rb_right;
		else if (idx_to < curr_index)
			n = n->rb_left;
		else
			return wpa;
	}
	return NULL;
}

/*
 * Check if any page in a range is under writeback
 *
 * This is currently done by walking the list of writepage requests
 * for the inode, which can be pretty inefficient.
 */
static bool fuse_range_is_writeback(struct inode *inode, pgoff_t idx_from,
				   pgoff_t idx_to)
{
	struct fuse_inode *fi = get_fuse_inode(inode);
	bool found;

	spin_lock(&fi->lock);
	found = fuse_find_writeback(fi, idx_from, idx_to);
	spin_unlock(&fi->lock);

	return found;
}

static inline bool fuse_page_is_writeback(struct inode *inode, pgoff_t index)
{
	return fuse_range_is_writeback(inode, index, index);
}

/*
 * Wait for page writeback to be completed.
 *
 * Since fuse doesn't rely on the VM writeback tracking, this has to
 * use some other means.
 */
static void fuse_wait_on_page_writeback(struct inode *inode, pgoff_t index)
{
	struct fuse_inode *fi = get_fuse_inode(inode);

	wait_event(fi->page_waitq, !fuse_page_is_writeback(inode, index));
}

/*
 * Wait for all pending writepages on the inode to finish.
 *
 * This is currently done by blocking further writes with FUSE_NOWRITE
 * and waiting for all sent writes to complete.
 *
 * This must be called under i_mutex, otherwise the FUSE_NOWRITE usage
 * could conflict with truncation.
 */
static void fuse_sync_writes(struct inode *inode)
{
	fuse_set_nowrite(inode);
	fuse_release_nowrite(inode);
}

static int fuse_flush(struct file *file, fl_owner_t id)
{
	struct inode *inode = file_inode(file);
	struct fuse_mount *fm = get_fuse_mount(inode);
	struct fuse_file *ff = file->private_data;
	struct fuse_flush_in inarg;
	FUSE_ARGS(args);
	int err;

	if (fuse_is_bad(inode))
		return -EIO;

	err = write_inode_now(inode, 1);
	if (err)
		return err;

	inode_lock(inode);
	fuse_sync_writes(inode);
	inode_unlock(inode);

	err = filemap_check_errors(file->f_mapping);
	if (err)
		return err;

	err = 0;
	if (fm->fc->no_flush)
		goto inval_attr_out;

	memset(&inarg, 0, sizeof(inarg));
	inarg.fh = ff->fh;
	inarg.lock_owner = fuse_lock_owner_id(fm->fc, id);
	args.opcode = FUSE_FLUSH;
	args.nodeid = get_node_id(inode);
	args.in_numargs = 1;
	args.in_args[0].size = sizeof(inarg);
	args.in_args[0].value = &inarg;
	args.force = true;

	err = fuse_simple_request(fm, &args);
	if (err == -ENOSYS) {
		fm->fc->no_flush = 1;
		err = 0;
	}

inval_attr_out:
	/*
	 * In memory i_blocks is not maintained by fuse, if writeback cache is
	 * enabled, i_blocks from cached attr may not be accurate.
	 */
	if (!err && fm->fc->writeback_cache)
		fuse_invalidate_attr(inode);
	return err;
}

int fuse_fsync_common(struct file *file, loff_t start, loff_t end,
		      int datasync, int opcode)
{
	struct inode *inode = file->f_mapping->host;
	struct fuse_mount *fm = get_fuse_mount(inode);
	struct fuse_file *ff = file->private_data;
	FUSE_ARGS(args);
	struct fuse_fsync_in inarg;

	memset(&inarg, 0, sizeof(inarg));
	inarg.fh = ff->fh;
	inarg.fsync_flags = datasync ? FUSE_FSYNC_FDATASYNC : 0;
	args.opcode = opcode;
	args.nodeid = get_node_id(inode);
	args.in_numargs = 1;
	args.in_args[0].size = sizeof(inarg);
	args.in_args[0].value = &inarg;
	return fuse_simple_request(fm, &args);
}

static int fuse_fsync(struct file *file, loff_t start, loff_t end,
		      int datasync)
{
	struct inode *inode = file->f_mapping->host;
	struct fuse_conn *fc = get_fuse_conn(inode);
	int err;

	if (fuse_is_bad(inode))
		return -EIO;

	inode_lock(inode);

	/*
	 * Start writeback against all dirty pages of the inode, then
	 * wait for all outstanding writes, before sending the FSYNC
	 * request.
	 */
	err = file_write_and_wait_range(file, start, end);
	if (err)
		goto out;

	fuse_sync_writes(inode);

	/*
	 * Due to implementation of fuse writeback
	 * file_write_and_wait_range() does not catch errors.
	 * We have to do this directly after fuse_sync_writes()
	 */
	err = file_check_and_advance_wb_err(file);
	if (err)
		goto out;

	err = sync_inode_metadata(inode, 1);
	if (err)
		goto out;

	if (fc->no_fsync)
		goto out;

	err = fuse_fsync_common(file, start, end, datasync, FUSE_FSYNC);
	if (err == -ENOSYS) {
		fc->no_fsync = 1;
		err = 0;
	}
out:
	inode_unlock(inode);

	return err;
}

void fuse_read_args_fill(struct fuse_io_args *ia, struct file *file, loff_t pos,
			 size_t count, int opcode)
{
	struct fuse_file *ff = file->private_data;
	struct fuse_args *args = &ia->ap.args;

	ia->read.in.fh = ff->fh;
	ia->read.in.offset = pos;
	ia->read.in.size = count;
	ia->read.in.flags = file->f_flags;
	args->opcode = opcode;
	args->nodeid = ff->nodeid;
	args->in_numargs = 1;
	args->in_args[0].size = sizeof(ia->read.in);
	args->in_args[0].value = &ia->read.in;
	args->out_argvar = true;
	args->out_numargs = 1;
	args->out_args[0].size = count;
}

static void fuse_release_user_pages(struct fuse_args_pages *ap,
				    bool should_dirty)
{
	unsigned int i;

	for (i = 0; i < ap->num_pages; i++) {
		if (should_dirty)
			set_page_dirty_lock(ap->pages[i]);
		put_page(ap->pages[i]);
	}
}

static void fuse_io_release(struct kref *kref)
{
	kfree(container_of(kref, struct fuse_io_priv, refcnt));
}

static ssize_t fuse_get_res_by_io(struct fuse_io_priv *io)
{
	if (io->err)
		return io->err;

	if (io->bytes >= 0 && io->write)
		return -EIO;

	return io->bytes < 0 ? io->size : io->bytes;
}

/**
 * In case of short read, the caller sets 'pos' to the position of
 * actual end of fuse request in IO request. Otherwise, if bytes_requested
 * == bytes_transferred or rw == WRITE, the caller sets 'pos' to -1.
 *
 * An example:
 * User requested DIO read of 64K. It was splitted into two 32K fuse requests,
 * both submitted asynchronously. The first of them was ACKed by userspace as
 * fully completed (req->out.args[0].size == 32K) resulting in pos == -1. The
 * second request was ACKed as short, e.g. only 1K was read, resulting in
 * pos == 33K.
 *
 * Thus, when all fuse requests are completed, the minimal non-negative 'pos'
 * will be equal to the length of the longest contiguous fragment of
 * transferred data starting from the beginning of IO request.
 */
static void fuse_aio_complete(struct fuse_io_priv *io, int err, ssize_t pos)
{
	int left;

	spin_lock(&io->lock);
	if (err)
		io->err = io->err ? : err;
	else if (pos >= 0 && (io->bytes < 0 || pos < io->bytes))
		io->bytes = pos;

	left = --io->reqs;
	if (!left && io->blocking)
		complete(io->done);
	spin_unlock(&io->lock);

	if (!left && !io->blocking) {
		ssize_t res = fuse_get_res_by_io(io);

		if (res >= 0) {
			struct inode *inode = file_inode(io->iocb->ki_filp);
			struct fuse_conn *fc = get_fuse_conn(inode);
			struct fuse_inode *fi = get_fuse_inode(inode);

			spin_lock(&fi->lock);
			fi->attr_version = atomic64_inc_return(&fc->attr_version);
			spin_unlock(&fi->lock);
		}

		io->iocb->ki_complete(io->iocb, res, 0);
	}

	kref_put(&io->refcnt, fuse_io_release);
}

static struct fuse_io_args *fuse_io_alloc(struct fuse_io_priv *io,
					  unsigned int npages)
{
	struct fuse_io_args *ia;

	ia = kzalloc(sizeof(*ia), GFP_KERNEL);
	if (ia) {
		ia->io = io;
		ia->ap.pages = fuse_pages_alloc(npages, GFP_KERNEL,
						&ia->ap.descs);
		if (!ia->ap.pages) {
			kfree(ia);
			ia = NULL;
		}
	}
	return ia;
}

static void fuse_io_free(struct fuse_io_args *ia)
{
	kfree(ia->ap.pages);
	kfree(ia);
}

static void fuse_aio_complete_req(struct fuse_mount *fm, struct fuse_args *args,
				  int err)
{
	struct fuse_io_args *ia = container_of(args, typeof(*ia), ap.args);
	struct fuse_io_priv *io = ia->io;
	ssize_t pos = -1;

	fuse_release_user_pages(&ia->ap, io->should_dirty);

	if (err) {
		/* Nothing */
	} else if (io->write) {
		if (ia->write.out.size > ia->write.in.size) {
			err = -EIO;
		} else if (ia->write.in.size != ia->write.out.size) {
			pos = ia->write.in.offset - io->offset +
				ia->write.out.size;
		}
	} else {
		u32 outsize = args->out_args[0].size;

		if (ia->read.in.size != outsize)
			pos = ia->read.in.offset - io->offset + outsize;
	}

	fuse_aio_complete(io, err, pos);
	fuse_io_free(ia);
}

static ssize_t fuse_async_req_send(struct fuse_mount *fm,
				   struct fuse_io_args *ia, size_t num_bytes)
{
	ssize_t err;
	struct fuse_io_priv *io = ia->io;

	spin_lock(&io->lock);
	kref_get(&io->refcnt);
	io->size += num_bytes;
	io->reqs++;
	spin_unlock(&io->lock);

	ia->ap.args.end = fuse_aio_complete_req;
	ia->ap.args.may_block = io->should_dirty;
	err = fuse_simple_background(fm, &ia->ap.args, GFP_KERNEL);
	if (err)
		fuse_aio_complete_req(fm, &ia->ap.args, err);

	return num_bytes;
}

static ssize_t fuse_send_read(struct fuse_io_args *ia, loff_t pos, size_t count,
			      fl_owner_t owner)
{
	struct file *file = ia->io->iocb->ki_filp;
	struct fuse_file *ff = file->private_data;
	struct fuse_mount *fm = ff->fm;

	fuse_read_args_fill(ia, file, pos, count, FUSE_READ);
	if (owner != NULL) {
		ia->read.in.read_flags |= FUSE_READ_LOCKOWNER;
		ia->read.in.lock_owner = fuse_lock_owner_id(fm->fc, owner);
	}

	if (ia->io->async)
		return fuse_async_req_send(fm, ia, count);

	return fuse_simple_request(fm, &ia->ap.args);
}

static void fuse_read_update_size(struct inode *inode, loff_t size,
				  u64 attr_ver)
{
	struct fuse_conn *fc = get_fuse_conn(inode);
	struct fuse_inode *fi = get_fuse_inode(inode);

	spin_lock(&fi->lock);
	if (attr_ver == fi->attr_version && size < inode->i_size &&
	    !test_bit(FUSE_I_SIZE_UNSTABLE, &fi->state)) {
		fi->attr_version = atomic64_inc_return(&fc->attr_version);
		i_size_write(inode, size);
	}
	spin_unlock(&fi->lock);
}

static void fuse_short_read(struct inode *inode, u64 attr_ver, size_t num_read,
			    struct fuse_args_pages *ap)
{
	struct fuse_conn *fc = get_fuse_conn(inode);

	if (fc->writeback_cache) {
		/*
		 * A hole in a file. Some data after the hole are in page cache,
		 * but have not reached the client fs yet. So, the hole is not
		 * present there.
		 */
		int i;
		int start_idx = num_read >> PAGE_SHIFT;
		size_t off = num_read & (PAGE_SIZE - 1);

		for (i = start_idx; i < ap->num_pages; i++) {
			zero_user_segment(ap->pages[i], off, PAGE_SIZE);
			off = 0;
		}
	} else {
		loff_t pos = page_offset(ap->pages[0]) + num_read;
		fuse_read_update_size(inode, pos, attr_ver);
	}
}

static int fuse_do_readpage(struct file *file, struct page *page)
{
	struct inode *inode = page->mapping->host;
	struct fuse_mount *fm = get_fuse_mount(inode);
	loff_t pos = page_offset(page);
	struct fuse_page_desc desc = { .length = PAGE_SIZE };
	struct fuse_io_args ia = {
		.ap.args.page_zeroing = true,
		.ap.args.out_pages = true,
		.ap.num_pages = 1,
		.ap.pages = &page,
		.ap.descs = &desc,
	};
	ssize_t res;
	u64 attr_ver;

	/*
	 * Page writeback can extend beyond the lifetime of the
	 * page-cache page, so make sure we read a properly synced
	 * page.
	 */
	fuse_wait_on_page_writeback(inode, page->index);

	attr_ver = fuse_get_attr_version(fm->fc);

	/* Don't overflow end offset */
	if (pos + (desc.length - 1) == LLONG_MAX)
		desc.length--;

	fuse_read_args_fill(&ia, file, pos, desc.length, FUSE_READ);
	res = fuse_simple_request(fm, &ia.ap.args);
	if (res < 0)
		return res;
	/*
	 * Short read means EOF.  If file size is larger, truncate it
	 */
	if (res < desc.length)
		fuse_short_read(inode, attr_ver, res, &ia.ap);

	SetPageUptodate(page);

	return 0;
}

static int fuse_readpage(struct file *file, struct page *page)
{
	struct inode *inode = page->mapping->host;
	int err;

	err = -EIO;
	if (fuse_is_bad(inode))
		goto out;

	err = fuse_do_readpage(file, page);
	fuse_invalidate_atime(inode);
 out:
	unlock_page(page);
	return err;
}

static void fuse_readpages_end(struct fuse_mount *fm, struct fuse_args *args,
			       int err)
{
	int i;
	struct fuse_io_args *ia = container_of(args, typeof(*ia), ap.args);
	struct fuse_args_pages *ap = &ia->ap;
	size_t count = ia->read.in.size;
	size_t num_read = args->out_args[0].size;
	struct address_space *mapping = NULL;

	for (i = 0; mapping == NULL && i < ap->num_pages; i++)
		mapping = ap->pages[i]->mapping;

	if (mapping) {
		struct inode *inode = mapping->host;

		/*
		 * Short read means EOF. If file size is larger, truncate it
		 */
		if (!err && num_read < count)
			fuse_short_read(inode, ia->read.attr_ver, num_read, ap);

		fuse_invalidate_atime(inode);
	}

	for (i = 0; i < ap->num_pages; i++) {
		struct page *page = ap->pages[i];

		if (!err)
			SetPageUptodate(page);
		else
			SetPageError(page);
		unlock_page(page);
		put_page(page);
	}
	if (ia->ff)
		fuse_file_put(ia->ff, false, false);

	fuse_io_free(ia);
}

static void fuse_send_readpages(struct fuse_io_args *ia, struct file *file)
{
	struct fuse_file *ff = file->private_data;
	struct fuse_mount *fm = ff->fm;
	struct fuse_args_pages *ap = &ia->ap;
	loff_t pos = page_offset(ap->pages[0]);
	size_t count = ap->num_pages << PAGE_SHIFT;
	ssize_t res;
	int err;

	ap->args.out_pages = true;
	ap->args.page_zeroing = true;
	ap->args.page_replace = true;

	/* Don't overflow end offset */
	if (pos + (count - 1) == LLONG_MAX) {
		count--;
		ap->descs[ap->num_pages - 1].length--;
	}
	WARN_ON((loff_t) (pos + count) < 0);

	fuse_read_args_fill(ia, file, pos, count, FUSE_READ);
	ia->read.attr_ver = fuse_get_attr_version(fm->fc);
	if (fm->fc->async_read) {
		ia->ff = fuse_file_get(ff);
		ap->args.end = fuse_readpages_end;
		err = fuse_simple_background(fm, &ap->args, GFP_KERNEL);
		if (!err)
			return;
	} else {
		res = fuse_simple_request(fm, &ap->args);
		err = res < 0 ? res : 0;
	}
	fuse_readpages_end(fm, &ap->args, err);
}

static void fuse_readahead(struct readahead_control *rac)
{
	struct inode *inode = rac->mapping->host;
	struct fuse_conn *fc = get_fuse_conn(inode);
	unsigned int i, max_pages, nr_pages = 0;

	if (fuse_is_bad(inode))
		return;

	max_pages = min_t(unsigned int, fc->max_pages,
			fc->max_read / PAGE_SIZE);

	for (;;) {
		struct fuse_io_args *ia;
		struct fuse_args_pages *ap;

		nr_pages = readahead_count(rac) - nr_pages;
		if (nr_pages > max_pages)
			nr_pages = max_pages;
		if (nr_pages == 0)
			break;
		ia = fuse_io_alloc(NULL, nr_pages);
		if (!ia)
			return;
		ap = &ia->ap;
		nr_pages = __readahead_batch(rac, ap->pages, nr_pages);
		for (i = 0; i < nr_pages; i++) {
			fuse_wait_on_page_writeback(inode,
						    readahead_index(rac) + i);
			ap->descs[i].length = PAGE_SIZE;
		}
		ap->num_pages = nr_pages;
		fuse_send_readpages(ia, rac->file);
	}
}

static ssize_t fuse_cache_read_iter(struct kiocb *iocb, struct iov_iter *to)
{
	struct inode *inode = iocb->ki_filp->f_mapping->host;
	struct fuse_conn *fc = get_fuse_conn(inode);

	/*
	 * In auto invalidate mode, always update attributes on read.
	 * Otherwise, only update if we attempt to read past EOF (to ensure
	 * i_size is up to date).
	 */
	if (fc->auto_inval_data ||
	    (iocb->ki_pos + iov_iter_count(to) > i_size_read(inode))) {
		int err;
		err = fuse_update_attributes(inode, iocb->ki_filp);
		if (err)
			return err;
	}

	return generic_file_read_iter(iocb, to);
}

static void fuse_write_args_fill(struct fuse_io_args *ia, struct fuse_file *ff,
				 loff_t pos, size_t count)
{
	struct fuse_args *args = &ia->ap.args;

	ia->write.in.fh = ff->fh;
	ia->write.in.offset = pos;
	ia->write.in.size = count;
	args->opcode = FUSE_WRITE;
	args->nodeid = ff->nodeid;
	args->in_numargs = 2;
	if (ff->fm->fc->minor < 9)
		args->in_args[0].size = FUSE_COMPAT_WRITE_IN_SIZE;
	else
		args->in_args[0].size = sizeof(ia->write.in);
	args->in_args[0].value = &ia->write.in;
	args->in_args[1].size = count;
	args->out_numargs = 1;
	args->out_args[0].size = sizeof(ia->write.out);
	args->out_args[0].value = &ia->write.out;
}

static unsigned int fuse_write_flags(struct kiocb *iocb)
{
	unsigned int flags = iocb->ki_filp->f_flags;

	if (iocb->ki_flags & IOCB_DSYNC)
		flags |= O_DSYNC;
	if (iocb->ki_flags & IOCB_SYNC)
		flags |= O_SYNC;

	return flags;
}

static ssize_t fuse_send_write(struct fuse_io_args *ia, loff_t pos,
			       size_t count, fl_owner_t owner)
{
	struct kiocb *iocb = ia->io->iocb;
	struct file *file = iocb->ki_filp;
	struct fuse_file *ff = file->private_data;
	struct fuse_mount *fm = ff->fm;
	struct fuse_write_in *inarg = &ia->write.in;
	ssize_t err;

	fuse_write_args_fill(ia, ff, pos, count);
	inarg->flags = fuse_write_flags(iocb);
	if (owner != NULL) {
		inarg->write_flags |= FUSE_WRITE_LOCKOWNER;
		inarg->lock_owner = fuse_lock_owner_id(fm->fc, owner);
	}

	if (ia->io->async)
		return fuse_async_req_send(fm, ia, count);

	err = fuse_simple_request(fm, &ia->ap.args);
	if (!err && ia->write.out.size > count)
		err = -EIO;

	return err ?: ia->write.out.size;
}

bool fuse_write_update_size(struct inode *inode, loff_t pos)
{
	struct fuse_conn *fc = get_fuse_conn(inode);
	struct fuse_inode *fi = get_fuse_inode(inode);
	bool ret = false;

	spin_lock(&fi->lock);
	fi->attr_version = atomic64_inc_return(&fc->attr_version);
	if (pos > inode->i_size) {
		i_size_write(inode, pos);
		ret = true;
	}
	spin_unlock(&fi->lock);

	return ret;
}

static ssize_t fuse_send_write_pages(struct fuse_io_args *ia,
				     struct kiocb *iocb, struct inode *inode,
				     loff_t pos, size_t count)
{
	struct fuse_args_pages *ap = &ia->ap;
	struct file *file = iocb->ki_filp;
	struct fuse_file *ff = file->private_data;
	struct fuse_mount *fm = ff->fm;
	unsigned int offset, i;
	int err;

	for (i = 0; i < ap->num_pages; i++)
		fuse_wait_on_page_writeback(inode, ap->pages[i]->index);

	fuse_write_args_fill(ia, ff, pos, count);
	ia->write.in.flags = fuse_write_flags(iocb);

	err = fuse_simple_request(fm, &ap->args);
	if (!err && ia->write.out.size > count)
		err = -EIO;

	offset = ap->descs[0].offset;
	count = ia->write.out.size;
	for (i = 0; i < ap->num_pages; i++) {
		struct page *page = ap->pages[i];

		if (!err && !offset && count >= PAGE_SIZE)
			SetPageUptodate(page);

		if (count > PAGE_SIZE - offset)
			count -= PAGE_SIZE - offset;
		else
			count = 0;
		offset = 0;

		unlock_page(page);
		put_page(page);
	}

	return err;
}

static ssize_t fuse_fill_write_pages(struct fuse_args_pages *ap,
				     struct address_space *mapping,
				     struct iov_iter *ii, loff_t pos,
				     unsigned int max_pages)
{
	struct fuse_conn *fc = get_fuse_conn(mapping->host);
	unsigned offset = pos & (PAGE_SIZE - 1);
	size_t count = 0;
	int err;

	ap->args.in_pages = true;
	ap->descs[0].offset = offset;

	do {
		size_t tmp;
		struct page *page;
		pgoff_t index = pos >> PAGE_SHIFT;
		size_t bytes = min_t(size_t, PAGE_SIZE - offset,
				     iov_iter_count(ii));

		bytes = min_t(size_t, bytes, fc->max_write - count);

 again:
		err = -EFAULT;
		if (iov_iter_fault_in_readable(ii, bytes))
			break;

		err = -ENOMEM;
		page = grab_cache_page_write_begin(mapping, index, 0);
		if (!page)
			break;

		if (mapping_writably_mapped(mapping))
			flush_dcache_page(page);

		tmp = iov_iter_copy_from_user_atomic(page, ii, offset, bytes);
		flush_dcache_page(page);

		iov_iter_advance(ii, tmp);
		if (!tmp) {
			unlock_page(page);
			put_page(page);
			bytes = min(bytes, iov_iter_single_seg_count(ii));
			goto again;
		}

		err = 0;
		ap->pages[ap->num_pages] = page;
		ap->descs[ap->num_pages].length = tmp;
		ap->num_pages++;

		count += tmp;
		pos += tmp;
		offset += tmp;
		if (offset == PAGE_SIZE)
			offset = 0;

		if (!fc->big_writes)
			break;
	} while (iov_iter_count(ii) && count < fc->max_write &&
		 ap->num_pages < max_pages && offset == 0);

	return count > 0 ? count : err;
}

static inline unsigned int fuse_wr_pages(loff_t pos, size_t len,
				     unsigned int max_pages)
{
	return min_t(unsigned int,
		     ((pos + len - 1) >> PAGE_SHIFT) -
		     (pos >> PAGE_SHIFT) + 1,
		     max_pages);
}

static ssize_t fuse_perform_write(struct kiocb *iocb,
				  struct address_space *mapping,
				  struct iov_iter *ii, loff_t pos)
{
	struct inode *inode = mapping->host;
	struct fuse_conn *fc = get_fuse_conn(inode);
	struct fuse_inode *fi = get_fuse_inode(inode);
	int err = 0;
	ssize_t res = 0;

	if (inode->i_size < pos + iov_iter_count(ii))
		set_bit(FUSE_I_SIZE_UNSTABLE, &fi->state);

	do {
		ssize_t count;
		struct fuse_io_args ia = {};
		struct fuse_args_pages *ap = &ia.ap;
		unsigned int nr_pages = fuse_wr_pages(pos, iov_iter_count(ii),
						      fc->max_pages);

		ap->pages = fuse_pages_alloc(nr_pages, GFP_KERNEL, &ap->descs);
		if (!ap->pages) {
			err = -ENOMEM;
			break;
		}

		count = fuse_fill_write_pages(ap, mapping, ii, pos, nr_pages);
		if (count <= 0) {
			err = count;
		} else {
			err = fuse_send_write_pages(&ia, iocb, inode,
						    pos, count);
			if (!err) {
				size_t num_written = ia.write.out.size;

				res += num_written;
				pos += num_written;

				/* break out of the loop on short write */
				if (num_written != count)
					err = -EIO;
			}
		}
		kfree(ap->pages);
	} while (!err && iov_iter_count(ii));

	if (res > 0)
		fuse_write_update_size(inode, pos);

	clear_bit(FUSE_I_SIZE_UNSTABLE, &fi->state);
	fuse_invalidate_attr(inode);

	return res > 0 ? res : err;
}

static ssize_t fuse_cache_write_iter(struct kiocb *iocb, struct iov_iter *from)
{
	struct file *file = iocb->ki_filp;
	struct address_space *mapping = file->f_mapping;
	ssize_t written = 0;
	ssize_t written_buffered = 0;
	struct inode *inode = mapping->host;
	ssize_t err;
	loff_t endbyte = 0;

	if (get_fuse_conn(inode)->writeback_cache) {
		/* Update size (EOF optimization) and mode (SUID clearing) */
		err = fuse_update_attributes(mapping->host, file);
		if (err)
			return err;

		return generic_file_write_iter(iocb, from);
	}

	inode_lock(inode);

	/* We can write back this queue in page reclaim */
	current->backing_dev_info = inode_to_bdi(inode);

	err = generic_write_checks(iocb, from);
	if (err <= 0)
		goto out;

	err = file_remove_privs(file);
	if (err)
		goto out;

	err = file_update_time(file);
	if (err)
		goto out;

	if (iocb->ki_flags & IOCB_DIRECT) {
		loff_t pos = iocb->ki_pos;
		written = generic_file_direct_write(iocb, from);
		if (written < 0 || !iov_iter_count(from))
			goto out;

		pos += written;

		written_buffered = fuse_perform_write(iocb, mapping, from, pos);
		if (written_buffered < 0) {
			err = written_buffered;
			goto out;
		}
		endbyte = pos + written_buffered - 1;

		err = filemap_write_and_wait_range(file->f_mapping, pos,
						   endbyte);
		if (err)
			goto out;

		invalidate_mapping_pages(file->f_mapping,
					 pos >> PAGE_SHIFT,
					 endbyte >> PAGE_SHIFT);

		written += written_buffered;
		iocb->ki_pos = pos + written_buffered;
	} else {
		written = fuse_perform_write(iocb, mapping, from, iocb->ki_pos);
		if (written >= 0)
			iocb->ki_pos += written;
	}
out:
	current->backing_dev_info = NULL;
	inode_unlock(inode);
	if (written > 0)
		written = generic_write_sync(iocb, written);

	return written ? written : err;
}

static inline void fuse_page_descs_length_init(struct fuse_page_desc *descs,
					       unsigned int index,
					       unsigned int nr_pages)
{
	int i;

	for (i = index; i < index + nr_pages; i++)
		descs[i].length = PAGE_SIZE - descs[i].offset;
}

static inline unsigned long fuse_get_user_addr(const struct iov_iter *ii)
{
	return (unsigned long)ii->iov->iov_base + ii->iov_offset;
}

static inline size_t fuse_get_frag_size(const struct iov_iter *ii,
					size_t max_size)
{
	return min(iov_iter_single_seg_count(ii), max_size);
}

static int fuse_get_user_pages(struct fuse_args_pages *ap, struct iov_iter *ii,
			       size_t *nbytesp, int write,
			       unsigned int max_pages)
{
	size_t nbytes = 0;  /* # bytes already packed in req */
	ssize_t ret = 0;

	/* Special case for kernel I/O: can copy directly into the buffer */
	if (iov_iter_is_kvec(ii)) {
		unsigned long user_addr = fuse_get_user_addr(ii);
		size_t frag_size = fuse_get_frag_size(ii, *nbytesp);

		if (write)
			ap->args.in_args[1].value = (void *) user_addr;
		else
			ap->args.out_args[0].value = (void *) user_addr;

		iov_iter_advance(ii, frag_size);
		*nbytesp = frag_size;
		return 0;
	}

	while (nbytes < *nbytesp && ap->num_pages < max_pages) {
		unsigned npages;
		size_t start;
		ret = iov_iter_get_pages(ii, &ap->pages[ap->num_pages],
					*nbytesp - nbytes,
					max_pages - ap->num_pages,
					&start);
		if (ret < 0)
			break;

		iov_iter_advance(ii, ret);
		nbytes += ret;

		ret += start;
		npages = (ret + PAGE_SIZE - 1) / PAGE_SIZE;

		ap->descs[ap->num_pages].offset = start;
		fuse_page_descs_length_init(ap->descs, ap->num_pages, npages);

		ap->num_pages += npages;
		ap->descs[ap->num_pages - 1].length -=
			(PAGE_SIZE - ret) & (PAGE_SIZE - 1);
	}

	if (write)
		ap->args.in_pages = true;
	else
		ap->args.out_pages = true;

	*nbytesp = nbytes;

	return ret < 0 ? ret : 0;
}

ssize_t fuse_direct_io(struct fuse_io_priv *io, struct iov_iter *iter,
		       loff_t *ppos, int flags)
{
	int write = flags & FUSE_DIO_WRITE;
	int cuse = flags & FUSE_DIO_CUSE;
	struct file *file = io->iocb->ki_filp;
	struct inode *inode = file->f_mapping->host;
	struct fuse_file *ff = file->private_data;
	struct fuse_conn *fc = ff->fm->fc;
	size_t nmax = write ? fc->max_write : fc->max_read;
	loff_t pos = *ppos;
	size_t count = iov_iter_count(iter);
	pgoff_t idx_from = pos >> PAGE_SHIFT;
	pgoff_t idx_to = (pos + count - 1) >> PAGE_SHIFT;
	ssize_t res = 0;
	int err = 0;
	struct fuse_io_args *ia;
	unsigned int max_pages;

	max_pages = iov_iter_npages(iter, fc->max_pages);
	ia = fuse_io_alloc(io, max_pages);
	if (!ia)
		return -ENOMEM;

	ia->io = io;
	if (!cuse && fuse_range_is_writeback(inode, idx_from, idx_to)) {
		if (!write)
			inode_lock(inode);
		fuse_sync_writes(inode);
		if (!write)
			inode_unlock(inode);
	}

	io->should_dirty = !write && iter_is_iovec(iter);
	while (count) {
		ssize_t nres;
		fl_owner_t owner = current->files;
		size_t nbytes = min(count, nmax);

		err = fuse_get_user_pages(&ia->ap, iter, &nbytes, write,
					  max_pages);
		if (err && !nbytes)
			break;

		if (write) {
			if (!capable(CAP_FSETID))
				ia->write.in.write_flags |= FUSE_WRITE_KILL_PRIV;

			nres = fuse_send_write(ia, pos, nbytes, owner);
		} else {
			nres = fuse_send_read(ia, pos, nbytes, owner);
		}

		if (!io->async || nres < 0) {
			fuse_release_user_pages(&ia->ap, io->should_dirty);
			fuse_io_free(ia);
		}
		ia = NULL;
		if (nres < 0) {
			iov_iter_revert(iter, nbytes);
			err = nres;
			break;
		}
		WARN_ON(nres > nbytes);

		count -= nres;
		res += nres;
		pos += nres;
		if (nres != nbytes) {
			iov_iter_revert(iter, nbytes - nres);
			break;
		}
		if (count) {
			max_pages = iov_iter_npages(iter, fc->max_pages);
			ia = fuse_io_alloc(io, max_pages);
			if (!ia)
				break;
		}
	}
	if (ia)
		fuse_io_free(ia);
	if (res > 0)
		*ppos = pos;

	return res > 0 ? res : err;
}
EXPORT_SYMBOL_GPL(fuse_direct_io);

static ssize_t __fuse_direct_read(struct fuse_io_priv *io,
				  struct iov_iter *iter,
				  loff_t *ppos)
{
	ssize_t res;
	struct inode *inode = file_inode(io->iocb->ki_filp);

	res = fuse_direct_io(io, iter, ppos, 0);

	fuse_invalidate_atime(inode);

	return res;
}

static ssize_t fuse_direct_IO(struct kiocb *iocb, struct iov_iter *iter);

static ssize_t fuse_direct_read_iter(struct kiocb *iocb, struct iov_iter *to)
{
	ssize_t res;

	if (!is_sync_kiocb(iocb) && iocb->ki_flags & IOCB_DIRECT) {
		res = fuse_direct_IO(iocb, to);
	} else {
		struct fuse_io_priv io = FUSE_IO_PRIV_SYNC(iocb);

		res = __fuse_direct_read(&io, to, &iocb->ki_pos);
	}

	return res;
}

static ssize_t fuse_direct_write_iter(struct kiocb *iocb, struct iov_iter *from)
{
	struct inode *inode = file_inode(iocb->ki_filp);
	struct fuse_io_priv io = FUSE_IO_PRIV_SYNC(iocb);
	ssize_t res;

	/* Don't allow parallel writes to the same file */
	inode_lock(inode);
	res = generic_write_checks(iocb, from);
	if (res > 0) {
		if (!is_sync_kiocb(iocb) && iocb->ki_flags & IOCB_DIRECT) {
			res = fuse_direct_IO(iocb, from);
		} else {
			res = fuse_direct_io(&io, from, &iocb->ki_pos,
					     FUSE_DIO_WRITE);
		}
	}
	fuse_invalidate_attr(inode);
	if (res > 0)
		fuse_write_update_size(inode, iocb->ki_pos);
	inode_unlock(inode);

	return res;
}

static ssize_t fuse_file_read_iter(struct kiocb *iocb, struct iov_iter *to)
{
	struct file *file = iocb->ki_filp;
	struct fuse_file *ff = file->private_data;
	struct inode *inode = file_inode(file);

<<<<<<< HEAD
	if (is_bad_inode(inode))
=======
	if (fuse_is_bad(inode))
>>>>>>> c70595ea
		return -EIO;

	if (FUSE_IS_DAX(inode))
		return fuse_dax_read_iter(iocb, to);

	if (ff->passthrough.filp)
		return fuse_passthrough_read_iter(iocb, to);
	else if (!(ff->open_flags & FOPEN_DIRECT_IO))
		return fuse_cache_read_iter(iocb, to);
	else
		return fuse_direct_read_iter(iocb, to);
}

static ssize_t fuse_file_write_iter(struct kiocb *iocb, struct iov_iter *from)
{
	struct file *file = iocb->ki_filp;
	struct fuse_file *ff = file->private_data;
	struct inode *inode = file_inode(file);

<<<<<<< HEAD
	if (is_bad_inode(inode))
=======
	if (fuse_is_bad(inode))
>>>>>>> c70595ea
		return -EIO;

	if (FUSE_IS_DAX(inode))
		return fuse_dax_write_iter(iocb, from);

	if (ff->passthrough.filp)
		return fuse_passthrough_write_iter(iocb, from);
	else if (!(ff->open_flags & FOPEN_DIRECT_IO))
		return fuse_cache_write_iter(iocb, from);
	else
		return fuse_direct_write_iter(iocb, from);
}

static void fuse_writepage_free(struct fuse_writepage_args *wpa)
{
	struct fuse_args_pages *ap = &wpa->ia.ap;
	int i;

	for (i = 0; i < ap->num_pages; i++)
		__free_page(ap->pages[i]);

	if (wpa->ia.ff)
		fuse_file_put(wpa->ia.ff, false, false);

	kfree(ap->pages);
	kfree(wpa);
}

static void fuse_writepage_finish(struct fuse_mount *fm,
				  struct fuse_writepage_args *wpa)
{
	struct fuse_args_pages *ap = &wpa->ia.ap;
	struct inode *inode = wpa->inode;
	struct fuse_inode *fi = get_fuse_inode(inode);
	struct backing_dev_info *bdi = inode_to_bdi(inode);
	int i;

	for (i = 0; i < ap->num_pages; i++) {
		dec_wb_stat(&bdi->wb, WB_WRITEBACK);
		dec_node_page_state(ap->pages[i], NR_WRITEBACK_TEMP);
		wb_writeout_inc(&bdi->wb);
	}
	wake_up(&fi->page_waitq);
}

/* Called under fi->lock, may release and reacquire it */
static void fuse_send_writepage(struct fuse_mount *fm,
				struct fuse_writepage_args *wpa, loff_t size)
__releases(fi->lock)
__acquires(fi->lock)
{
	struct fuse_writepage_args *aux, *next;
	struct fuse_inode *fi = get_fuse_inode(wpa->inode);
	struct fuse_write_in *inarg = &wpa->ia.write.in;
	struct fuse_args *args = &wpa->ia.ap.args;
	__u64 data_size = wpa->ia.ap.num_pages * PAGE_SIZE;
	int err;

	fi->writectr++;
	if (inarg->offset + data_size <= size) {
		inarg->size = data_size;
	} else if (inarg->offset < size) {
		inarg->size = size - inarg->offset;
	} else {
		/* Got truncated off completely */
		goto out_free;
	}

	args->in_args[1].size = inarg->size;
	args->force = true;
	args->nocreds = true;

	err = fuse_simple_background(fm, args, GFP_ATOMIC);
	if (err == -ENOMEM) {
		spin_unlock(&fi->lock);
		err = fuse_simple_background(fm, args, GFP_NOFS | __GFP_NOFAIL);
		spin_lock(&fi->lock);
	}

	/* Fails on broken connection only */
	if (unlikely(err))
		goto out_free;

	return;

 out_free:
	fi->writectr--;
	rb_erase(&wpa->writepages_entry, &fi->writepages);
	fuse_writepage_finish(fm, wpa);
	spin_unlock(&fi->lock);

	/* After fuse_writepage_finish() aux request list is private */
	for (aux = wpa->next; aux; aux = next) {
		next = aux->next;
		aux->next = NULL;
		fuse_writepage_free(aux);
	}

	fuse_writepage_free(wpa);
	spin_lock(&fi->lock);
}

/*
 * If fi->writectr is positive (no truncate or fsync going on) send
 * all queued writepage requests.
 *
 * Called with fi->lock
 */
void fuse_flush_writepages(struct inode *inode)
__releases(fi->lock)
__acquires(fi->lock)
{
	struct fuse_mount *fm = get_fuse_mount(inode);
	struct fuse_inode *fi = get_fuse_inode(inode);
	loff_t crop = i_size_read(inode);
	struct fuse_writepage_args *wpa;

	while (fi->writectr >= 0 && !list_empty(&fi->queued_writes)) {
		wpa = list_entry(fi->queued_writes.next,
				 struct fuse_writepage_args, queue_entry);
		list_del_init(&wpa->queue_entry);
		fuse_send_writepage(fm, wpa, crop);
	}
}

static struct fuse_writepage_args *fuse_insert_writeback(struct rb_root *root,
						struct fuse_writepage_args *wpa)
{
	pgoff_t idx_from = wpa->ia.write.in.offset >> PAGE_SHIFT;
	pgoff_t idx_to = idx_from + wpa->ia.ap.num_pages - 1;
	struct rb_node **p = &root->rb_node;
	struct rb_node  *parent = NULL;

	WARN_ON(!wpa->ia.ap.num_pages);
	while (*p) {
		struct fuse_writepage_args *curr;
		pgoff_t curr_index;

		parent = *p;
		curr = rb_entry(parent, struct fuse_writepage_args,
				writepages_entry);
		WARN_ON(curr->inode != wpa->inode);
		curr_index = curr->ia.write.in.offset >> PAGE_SHIFT;

		if (idx_from >= curr_index + curr->ia.ap.num_pages)
			p = &(*p)->rb_right;
		else if (idx_to < curr_index)
			p = &(*p)->rb_left;
		else
			return curr;
	}

	rb_link_node(&wpa->writepages_entry, parent, p);
	rb_insert_color(&wpa->writepages_entry, root);
	return NULL;
}

static void tree_insert(struct rb_root *root, struct fuse_writepage_args *wpa)
{
	WARN_ON(fuse_insert_writeback(root, wpa));
}

static void fuse_writepage_end(struct fuse_mount *fm, struct fuse_args *args,
			       int error)
{
	struct fuse_writepage_args *wpa =
		container_of(args, typeof(*wpa), ia.ap.args);
	struct inode *inode = wpa->inode;
	struct fuse_inode *fi = get_fuse_inode(inode);

	mapping_set_error(inode->i_mapping, error);
	spin_lock(&fi->lock);
	rb_erase(&wpa->writepages_entry, &fi->writepages);
	while (wpa->next) {
		struct fuse_mount *fm = get_fuse_mount(inode);
		struct fuse_write_in *inarg = &wpa->ia.write.in;
		struct fuse_writepage_args *next = wpa->next;

		wpa->next = next->next;
		next->next = NULL;
		next->ia.ff = fuse_file_get(wpa->ia.ff);
		tree_insert(&fi->writepages, next);

		/*
		 * Skip fuse_flush_writepages() to make it easy to crop requests
		 * based on primary request size.
		 *
		 * 1st case (trivial): there are no concurrent activities using
		 * fuse_set/release_nowrite.  Then we're on safe side because
		 * fuse_flush_writepages() would call fuse_send_writepage()
		 * anyway.
		 *
		 * 2nd case: someone called fuse_set_nowrite and it is waiting
		 * now for completion of all in-flight requests.  This happens
		 * rarely and no more than once per page, so this should be
		 * okay.
		 *
		 * 3rd case: someone (e.g. fuse_do_setattr()) is in the middle
		 * of fuse_set_nowrite..fuse_release_nowrite section.  The fact
		 * that fuse_set_nowrite returned implies that all in-flight
		 * requests were completed along with all of their secondary
		 * requests.  Further primary requests are blocked by negative
		 * writectr.  Hence there cannot be any in-flight requests and
		 * no invocations of fuse_writepage_end() while we're in
		 * fuse_set_nowrite..fuse_release_nowrite section.
		 */
		fuse_send_writepage(fm, next, inarg->offset + inarg->size);
	}
	fi->writectr--;
	fuse_writepage_finish(fm, wpa);
	spin_unlock(&fi->lock);
	fuse_writepage_free(wpa);
}

static struct fuse_file *__fuse_write_file_get(struct fuse_conn *fc,
					       struct fuse_inode *fi)
{
	struct fuse_file *ff = NULL;

	spin_lock(&fi->lock);
	if (!list_empty(&fi->write_files)) {
		ff = list_entry(fi->write_files.next, struct fuse_file,
				write_entry);
		fuse_file_get(ff);
	}
	spin_unlock(&fi->lock);

	return ff;
}

static struct fuse_file *fuse_write_file_get(struct fuse_conn *fc,
					     struct fuse_inode *fi)
{
	struct fuse_file *ff = __fuse_write_file_get(fc, fi);
	WARN_ON(!ff);
	return ff;
}

int fuse_write_inode(struct inode *inode, struct writeback_control *wbc)
{
	struct fuse_conn *fc = get_fuse_conn(inode);
	struct fuse_inode *fi = get_fuse_inode(inode);
	struct fuse_file *ff;
	int err;

	ff = __fuse_write_file_get(fc, fi);
	err = fuse_flush_times(inode, ff);
	if (ff)
		fuse_file_put(ff, false, false);

	return err;
}

static struct fuse_writepage_args *fuse_writepage_args_alloc(void)
{
	struct fuse_writepage_args *wpa;
	struct fuse_args_pages *ap;

	wpa = kzalloc(sizeof(*wpa), GFP_NOFS);
	if (wpa) {
		ap = &wpa->ia.ap;
		ap->num_pages = 0;
		ap->pages = fuse_pages_alloc(1, GFP_NOFS, &ap->descs);
		if (!ap->pages) {
			kfree(wpa);
			wpa = NULL;
		}
	}
	return wpa;

}

static int fuse_writepage_locked(struct page *page)
{
	struct address_space *mapping = page->mapping;
	struct inode *inode = mapping->host;
	struct fuse_conn *fc = get_fuse_conn(inode);
	struct fuse_inode *fi = get_fuse_inode(inode);
	struct fuse_writepage_args *wpa;
	struct fuse_args_pages *ap;
	struct page *tmp_page;
	int error = -ENOMEM;

	set_page_writeback(page);

	wpa = fuse_writepage_args_alloc();
	if (!wpa)
		goto err;
	ap = &wpa->ia.ap;

	tmp_page = alloc_page(GFP_NOFS | __GFP_HIGHMEM);
	if (!tmp_page)
		goto err_free;

	error = -EIO;
	wpa->ia.ff = fuse_write_file_get(fc, fi);
	if (!wpa->ia.ff)
		goto err_nofile;

	fuse_write_args_fill(&wpa->ia, wpa->ia.ff, page_offset(page), 0);

	copy_highpage(tmp_page, page);
	wpa->ia.write.in.write_flags |= FUSE_WRITE_CACHE;
	wpa->next = NULL;
	ap->args.in_pages = true;
	ap->num_pages = 1;
	ap->pages[0] = tmp_page;
	ap->descs[0].offset = 0;
	ap->descs[0].length = PAGE_SIZE;
	ap->args.end = fuse_writepage_end;
	wpa->inode = inode;

	inc_wb_stat(&inode_to_bdi(inode)->wb, WB_WRITEBACK);
	inc_node_page_state(tmp_page, NR_WRITEBACK_TEMP);

	spin_lock(&fi->lock);
	tree_insert(&fi->writepages, wpa);
	list_add_tail(&wpa->queue_entry, &fi->queued_writes);
	fuse_flush_writepages(inode);
	spin_unlock(&fi->lock);

	end_page_writeback(page);

	return 0;

err_nofile:
	__free_page(tmp_page);
err_free:
	kfree(wpa);
err:
	mapping_set_error(page->mapping, error);
	end_page_writeback(page);
	return error;
}

static int fuse_writepage(struct page *page, struct writeback_control *wbc)
{
	int err;

	if (fuse_page_is_writeback(page->mapping->host, page->index)) {
		/*
		 * ->writepages() should be called for sync() and friends.  We
		 * should only get here on direct reclaim and then we are
		 * allowed to skip a page which is already in flight
		 */
		WARN_ON(wbc->sync_mode == WB_SYNC_ALL);

		redirty_page_for_writepage(wbc, page);
		unlock_page(page);
		return 0;
	}

	err = fuse_writepage_locked(page);
	unlock_page(page);

	return err;
}

struct fuse_fill_wb_data {
	struct fuse_writepage_args *wpa;
	struct fuse_file *ff;
	struct inode *inode;
	struct page **orig_pages;
	unsigned int max_pages;
};

static bool fuse_pages_realloc(struct fuse_fill_wb_data *data)
{
	struct fuse_args_pages *ap = &data->wpa->ia.ap;
	struct fuse_conn *fc = get_fuse_conn(data->inode);
	struct page **pages;
	struct fuse_page_desc *descs;
	unsigned int npages = min_t(unsigned int,
				    max_t(unsigned int, data->max_pages * 2,
					  FUSE_DEFAULT_MAX_PAGES_PER_REQ),
				    fc->max_pages);
	WARN_ON(npages <= data->max_pages);

	pages = fuse_pages_alloc(npages, GFP_NOFS, &descs);
	if (!pages)
		return false;

	memcpy(pages, ap->pages, sizeof(struct page *) * ap->num_pages);
	memcpy(descs, ap->descs, sizeof(struct fuse_page_desc) * ap->num_pages);
	kfree(ap->pages);
	ap->pages = pages;
	ap->descs = descs;
	data->max_pages = npages;

	return true;
}

static void fuse_writepages_send(struct fuse_fill_wb_data *data)
{
	struct fuse_writepage_args *wpa = data->wpa;
	struct inode *inode = data->inode;
	struct fuse_inode *fi = get_fuse_inode(inode);
	int num_pages = wpa->ia.ap.num_pages;
	int i;

	wpa->ia.ff = fuse_file_get(data->ff);
	spin_lock(&fi->lock);
	list_add_tail(&wpa->queue_entry, &fi->queued_writes);
	fuse_flush_writepages(inode);
	spin_unlock(&fi->lock);

	for (i = 0; i < num_pages; i++)
		end_page_writeback(data->orig_pages[i]);
}

/*
 * Check under fi->lock if the page is under writeback, and insert it onto the
 * rb_tree if not. Otherwise iterate auxiliary write requests, to see if there's
 * one already added for a page at this offset.  If there's none, then insert
 * this new request onto the auxiliary list, otherwise reuse the existing one by
 * swapping the new temp page with the old one.
 */
static bool fuse_writepage_add(struct fuse_writepage_args *new_wpa,
			       struct page *page)
{
	struct fuse_inode *fi = get_fuse_inode(new_wpa->inode);
	struct fuse_writepage_args *tmp;
	struct fuse_writepage_args *old_wpa;
	struct fuse_args_pages *new_ap = &new_wpa->ia.ap;

	WARN_ON(new_ap->num_pages != 0);
	new_ap->num_pages = 1;

	spin_lock(&fi->lock);
	old_wpa = fuse_insert_writeback(&fi->writepages, new_wpa);
	if (!old_wpa) {
		spin_unlock(&fi->lock);
		return true;
	}

	for (tmp = old_wpa->next; tmp; tmp = tmp->next) {
		pgoff_t curr_index;

		WARN_ON(tmp->inode != new_wpa->inode);
		curr_index = tmp->ia.write.in.offset >> PAGE_SHIFT;
		if (curr_index == page->index) {
			WARN_ON(tmp->ia.ap.num_pages != 1);
			swap(tmp->ia.ap.pages[0], new_ap->pages[0]);
			break;
		}
	}

	if (!tmp) {
		new_wpa->next = old_wpa->next;
		old_wpa->next = new_wpa;
	}

	spin_unlock(&fi->lock);

	if (tmp) {
		struct backing_dev_info *bdi = inode_to_bdi(new_wpa->inode);

		dec_wb_stat(&bdi->wb, WB_WRITEBACK);
		dec_node_page_state(new_ap->pages[0], NR_WRITEBACK_TEMP);
		wb_writeout_inc(&bdi->wb);
		fuse_writepage_free(new_wpa);
	}

	return false;
}

static bool fuse_writepage_need_send(struct fuse_conn *fc, struct page *page,
				     struct fuse_args_pages *ap,
				     struct fuse_fill_wb_data *data)
{
	WARN_ON(!ap->num_pages);

	/*
	 * Being under writeback is unlikely but possible.  For example direct
	 * read to an mmaped fuse file will set the page dirty twice; once when
	 * the pages are faulted with get_user_pages(), and then after the read
	 * completed.
	 */
	if (fuse_page_is_writeback(data->inode, page->index))
		return true;

	/* Reached max pages */
	if (ap->num_pages == fc->max_pages)
		return true;

	/* Reached max write bytes */
	if ((ap->num_pages + 1) * PAGE_SIZE > fc->max_write)
		return true;

	/* Discontinuity */
	if (data->orig_pages[ap->num_pages - 1]->index + 1 != page->index)
		return true;

	/* Need to grow the pages array?  If so, did the expansion fail? */
	if (ap->num_pages == data->max_pages && !fuse_pages_realloc(data))
		return true;

	return false;
}

static int fuse_writepages_fill(struct page *page,
		struct writeback_control *wbc, void *_data)
{
	struct fuse_fill_wb_data *data = _data;
	struct fuse_writepage_args *wpa = data->wpa;
	struct fuse_args_pages *ap = &wpa->ia.ap;
	struct inode *inode = data->inode;
	struct fuse_inode *fi = get_fuse_inode(inode);
	struct fuse_conn *fc = get_fuse_conn(inode);
	struct page *tmp_page;
	int err;

	if (!data->ff) {
		err = -EIO;
		data->ff = fuse_write_file_get(fc, fi);
		if (!data->ff)
			goto out_unlock;
	}

	if (wpa && fuse_writepage_need_send(fc, page, ap, data)) {
		fuse_writepages_send(data);
		data->wpa = NULL;
	}

	err = -ENOMEM;
	tmp_page = alloc_page(GFP_NOFS | __GFP_HIGHMEM);
	if (!tmp_page)
		goto out_unlock;

	/*
	 * The page must not be redirtied until the writeout is completed
	 * (i.e. userspace has sent a reply to the write request).  Otherwise
	 * there could be more than one temporary page instance for each real
	 * page.
	 *
	 * This is ensured by holding the page lock in page_mkwrite() while
	 * checking fuse_page_is_writeback().  We already hold the page lock
	 * since clear_page_dirty_for_io() and keep it held until we add the
	 * request to the fi->writepages list and increment ap->num_pages.
	 * After this fuse_page_is_writeback() will indicate that the page is
	 * under writeback, so we can release the page lock.
	 */
	if (data->wpa == NULL) {
		err = -ENOMEM;
		wpa = fuse_writepage_args_alloc();
		if (!wpa) {
			__free_page(tmp_page);
			goto out_unlock;
		}
		data->max_pages = 1;

		ap = &wpa->ia.ap;
		fuse_write_args_fill(&wpa->ia, data->ff, page_offset(page), 0);
		wpa->ia.write.in.write_flags |= FUSE_WRITE_CACHE;
		wpa->next = NULL;
		ap->args.in_pages = true;
		ap->args.end = fuse_writepage_end;
		ap->num_pages = 0;
		wpa->inode = inode;
	}
	set_page_writeback(page);

	copy_highpage(tmp_page, page);
	ap->pages[ap->num_pages] = tmp_page;
	ap->descs[ap->num_pages].offset = 0;
	ap->descs[ap->num_pages].length = PAGE_SIZE;
	data->orig_pages[ap->num_pages] = page;

	inc_wb_stat(&inode_to_bdi(inode)->wb, WB_WRITEBACK);
	inc_node_page_state(tmp_page, NR_WRITEBACK_TEMP);

	err = 0;
	if (data->wpa) {
		/*
		 * Protected by fi->lock against concurrent access by
		 * fuse_page_is_writeback().
		 */
		spin_lock(&fi->lock);
		ap->num_pages++;
		spin_unlock(&fi->lock);
	} else if (fuse_writepage_add(wpa, page)) {
		data->wpa = wpa;
	} else {
		end_page_writeback(page);
	}
out_unlock:
	unlock_page(page);

	return err;
}

static int fuse_writepages(struct address_space *mapping,
			   struct writeback_control *wbc)
{
	struct inode *inode = mapping->host;
	struct fuse_conn *fc = get_fuse_conn(inode);
	struct fuse_fill_wb_data data;
	int err;

	err = -EIO;
	if (fuse_is_bad(inode))
		goto out;

	data.inode = inode;
	data.wpa = NULL;
	data.ff = NULL;

	err = -ENOMEM;
	data.orig_pages = kcalloc(fc->max_pages,
				  sizeof(struct page *),
				  GFP_NOFS);
	if (!data.orig_pages)
		goto out;

	err = write_cache_pages(mapping, wbc, fuse_writepages_fill, &data);
	if (data.wpa) {
		WARN_ON(!data.wpa->ia.ap.num_pages);
		fuse_writepages_send(&data);
	}
	if (data.ff)
		fuse_file_put(data.ff, false, false);

	kfree(data.orig_pages);
out:
	return err;
}

/*
 * It's worthy to make sure that space is reserved on disk for the write,
 * but how to implement it without killing performance need more thinking.
 */
static int fuse_write_begin(struct file *file, struct address_space *mapping,
		loff_t pos, unsigned len, unsigned flags,
		struct page **pagep, void **fsdata)
{
	pgoff_t index = pos >> PAGE_SHIFT;
	struct fuse_conn *fc = get_fuse_conn(file_inode(file));
	struct page *page;
	loff_t fsize;
	int err = -ENOMEM;

	WARN_ON(!fc->writeback_cache);

	page = grab_cache_page_write_begin(mapping, index, flags);
	if (!page)
		goto error;

	fuse_wait_on_page_writeback(mapping->host, page->index);

	if (PageUptodate(page) || len == PAGE_SIZE)
		goto success;
	/*
	 * Check if the start this page comes after the end of file, in which
	 * case the readpage can be optimized away.
	 */
	fsize = i_size_read(mapping->host);
	if (fsize <= (pos & PAGE_MASK)) {
		size_t off = pos & ~PAGE_MASK;
		if (off)
			zero_user_segment(page, 0, off);
		goto success;
	}
	err = fuse_do_readpage(file, page);
	if (err)
		goto cleanup;
success:
	*pagep = page;
	return 0;

cleanup:
	unlock_page(page);
	put_page(page);
error:
	return err;
}

static int fuse_write_end(struct file *file, struct address_space *mapping,
		loff_t pos, unsigned len, unsigned copied,
		struct page *page, void *fsdata)
{
	struct inode *inode = page->mapping->host;

	/* Haven't copied anything?  Skip zeroing, size extending, dirtying. */
	if (!copied)
		goto unlock;

	if (!PageUptodate(page)) {
		/* Zero any unwritten bytes at the end of the page */
		size_t endoff = (pos + copied) & ~PAGE_MASK;
		if (endoff)
			zero_user_segment(page, endoff, PAGE_SIZE);
		SetPageUptodate(page);
	}

	fuse_write_update_size(inode, pos + copied);
	set_page_dirty(page);

unlock:
	unlock_page(page);
	put_page(page);

	return copied;
}

static int fuse_launder_page(struct page *page)
{
	int err = 0;
	if (clear_page_dirty_for_io(page)) {
		struct inode *inode = page->mapping->host;
		err = fuse_writepage_locked(page);
		if (!err)
			fuse_wait_on_page_writeback(inode, page->index);
	}
	return err;
}

/*
 * Write back dirty pages now, because there may not be any suitable
 * open files later
 */
static void fuse_vma_close(struct vm_area_struct *vma)
{
	filemap_write_and_wait(vma->vm_file->f_mapping);
}

/*
 * Wait for writeback against this page to complete before allowing it
 * to be marked dirty again, and hence written back again, possibly
 * before the previous writepage completed.
 *
 * Block here, instead of in ->writepage(), so that the userspace fs
 * can only block processes actually operating on the filesystem.
 *
 * Otherwise unprivileged userspace fs would be able to block
 * unrelated:
 *
 * - page migration
 * - sync(2)
 * - try_to_free_pages() with order > PAGE_ALLOC_COSTLY_ORDER
 */
static vm_fault_t fuse_page_mkwrite(struct vm_fault *vmf)
{
	struct page *page = vmf->page;
	struct inode *inode = file_inode(vmf->vma->vm_file);

	file_update_time(vmf->vma->vm_file);
	lock_page(page);
	if (page->mapping != inode->i_mapping) {
		unlock_page(page);
		return VM_FAULT_NOPAGE;
	}

	fuse_wait_on_page_writeback(inode, page->index);
	return VM_FAULT_LOCKED;
}

static const struct vm_operations_struct fuse_file_vm_ops = {
	.close		= fuse_vma_close,
	.fault		= filemap_fault,
	.map_pages	= filemap_map_pages,
	.page_mkwrite	= fuse_page_mkwrite,
};

static int fuse_file_mmap(struct file *file, struct vm_area_struct *vma)
{
	struct fuse_file *ff = file->private_data;

	/* DAX mmap is superior to direct_io mmap */
	if (FUSE_IS_DAX(file_inode(file)))
		return fuse_dax_mmap(file, vma);

<<<<<<< HEAD
=======
	if (ff->passthrough.filp)
		return fuse_passthrough_mmap(file, vma);

>>>>>>> c70595ea
	if (ff->open_flags & FOPEN_DIRECT_IO) {
		/* Can't provide the coherency needed for MAP_SHARED */
		if (vma->vm_flags & VM_MAYSHARE)
			return -ENODEV;

		invalidate_inode_pages2(file->f_mapping);

		return generic_file_mmap(file, vma);
	}

	if ((vma->vm_flags & VM_SHARED) && (vma->vm_flags & VM_MAYWRITE))
		fuse_link_write_file(file);

	file_accessed(file);
	vma->vm_ops = &fuse_file_vm_ops;
	return 0;
}

static int convert_fuse_file_lock(struct fuse_conn *fc,
				  const struct fuse_file_lock *ffl,
				  struct file_lock *fl)
{
	switch (ffl->type) {
	case F_UNLCK:
		break;

	case F_RDLCK:
	case F_WRLCK:
		if (ffl->start > OFFSET_MAX || ffl->end > OFFSET_MAX ||
		    ffl->end < ffl->start)
			return -EIO;

		fl->fl_start = ffl->start;
		fl->fl_end = ffl->end;

		/*
		 * Convert pid into init's pid namespace.  The locks API will
		 * translate it into the caller's pid namespace.
		 */
		rcu_read_lock();
		fl->fl_pid = pid_nr_ns(find_pid_ns(ffl->pid, fc->pid_ns), &init_pid_ns);
		rcu_read_unlock();
		break;

	default:
		return -EIO;
	}
	fl->fl_type = ffl->type;
	return 0;
}

static void fuse_lk_fill(struct fuse_args *args, struct file *file,
			 const struct file_lock *fl, int opcode, pid_t pid,
			 int flock, struct fuse_lk_in *inarg)
{
	struct inode *inode = file_inode(file);
	struct fuse_conn *fc = get_fuse_conn(inode);
	struct fuse_file *ff = file->private_data;

	memset(inarg, 0, sizeof(*inarg));
	inarg->fh = ff->fh;
	inarg->owner = fuse_lock_owner_id(fc, fl->fl_owner);
	inarg->lk.start = fl->fl_start;
	inarg->lk.end = fl->fl_end;
	inarg->lk.type = fl->fl_type;
	inarg->lk.pid = pid;
	if (flock)
		inarg->lk_flags |= FUSE_LK_FLOCK;
	args->opcode = opcode;
	args->nodeid = get_node_id(inode);
	args->in_numargs = 1;
	args->in_args[0].size = sizeof(*inarg);
	args->in_args[0].value = inarg;
}

static int fuse_getlk(struct file *file, struct file_lock *fl)
{
	struct inode *inode = file_inode(file);
	struct fuse_mount *fm = get_fuse_mount(inode);
	FUSE_ARGS(args);
	struct fuse_lk_in inarg;
	struct fuse_lk_out outarg;
	int err;

	fuse_lk_fill(&args, file, fl, FUSE_GETLK, 0, 0, &inarg);
	args.out_numargs = 1;
	args.out_args[0].size = sizeof(outarg);
	args.out_args[0].value = &outarg;
	err = fuse_simple_request(fm, &args);
	if (!err)
		err = convert_fuse_file_lock(fm->fc, &outarg.lk, fl);

	return err;
}

static int fuse_setlk(struct file *file, struct file_lock *fl, int flock)
{
	struct inode *inode = file_inode(file);
	struct fuse_mount *fm = get_fuse_mount(inode);
	FUSE_ARGS(args);
	struct fuse_lk_in inarg;
	int opcode = (fl->fl_flags & FL_SLEEP) ? FUSE_SETLKW : FUSE_SETLK;
	struct pid *pid = fl->fl_type != F_UNLCK ? task_tgid(current) : NULL;
	pid_t pid_nr = pid_nr_ns(pid, fm->fc->pid_ns);
	int err;

	if (fl->fl_lmops && fl->fl_lmops->lm_grant) {
		/* NLM needs asynchronous locks, which we don't support yet */
		return -ENOLCK;
	}

	/* Unlock on close is handled by the flush method */
	if ((fl->fl_flags & FL_CLOSE_POSIX) == FL_CLOSE_POSIX)
		return 0;

	fuse_lk_fill(&args, file, fl, opcode, pid_nr, flock, &inarg);
	err = fuse_simple_request(fm, &args);

	/* locking is restartable */
	if (err == -EINTR)
		err = -ERESTARTSYS;

	return err;
}

static int fuse_file_lock(struct file *file, int cmd, struct file_lock *fl)
{
	struct inode *inode = file_inode(file);
	struct fuse_conn *fc = get_fuse_conn(inode);
	int err;

	if (cmd == F_CANCELLK) {
		err = 0;
	} else if (cmd == F_GETLK) {
		if (fc->no_lock) {
			posix_test_lock(file, fl);
			err = 0;
		} else
			err = fuse_getlk(file, fl);
	} else {
		if (fc->no_lock)
			err = posix_lock_file(file, fl, NULL);
		else
			err = fuse_setlk(file, fl, 0);
	}
	return err;
}

static int fuse_file_flock(struct file *file, int cmd, struct file_lock *fl)
{
	struct inode *inode = file_inode(file);
	struct fuse_conn *fc = get_fuse_conn(inode);
	int err;

	if (fc->no_flock) {
		err = locks_lock_file_wait(file, fl);
	} else {
		struct fuse_file *ff = file->private_data;

		/* emulate flock with POSIX locks */
		ff->flock = true;
		err = fuse_setlk(file, fl, 1);
	}

	return err;
}

static sector_t fuse_bmap(struct address_space *mapping, sector_t block)
{
	struct inode *inode = mapping->host;
	struct fuse_mount *fm = get_fuse_mount(inode);
	FUSE_ARGS(args);
	struct fuse_bmap_in inarg;
	struct fuse_bmap_out outarg;
	int err;

	if (!inode->i_sb->s_bdev || fm->fc->no_bmap)
		return 0;

	memset(&inarg, 0, sizeof(inarg));
	inarg.block = block;
	inarg.blocksize = inode->i_sb->s_blocksize;
	args.opcode = FUSE_BMAP;
	args.nodeid = get_node_id(inode);
	args.in_numargs = 1;
	args.in_args[0].size = sizeof(inarg);
	args.in_args[0].value = &inarg;
	args.out_numargs = 1;
	args.out_args[0].size = sizeof(outarg);
	args.out_args[0].value = &outarg;
	err = fuse_simple_request(fm, &args);
	if (err == -ENOSYS)
		fm->fc->no_bmap = 1;

	return err ? 0 : outarg.block;
}

static loff_t fuse_lseek(struct file *file, loff_t offset, int whence)
{
	struct inode *inode = file->f_mapping->host;
	struct fuse_mount *fm = get_fuse_mount(inode);
	struct fuse_file *ff = file->private_data;
	FUSE_ARGS(args);
	struct fuse_lseek_in inarg = {
		.fh = ff->fh,
		.offset = offset,
		.whence = whence
	};
	struct fuse_lseek_out outarg;
	int err;

	if (fm->fc->no_lseek)
		goto fallback;

	args.opcode = FUSE_LSEEK;
	args.nodeid = ff->nodeid;
	args.in_numargs = 1;
	args.in_args[0].size = sizeof(inarg);
	args.in_args[0].value = &inarg;
	args.out_numargs = 1;
	args.out_args[0].size = sizeof(outarg);
	args.out_args[0].value = &outarg;
	err = fuse_simple_request(fm, &args);
	if (err) {
		if (err == -ENOSYS) {
			fm->fc->no_lseek = 1;
			goto fallback;
		}
		return err;
	}

	return vfs_setpos(file, outarg.offset, inode->i_sb->s_maxbytes);

fallback:
	err = fuse_update_attributes(inode, file);
	if (!err)
		return generic_file_llseek(file, offset, whence);
	else
		return err;
}

static loff_t fuse_file_llseek(struct file *file, loff_t offset, int whence)
{
	loff_t retval;
	struct inode *inode = file_inode(file);

	switch (whence) {
	case SEEK_SET:
	case SEEK_CUR:
		 /* No i_mutex protection necessary for SEEK_CUR and SEEK_SET */
		retval = generic_file_llseek(file, offset, whence);
		break;
	case SEEK_END:
		inode_lock(inode);
		retval = fuse_update_attributes(inode, file);
		if (!retval)
			retval = generic_file_llseek(file, offset, whence);
		inode_unlock(inode);
		break;
	case SEEK_HOLE:
	case SEEK_DATA:
		inode_lock(inode);
		retval = fuse_lseek(file, offset, whence);
		inode_unlock(inode);
		break;
	default:
		retval = -EINVAL;
	}

	return retval;
}

/*
 * CUSE servers compiled on 32bit broke on 64bit kernels because the
 * ABI was defined to be 'struct iovec' which is different on 32bit
 * and 64bit.  Fortunately we can determine which structure the server
 * used from the size of the reply.
 */
static int fuse_copy_ioctl_iovec_old(struct iovec *dst, void *src,
				     size_t transferred, unsigned count,
				     bool is_compat)
{
#ifdef CONFIG_COMPAT
	if (count * sizeof(struct compat_iovec) == transferred) {
		struct compat_iovec *ciov = src;
		unsigned i;

		/*
		 * With this interface a 32bit server cannot support
		 * non-compat (i.e. ones coming from 64bit apps) ioctl
		 * requests
		 */
		if (!is_compat)
			return -EINVAL;

		for (i = 0; i < count; i++) {
			dst[i].iov_base = compat_ptr(ciov[i].iov_base);
			dst[i].iov_len = ciov[i].iov_len;
		}
		return 0;
	}
#endif

	if (count * sizeof(struct iovec) != transferred)
		return -EIO;

	memcpy(dst, src, transferred);
	return 0;
}

/* Make sure iov_length() won't overflow */
static int fuse_verify_ioctl_iov(struct fuse_conn *fc, struct iovec *iov,
				 size_t count)
{
	size_t n;
	u32 max = fc->max_pages << PAGE_SHIFT;

	for (n = 0; n < count; n++, iov++) {
		if (iov->iov_len > (size_t) max)
			return -ENOMEM;
		max -= iov->iov_len;
	}
	return 0;
}

static int fuse_copy_ioctl_iovec(struct fuse_conn *fc, struct iovec *dst,
				 void *src, size_t transferred, unsigned count,
				 bool is_compat)
{
	unsigned i;
	struct fuse_ioctl_iovec *fiov = src;

	if (fc->minor < 16) {
		return fuse_copy_ioctl_iovec_old(dst, src, transferred,
						 count, is_compat);
	}

	if (count * sizeof(struct fuse_ioctl_iovec) != transferred)
		return -EIO;

	for (i = 0; i < count; i++) {
		/* Did the server supply an inappropriate value? */
		if (fiov[i].base != (unsigned long) fiov[i].base ||
		    fiov[i].len != (unsigned long) fiov[i].len)
			return -EIO;

		dst[i].iov_base = (void __user *) (unsigned long) fiov[i].base;
		dst[i].iov_len = (size_t) fiov[i].len;

#ifdef CONFIG_COMPAT
		if (is_compat &&
		    (ptr_to_compat(dst[i].iov_base) != fiov[i].base ||
		     (compat_size_t) dst[i].iov_len != fiov[i].len))
			return -EIO;
#endif
	}

	return 0;
}


/*
 * For ioctls, there is no generic way to determine how much memory
 * needs to be read and/or written.  Furthermore, ioctls are allowed
 * to dereference the passed pointer, so the parameter requires deep
 * copying but FUSE has no idea whatsoever about what to copy in or
 * out.
 *
 * This is solved by allowing FUSE server to retry ioctl with
 * necessary in/out iovecs.  Let's assume the ioctl implementation
 * needs to read in the following structure.
 *
 * struct a {
 *	char	*buf;
 *	size_t	buflen;
 * }
 *
 * On the first callout to FUSE server, inarg->in_size and
 * inarg->out_size will be NULL; then, the server completes the ioctl
 * with FUSE_IOCTL_RETRY set in out->flags, out->in_iovs set to 1 and
 * the actual iov array to
 *
 * { { .iov_base = inarg.arg,	.iov_len = sizeof(struct a) } }
 *
 * which tells FUSE to copy in the requested area and retry the ioctl.
 * On the second round, the server has access to the structure and
 * from that it can tell what to look for next, so on the invocation,
 * it sets FUSE_IOCTL_RETRY, out->in_iovs to 2 and iov array to
 *
 * { { .iov_base = inarg.arg,	.iov_len = sizeof(struct a)	},
 *   { .iov_base = a.buf,	.iov_len = a.buflen		} }
 *
 * FUSE will copy both struct a and the pointed buffer from the
 * process doing the ioctl and retry ioctl with both struct a and the
 * buffer.
 *
 * This time, FUSE server has everything it needs and completes ioctl
 * without FUSE_IOCTL_RETRY which finishes the ioctl call.
 *
 * Copying data out works the same way.
 *
 * Note that if FUSE_IOCTL_UNRESTRICTED is clear, the kernel
 * automatically initializes in and out iovs by decoding @cmd with
 * _IOC_* macros and the server is not allowed to request RETRY.  This
 * limits ioctl data transfers to well-formed ioctls and is the forced
 * behavior for all FUSE servers.
 */
long fuse_do_ioctl(struct file *file, unsigned int cmd, unsigned long arg,
		   unsigned int flags)
{
	struct fuse_file *ff = file->private_data;
	struct fuse_mount *fm = ff->fm;
	struct fuse_ioctl_in inarg = {
		.fh = ff->fh,
		.cmd = cmd,
		.arg = arg,
		.flags = flags
	};
	struct fuse_ioctl_out outarg;
	struct iovec *iov_page = NULL;
	struct iovec *in_iov = NULL, *out_iov = NULL;
	unsigned int in_iovs = 0, out_iovs = 0, max_pages;
	size_t in_size, out_size, c;
	ssize_t transferred;
	int err, i;
	struct iov_iter ii;
	struct fuse_args_pages ap = {};

#if BITS_PER_LONG == 32
	inarg.flags |= FUSE_IOCTL_32BIT;
#else
	if (flags & FUSE_IOCTL_COMPAT) {
		inarg.flags |= FUSE_IOCTL_32BIT;
#ifdef CONFIG_X86_X32
		if (in_x32_syscall())
			inarg.flags |= FUSE_IOCTL_COMPAT_X32;
#endif
	}
#endif

	/* assume all the iovs returned by client always fits in a page */
	BUILD_BUG_ON(sizeof(struct fuse_ioctl_iovec) * FUSE_IOCTL_MAX_IOV > PAGE_SIZE);

	err = -ENOMEM;
	ap.pages = fuse_pages_alloc(fm->fc->max_pages, GFP_KERNEL, &ap.descs);
	iov_page = (struct iovec *) __get_free_page(GFP_KERNEL);
	if (!ap.pages || !iov_page)
		goto out;

	fuse_page_descs_length_init(ap.descs, 0, fm->fc->max_pages);

	/*
	 * If restricted, initialize IO parameters as encoded in @cmd.
	 * RETRY from server is not allowed.
	 */
	if (!(flags & FUSE_IOCTL_UNRESTRICTED)) {
		struct iovec *iov = iov_page;

		iov->iov_base = (void __user *)arg;

		switch (cmd) {
		case FS_IOC_GETFLAGS:
		case FS_IOC_SETFLAGS:
			iov->iov_len = sizeof(int);
			break;
		default:
			iov->iov_len = _IOC_SIZE(cmd);
			break;
		}

		if (_IOC_DIR(cmd) & _IOC_WRITE) {
			in_iov = iov;
			in_iovs = 1;
		}

		if (_IOC_DIR(cmd) & _IOC_READ) {
			out_iov = iov;
			out_iovs = 1;
		}
	}

 retry:
	inarg.in_size = in_size = iov_length(in_iov, in_iovs);
	inarg.out_size = out_size = iov_length(out_iov, out_iovs);

	/*
	 * Out data can be used either for actual out data or iovs,
	 * make sure there always is at least one page.
	 */
	out_size = max_t(size_t, out_size, PAGE_SIZE);
	max_pages = DIV_ROUND_UP(max(in_size, out_size), PAGE_SIZE);

	/* make sure there are enough buffer pages and init request with them */
	err = -ENOMEM;
	if (max_pages > fm->fc->max_pages)
		goto out;
	while (ap.num_pages < max_pages) {
		ap.pages[ap.num_pages] = alloc_page(GFP_KERNEL | __GFP_HIGHMEM);
		if (!ap.pages[ap.num_pages])
			goto out;
		ap.num_pages++;
	}


	/* okay, let's send it to the client */
	ap.args.opcode = FUSE_IOCTL;
	ap.args.nodeid = ff->nodeid;
	ap.args.in_numargs = 1;
	ap.args.in_args[0].size = sizeof(inarg);
	ap.args.in_args[0].value = &inarg;
	if (in_size) {
		ap.args.in_numargs++;
		ap.args.in_args[1].size = in_size;
		ap.args.in_pages = true;

		err = -EFAULT;
		iov_iter_init(&ii, WRITE, in_iov, in_iovs, in_size);
		for (i = 0; iov_iter_count(&ii) && !WARN_ON(i >= ap.num_pages); i++) {
			c = copy_page_from_iter(ap.pages[i], 0, PAGE_SIZE, &ii);
			if (c != PAGE_SIZE && iov_iter_count(&ii))
				goto out;
		}
	}

	ap.args.out_numargs = 2;
	ap.args.out_args[0].size = sizeof(outarg);
	ap.args.out_args[0].value = &outarg;
	ap.args.out_args[1].size = out_size;
	ap.args.out_pages = true;
	ap.args.out_argvar = true;

	transferred = fuse_simple_request(fm, &ap.args);
	err = transferred;
	if (transferred < 0)
		goto out;

	/* did it ask for retry? */
	if (outarg.flags & FUSE_IOCTL_RETRY) {
		void *vaddr;

		/* no retry if in restricted mode */
		err = -EIO;
		if (!(flags & FUSE_IOCTL_UNRESTRICTED))
			goto out;

		in_iovs = outarg.in_iovs;
		out_iovs = outarg.out_iovs;

		/*
		 * Make sure things are in boundary, separate checks
		 * are to protect against overflow.
		 */
		err = -ENOMEM;
		if (in_iovs > FUSE_IOCTL_MAX_IOV ||
		    out_iovs > FUSE_IOCTL_MAX_IOV ||
		    in_iovs + out_iovs > FUSE_IOCTL_MAX_IOV)
			goto out;

		vaddr = kmap_atomic(ap.pages[0]);
		err = fuse_copy_ioctl_iovec(fm->fc, iov_page, vaddr,
					    transferred, in_iovs + out_iovs,
					    (flags & FUSE_IOCTL_COMPAT) != 0);
		kunmap_atomic(vaddr);
		if (err)
			goto out;

		in_iov = iov_page;
		out_iov = in_iov + in_iovs;

		err = fuse_verify_ioctl_iov(fm->fc, in_iov, in_iovs);
		if (err)
			goto out;

		err = fuse_verify_ioctl_iov(fm->fc, out_iov, out_iovs);
		if (err)
			goto out;

		goto retry;
	}

	err = -EIO;
	if (transferred > inarg.out_size)
		goto out;

	err = -EFAULT;
	iov_iter_init(&ii, READ, out_iov, out_iovs, transferred);
	for (i = 0; iov_iter_count(&ii) && !WARN_ON(i >= ap.num_pages); i++) {
		c = copy_page_to_iter(ap.pages[i], 0, PAGE_SIZE, &ii);
		if (c != PAGE_SIZE && iov_iter_count(&ii))
			goto out;
	}
	err = 0;
 out:
	free_page((unsigned long) iov_page);
	while (ap.num_pages)
		__free_page(ap.pages[--ap.num_pages]);
	kfree(ap.pages);

	return err ? err : outarg.result;
}
EXPORT_SYMBOL_GPL(fuse_do_ioctl);

long fuse_ioctl_common(struct file *file, unsigned int cmd,
		       unsigned long arg, unsigned int flags)
{
	struct inode *inode = file_inode(file);
	struct fuse_conn *fc = get_fuse_conn(inode);

	if (!fuse_allow_current_process(fc))
		return -EACCES;

	if (fuse_is_bad(inode))
		return -EIO;

	return fuse_do_ioctl(file, cmd, arg, flags);
}

static long fuse_file_ioctl(struct file *file, unsigned int cmd,
			    unsigned long arg)
{
	return fuse_ioctl_common(file, cmd, arg, 0);
}

static long fuse_file_compat_ioctl(struct file *file, unsigned int cmd,
				   unsigned long arg)
{
	return fuse_ioctl_common(file, cmd, arg, FUSE_IOCTL_COMPAT);
}

/*
 * All files which have been polled are linked to RB tree
 * fuse_conn->polled_files which is indexed by kh.  Walk the tree and
 * find the matching one.
 */
static struct rb_node **fuse_find_polled_node(struct fuse_conn *fc, u64 kh,
					      struct rb_node **parent_out)
{
	struct rb_node **link = &fc->polled_files.rb_node;
	struct rb_node *last = NULL;

	while (*link) {
		struct fuse_file *ff;

		last = *link;
		ff = rb_entry(last, struct fuse_file, polled_node);

		if (kh < ff->kh)
			link = &last->rb_left;
		else if (kh > ff->kh)
			link = &last->rb_right;
		else
			return link;
	}

	if (parent_out)
		*parent_out = last;
	return link;
}

/*
 * The file is about to be polled.  Make sure it's on the polled_files
 * RB tree.  Note that files once added to the polled_files tree are
 * not removed before the file is released.  This is because a file
 * polled once is likely to be polled again.
 */
static void fuse_register_polled_file(struct fuse_conn *fc,
				      struct fuse_file *ff)
{
	spin_lock(&fc->lock);
	if (RB_EMPTY_NODE(&ff->polled_node)) {
		struct rb_node **link, *parent;

		link = fuse_find_polled_node(fc, ff->kh, &parent);
		BUG_ON(*link);
		rb_link_node(&ff->polled_node, parent, link);
		rb_insert_color(&ff->polled_node, &fc->polled_files);
	}
	spin_unlock(&fc->lock);
}

__poll_t fuse_file_poll(struct file *file, poll_table *wait)
{
	struct fuse_file *ff = file->private_data;
	struct fuse_mount *fm = ff->fm;
	struct fuse_poll_in inarg = { .fh = ff->fh, .kh = ff->kh };
	struct fuse_poll_out outarg;
	FUSE_ARGS(args);
	int err;

	if (fm->fc->no_poll)
		return DEFAULT_POLLMASK;

	poll_wait(file, &ff->poll_wait, wait);
	inarg.events = mangle_poll(poll_requested_events(wait));

	/*
	 * Ask for notification iff there's someone waiting for it.
	 * The client may ignore the flag and always notify.
	 */
	if (waitqueue_active(&ff->poll_wait)) {
		inarg.flags |= FUSE_POLL_SCHEDULE_NOTIFY;
		fuse_register_polled_file(fm->fc, ff);
	}

	args.opcode = FUSE_POLL;
	args.nodeid = ff->nodeid;
	args.in_numargs = 1;
	args.in_args[0].size = sizeof(inarg);
	args.in_args[0].value = &inarg;
	args.out_numargs = 1;
	args.out_args[0].size = sizeof(outarg);
	args.out_args[0].value = &outarg;
	err = fuse_simple_request(fm, &args);

	if (!err)
		return demangle_poll(outarg.revents);
	if (err == -ENOSYS) {
		fm->fc->no_poll = 1;
		return DEFAULT_POLLMASK;
	}
	return EPOLLERR;
}
EXPORT_SYMBOL_GPL(fuse_file_poll);

/*
 * This is called from fuse_handle_notify() on FUSE_NOTIFY_POLL and
 * wakes up the poll waiters.
 */
int fuse_notify_poll_wakeup(struct fuse_conn *fc,
			    struct fuse_notify_poll_wakeup_out *outarg)
{
	u64 kh = outarg->kh;
	struct rb_node **link;

	spin_lock(&fc->lock);

	link = fuse_find_polled_node(fc, kh, NULL);
	if (*link) {
		struct fuse_file *ff;

		ff = rb_entry(*link, struct fuse_file, polled_node);
		wake_up_interruptible_sync(&ff->poll_wait);
	}

	spin_unlock(&fc->lock);
	return 0;
}

static void fuse_do_truncate(struct file *file)
{
	struct inode *inode = file->f_mapping->host;
	struct iattr attr;

	attr.ia_valid = ATTR_SIZE;
	attr.ia_size = i_size_read(inode);

	attr.ia_file = file;
	attr.ia_valid |= ATTR_FILE;

	fuse_do_setattr(file_dentry(file), &attr, file);
}

static inline loff_t fuse_round_up(struct fuse_conn *fc, loff_t off)
{
	return round_up(off, fc->max_pages << PAGE_SHIFT);
}

static ssize_t
fuse_direct_IO(struct kiocb *iocb, struct iov_iter *iter)
{
	DECLARE_COMPLETION_ONSTACK(wait);
	ssize_t ret = 0;
	struct file *file = iocb->ki_filp;
	struct fuse_file *ff = file->private_data;
	loff_t pos = 0;
	struct inode *inode;
	loff_t i_size;
	size_t count = iov_iter_count(iter), shortened = 0;
	loff_t offset = iocb->ki_pos;
	struct fuse_io_priv *io;

	pos = offset;
	inode = file->f_mapping->host;
	i_size = i_size_read(inode);

	if ((iov_iter_rw(iter) == READ) && (offset >= i_size))
		return 0;

	io = kmalloc(sizeof(struct fuse_io_priv), GFP_KERNEL);
	if (!io)
		return -ENOMEM;
	spin_lock_init(&io->lock);
	kref_init(&io->refcnt);
	io->reqs = 1;
	io->bytes = -1;
	io->size = 0;
	io->offset = offset;
	io->write = (iov_iter_rw(iter) == WRITE);
	io->err = 0;
	/*
	 * By default, we want to optimize all I/Os with async request
	 * submission to the client filesystem if supported.
	 */
	io->async = ff->fm->fc->async_dio;
	io->iocb = iocb;
	io->blocking = is_sync_kiocb(iocb);

	/* optimization for short read */
	if (io->async && !io->write && offset + count > i_size) {
		iov_iter_truncate(iter, fuse_round_up(ff->fm->fc, i_size - offset));
		shortened = count - iov_iter_count(iter);
		count -= shortened;
	}

	/*
	 * We cannot asynchronously extend the size of a file.
	 * In such case the aio will behave exactly like sync io.
	 */
	if ((offset + count > i_size) && io->write)
		io->blocking = true;

	if (io->async && io->blocking) {
		/*
		 * Additional reference to keep io around after
		 * calling fuse_aio_complete()
		 */
		kref_get(&io->refcnt);
		io->done = &wait;
	}

	if (iov_iter_rw(iter) == WRITE) {
		ret = fuse_direct_io(io, iter, &pos, FUSE_DIO_WRITE);
		fuse_invalidate_attr(inode);
	} else {
		ret = __fuse_direct_read(io, iter, &pos);
	}
	iov_iter_reexpand(iter, iov_iter_count(iter) + shortened);

	if (io->async) {
		bool blocking = io->blocking;

		fuse_aio_complete(io, ret < 0 ? ret : 0, -1);

		/* we have a non-extending, async request, so return */
		if (!blocking)
			return -EIOCBQUEUED;

		wait_for_completion(&wait);
		ret = fuse_get_res_by_io(io);
	}

	kref_put(&io->refcnt, fuse_io_release);

	if (iov_iter_rw(iter) == WRITE) {
		if (ret > 0)
			fuse_write_update_size(inode, pos);
		else if (ret < 0 && offset + count > i_size)
			fuse_do_truncate(file);
	}

	return ret;
}

static int fuse_writeback_range(struct inode *inode, loff_t start, loff_t end)
{
	int err = filemap_write_and_wait_range(inode->i_mapping, start, end);

	if (!err)
		fuse_sync_writes(inode);

	return err;
}

static long fuse_file_fallocate(struct file *file, int mode, loff_t offset,
				loff_t length)
{
	struct fuse_file *ff = file->private_data;
	struct inode *inode = file_inode(file);
	struct fuse_inode *fi = get_fuse_inode(inode);
	struct fuse_mount *fm = ff->fm;
	FUSE_ARGS(args);
	struct fuse_fallocate_in inarg = {
		.fh = ff->fh,
		.offset = offset,
		.length = length,
		.mode = mode
	};
	int err;
	bool lock_inode = !(mode & FALLOC_FL_KEEP_SIZE) ||
			   (mode & FALLOC_FL_PUNCH_HOLE);

	bool block_faults = FUSE_IS_DAX(inode) && lock_inode;

	if (mode & ~(FALLOC_FL_KEEP_SIZE | FALLOC_FL_PUNCH_HOLE))
		return -EOPNOTSUPP;

	if (fm->fc->no_fallocate)
		return -EOPNOTSUPP;

	if (lock_inode) {
		inode_lock(inode);
		if (block_faults) {
			down_write(&fi->i_mmap_sem);
			err = fuse_dax_break_layouts(inode, 0, 0);
			if (err)
				goto out;
		}

		if (mode & FALLOC_FL_PUNCH_HOLE) {
			loff_t endbyte = offset + length - 1;

			err = fuse_writeback_range(inode, offset, endbyte);
			if (err)
				goto out;
		}
	}

	if (!(mode & FALLOC_FL_KEEP_SIZE) &&
	    offset + length > i_size_read(inode)) {
		err = inode_newsize_ok(inode, offset + length);
		if (err)
			goto out;
	}

	if (!(mode & FALLOC_FL_KEEP_SIZE))
		set_bit(FUSE_I_SIZE_UNSTABLE, &fi->state);

	args.opcode = FUSE_FALLOCATE;
	args.nodeid = ff->nodeid;
	args.in_numargs = 1;
	args.in_args[0].size = sizeof(inarg);
	args.in_args[0].value = &inarg;
	err = fuse_simple_request(fm, &args);
	if (err == -ENOSYS) {
		fm->fc->no_fallocate = 1;
		err = -EOPNOTSUPP;
	}
	if (err)
		goto out;

	/* we could have extended the file */
	if (!(mode & FALLOC_FL_KEEP_SIZE)) {
		bool changed = fuse_write_update_size(inode, offset + length);

		if (changed && fm->fc->writeback_cache)
			file_update_time(file);
	}

	if (mode & FALLOC_FL_PUNCH_HOLE)
		truncate_pagecache_range(inode, offset, offset + length - 1);

	fuse_invalidate_attr(inode);

out:
	if (!(mode & FALLOC_FL_KEEP_SIZE))
		clear_bit(FUSE_I_SIZE_UNSTABLE, &fi->state);

	if (block_faults)
		up_write(&fi->i_mmap_sem);

	if (lock_inode)
		inode_unlock(inode);

	return err;
}

static ssize_t __fuse_copy_file_range(struct file *file_in, loff_t pos_in,
				      struct file *file_out, loff_t pos_out,
				      size_t len, unsigned int flags)
{
	struct fuse_file *ff_in = file_in->private_data;
	struct fuse_file *ff_out = file_out->private_data;
	struct inode *inode_in = file_inode(file_in);
	struct inode *inode_out = file_inode(file_out);
	struct fuse_inode *fi_out = get_fuse_inode(inode_out);
	struct fuse_mount *fm = ff_in->fm;
	struct fuse_conn *fc = fm->fc;
	FUSE_ARGS(args);
	struct fuse_copy_file_range_in inarg = {
		.fh_in = ff_in->fh,
		.off_in = pos_in,
		.nodeid_out = ff_out->nodeid,
		.fh_out = ff_out->fh,
		.off_out = pos_out,
		.len = len,
		.flags = flags
	};
	struct fuse_write_out outarg;
	ssize_t err;
	/* mark unstable when write-back is not used, and file_out gets
	 * extended */
	bool is_unstable = (!fc->writeback_cache) &&
			   ((pos_out + len) > inode_out->i_size);

	if (fc->no_copy_file_range)
		return -EOPNOTSUPP;

	if (file_inode(file_in)->i_sb != file_inode(file_out)->i_sb)
		return -EXDEV;

	inode_lock(inode_in);
	err = fuse_writeback_range(inode_in, pos_in, pos_in + len - 1);
	inode_unlock(inode_in);
	if (err)
		return err;

	inode_lock(inode_out);

	err = file_modified(file_out);
	if (err)
		goto out;

	/*
	 * Write out dirty pages in the destination file before sending the COPY
	 * request to userspace.  After the request is completed, truncate off
	 * pages (including partial ones) from the cache that have been copied,
	 * since these contain stale data at that point.
	 *
	 * This should be mostly correct, but if the COPY writes to partial
	 * pages (at the start or end) and the parts not covered by the COPY are
	 * written through a memory map after calling fuse_writeback_range(),
	 * then these partial page modifications will be lost on truncation.
	 *
	 * It is unlikely that someone would rely on such mixed style
	 * modifications.  Yet this does give less guarantees than if the
	 * copying was performed with write(2).
	 *
	 * To fix this a i_mmap_sem style lock could be used to prevent new
	 * faults while the copy is ongoing.
	 */
	err = fuse_writeback_range(inode_out, pos_out, pos_out + len - 1);
	if (err)
		goto out;

	if (is_unstable)
		set_bit(FUSE_I_SIZE_UNSTABLE, &fi_out->state);

	args.opcode = FUSE_COPY_FILE_RANGE;
	args.nodeid = ff_in->nodeid;
	args.in_numargs = 1;
	args.in_args[0].size = sizeof(inarg);
	args.in_args[0].value = &inarg;
	args.out_numargs = 1;
	args.out_args[0].size = sizeof(outarg);
	args.out_args[0].value = &outarg;
	err = fuse_simple_request(fm, &args);
	if (err == -ENOSYS) {
		fc->no_copy_file_range = 1;
		err = -EOPNOTSUPP;
	}
	if (err)
		goto out;

	truncate_inode_pages_range(inode_out->i_mapping,
				   ALIGN_DOWN(pos_out, PAGE_SIZE),
				   ALIGN(pos_out + outarg.size, PAGE_SIZE) - 1);

	if (fc->writeback_cache) {
		fuse_write_update_size(inode_out, pos_out + outarg.size);
		file_update_time(file_out);
	}

	fuse_invalidate_attr(inode_out);

	err = outarg.size;
out:
	if (is_unstable)
		clear_bit(FUSE_I_SIZE_UNSTABLE, &fi_out->state);

	inode_unlock(inode_out);
	file_accessed(file_in);

	return err;
}

static ssize_t fuse_copy_file_range(struct file *src_file, loff_t src_off,
				    struct file *dst_file, loff_t dst_off,
				    size_t len, unsigned int flags)
{
	ssize_t ret;

	ret = __fuse_copy_file_range(src_file, src_off, dst_file, dst_off,
				     len, flags);

	if (ret == -EOPNOTSUPP || ret == -EXDEV)
		ret = generic_copy_file_range(src_file, src_off, dst_file,
					      dst_off, len, flags);
	return ret;
}

static const struct file_operations fuse_file_operations = {
	.llseek		= fuse_file_llseek,
	.read_iter	= fuse_file_read_iter,
	.write_iter	= fuse_file_write_iter,
	.mmap		= fuse_file_mmap,
	.open		= fuse_open,
	.flush		= fuse_flush,
	.release	= fuse_release,
	.fsync		= fuse_fsync,
	.lock		= fuse_file_lock,
	.get_unmapped_area = thp_get_unmapped_area,
	.flock		= fuse_file_flock,
	.splice_read	= generic_file_splice_read,
	.splice_write	= iter_file_splice_write,
	.unlocked_ioctl	= fuse_file_ioctl,
	.compat_ioctl	= fuse_file_compat_ioctl,
	.poll		= fuse_file_poll,
	.fallocate	= fuse_file_fallocate,
	.copy_file_range = fuse_copy_file_range,
};

static const struct address_space_operations fuse_file_aops  = {
	.readpage	= fuse_readpage,
	.readahead	= fuse_readahead,
	.writepage	= fuse_writepage,
	.writepages	= fuse_writepages,
	.launder_page	= fuse_launder_page,
	.set_page_dirty	= __set_page_dirty_nobuffers,
	.bmap		= fuse_bmap,
	.direct_IO	= fuse_direct_IO,
	.write_begin	= fuse_write_begin,
	.write_end	= fuse_write_end,
};

void fuse_init_file_inode(struct inode *inode)
{
	struct fuse_inode *fi = get_fuse_inode(inode);

	inode->i_fop = &fuse_file_operations;
	inode->i_data.a_ops = &fuse_file_aops;

	INIT_LIST_HEAD(&fi->write_files);
	INIT_LIST_HEAD(&fi->queued_writes);
	fi->writectr = 0;
	init_waitqueue_head(&fi->page_waitq);
	fi->writepages = RB_ROOT;

	if (IS_ENABLED(CONFIG_FUSE_DAX))
		fuse_dax_inode_init(inode);
}<|MERGE_RESOLUTION|>--- conflicted
+++ resolved
@@ -225,12 +225,9 @@
 			  fc->writeback_cache;
 	bool dax_truncate = (file->f_flags & O_TRUNC) &&
 			  fc->atomic_o_trunc && FUSE_IS_DAX(inode);
-<<<<<<< HEAD
-=======
 
 	if (fuse_is_bad(inode))
 		return -EIO;
->>>>>>> c70595ea
 
 	err = generic_file_open(inode, file);
 	if (err)
@@ -1563,11 +1560,7 @@
 	struct fuse_file *ff = file->private_data;
 	struct inode *inode = file_inode(file);
 
-<<<<<<< HEAD
-	if (is_bad_inode(inode))
-=======
 	if (fuse_is_bad(inode))
->>>>>>> c70595ea
 		return -EIO;
 
 	if (FUSE_IS_DAX(inode))
@@ -1587,11 +1580,7 @@
 	struct fuse_file *ff = file->private_data;
 	struct inode *inode = file_inode(file);
 
-<<<<<<< HEAD
-	if (is_bad_inode(inode))
-=======
 	if (fuse_is_bad(inode))
->>>>>>> c70595ea
 		return -EIO;
 
 	if (FUSE_IS_DAX(inode))
@@ -2363,12 +2352,9 @@
 	if (FUSE_IS_DAX(file_inode(file)))
 		return fuse_dax_mmap(file, vma);
 
-<<<<<<< HEAD
-=======
 	if (ff->passthrough.filp)
 		return fuse_passthrough_mmap(file, vma);
 
->>>>>>> c70595ea
 	if (ff->open_flags & FOPEN_DIRECT_IO) {
 		/* Can't provide the coherency needed for MAP_SHARED */
 		if (vma->vm_flags & VM_MAYSHARE)
