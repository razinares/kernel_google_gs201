/*
  FUSE: Filesystem in Userspace
  Copyright (C) 2001-2008  Miklos Szeredi <miklos@szeredi.hu>

  This program can be distributed under the terms of the GNU GPL.
  See the file COPYING.
*/

#include "fuse_i.h"

#include <linux/init.h>
#include <linux/module.h>
#include <linux/poll.h>
#include <linux/uio.h>
#include <linux/miscdevice.h>
#include <linux/pagemap.h>
#include <linux/file.h>
#include <linux/slab.h>
#include <linux/pipe_fs_i.h>
#include <linux/swap.h>
#include <linux/splice.h>
#include <linux/aio.h>

MODULE_ALIAS_MISCDEV(FUSE_MINOR);
MODULE_ALIAS("devname:fuse");

static struct kmem_cache *fuse_req_cachep;

static struct fuse_conn *fuse_get_conn(struct file *file)
{
	/*
	 * Lockless access is OK, because file->private data is set
	 * once during mount and is valid until the file is released.
	 */
	return file->private_data;
}

static void fuse_request_init(struct fuse_req *req, struct page **pages,
			      struct fuse_page_desc *page_descs,
			      unsigned npages)
{
	memset(req, 0, sizeof(*req));
	memset(pages, 0, sizeof(*pages) * npages);
	memset(page_descs, 0, sizeof(*page_descs) * npages);
	INIT_LIST_HEAD(&req->list);
	INIT_LIST_HEAD(&req->intr_entry);
	init_waitqueue_head(&req->waitq);
	atomic_set(&req->count, 1);
	req->pages = pages;
	req->page_descs = page_descs;
	req->max_pages = npages;
}

static struct fuse_req *__fuse_request_alloc(unsigned npages, gfp_t flags)
{
	struct fuse_req *req = kmem_cache_alloc(fuse_req_cachep, flags);
	if (req) {
		struct page **pages;
		struct fuse_page_desc *page_descs;

		if (npages <= FUSE_REQ_INLINE_PAGES) {
			pages = req->inline_pages;
			page_descs = req->inline_page_descs;
		} else {
			pages = kmalloc(sizeof(struct page *) * npages, flags);
			page_descs = kmalloc(sizeof(struct fuse_page_desc) *
					     npages, flags);
		}

		if (!pages || !page_descs) {
			kfree(pages);
			kfree(page_descs);
			kmem_cache_free(fuse_req_cachep, req);
			return NULL;
		}

		fuse_request_init(req, pages, page_descs, npages);
	}
	return req;
}

struct fuse_req *fuse_request_alloc(unsigned npages)
{
	return __fuse_request_alloc(npages, GFP_KERNEL);
}
EXPORT_SYMBOL_GPL(fuse_request_alloc);

struct fuse_req *fuse_request_alloc_nofs(unsigned npages)
{
	return __fuse_request_alloc(npages, GFP_NOFS);
}

void fuse_request_free(struct fuse_req *req)
{
	if (req->pages != req->inline_pages) {
		kfree(req->pages);
		kfree(req->page_descs);
	}
	kmem_cache_free(fuse_req_cachep, req);
}

static void block_sigs(sigset_t *oldset)
{
	sigset_t mask;

	siginitsetinv(&mask, sigmask(SIGKILL));
	sigprocmask(SIG_BLOCK, &mask, oldset);
}

static void restore_sigs(sigset_t *oldset)
{
	sigprocmask(SIG_SETMASK, oldset, NULL);
}

void __fuse_get_request(struct fuse_req *req)
{
	atomic_inc(&req->count);
}

/* Must be called with > 1 refcount */
static void __fuse_put_request(struct fuse_req *req)
{
	BUG_ON(atomic_read(&req->count) < 2);
	atomic_dec(&req->count);
}

static void fuse_req_init_context(struct fuse_req *req)
{
	req->in.h.uid = from_kuid_munged(&init_user_ns, current_fsuid());
	req->in.h.gid = from_kgid_munged(&init_user_ns, current_fsgid());
	req->in.h.pid = current->pid;
}

void fuse_set_initialized(struct fuse_conn *fc)
{
	/* Make sure stores before this are seen on another CPU */
	smp_wmb();
	fc->initialized = 1;
}

static bool fuse_block_alloc(struct fuse_conn *fc, bool for_background)
{
	return !fc->initialized || (for_background && fc->blocked);
}

static struct fuse_req *__fuse_get_req(struct fuse_conn *fc, unsigned npages,
				       bool for_background)
{
	struct fuse_req *req;
	int err;
	atomic_inc(&fc->num_waiting);

	if (fuse_block_alloc(fc, for_background)) {
		sigset_t oldset;
		int intr;

		block_sigs(&oldset);
		intr = wait_event_interruptible_exclusive(fc->blocked_waitq,
				!fuse_block_alloc(fc, for_background));
		restore_sigs(&oldset);
		err = -EINTR;
		if (intr)
			goto out;
	}
	/* Matches smp_wmb() in fuse_set_initialized() */
	smp_rmb();

	err = -ENOTCONN;
	if (!fc->connected)
		goto out;

	req = fuse_request_alloc(npages);
	err = -ENOMEM;
	if (!req) {
		if (for_background)
			wake_up(&fc->blocked_waitq);
		goto out;
	}

	fuse_req_init_context(req);
	req->waiting = 1;
	req->background = for_background;
	return req;

 out:
	atomic_dec(&fc->num_waiting);
	return ERR_PTR(err);
}

struct fuse_req *fuse_get_req(struct fuse_conn *fc, unsigned npages)
{
	return __fuse_get_req(fc, npages, false);
}
EXPORT_SYMBOL_GPL(fuse_get_req);

struct fuse_req *fuse_get_req_for_background(struct fuse_conn *fc,
					     unsigned npages)
{
	return __fuse_get_req(fc, npages, true);
}
EXPORT_SYMBOL_GPL(fuse_get_req_for_background);

/*
 * Return request in fuse_file->reserved_req.  However that may
 * currently be in use.  If that is the case, wait for it to become
 * available.
 */
static struct fuse_req *get_reserved_req(struct fuse_conn *fc,
					 struct file *file)
{
	struct fuse_req *req = NULL;
	struct fuse_file *ff = file->private_data;

	do {
		wait_event(fc->reserved_req_waitq, ff->reserved_req);
		spin_lock(&fc->lock);
		if (ff->reserved_req) {
			req = ff->reserved_req;
			ff->reserved_req = NULL;
			req->stolen_file = get_file(file);
		}
		spin_unlock(&fc->lock);
	} while (!req);

	return req;
}

/*
 * Put stolen request back into fuse_file->reserved_req
 */
static void put_reserved_req(struct fuse_conn *fc, struct fuse_req *req)
{
	struct file *file = req->stolen_file;
	struct fuse_file *ff = file->private_data;

	spin_lock(&fc->lock);
	fuse_request_init(req, req->pages, req->page_descs, req->max_pages);
	BUG_ON(ff->reserved_req);
	ff->reserved_req = req;
	wake_up_all(&fc->reserved_req_waitq);
	spin_unlock(&fc->lock);
	fput(file);
}

/*
 * Gets a requests for a file operation, always succeeds
 *
 * This is used for sending the FLUSH request, which must get to
 * userspace, due to POSIX locks which may need to be unlocked.
 *
 * If allocation fails due to OOM, use the reserved request in
 * fuse_file.
 *
 * This is very unlikely to deadlock accidentally, since the
 * filesystem should not have it's own file open.  If deadlock is
 * intentional, it can still be broken by "aborting" the filesystem.
 */
struct fuse_req *fuse_get_req_nofail_nopages(struct fuse_conn *fc,
					     struct file *file)
{
	struct fuse_req *req;

	atomic_inc(&fc->num_waiting);
	wait_event(fc->blocked_waitq, fc->initialized);
	/* Matches smp_wmb() in fuse_set_initialized() */
	smp_rmb();
	req = fuse_request_alloc(0);
	if (!req)
		req = get_reserved_req(fc, file);

	fuse_req_init_context(req);
	req->waiting = 1;
	req->background = 0;
	return req;
}

void fuse_put_request(struct fuse_conn *fc, struct fuse_req *req)
{
	if (atomic_dec_and_test(&req->count)) {
		if (unlikely(req->background)) {
			/*
			 * We get here in the unlikely case that a background
			 * request was allocated but not sent
			 */
			spin_lock(&fc->lock);
			if (!fc->blocked)
				wake_up(&fc->blocked_waitq);
			spin_unlock(&fc->lock);
		}

		if (req->waiting)
			atomic_dec(&fc->num_waiting);

		if (req->stolen_file)
			put_reserved_req(fc, req);
		else
			fuse_request_free(req);
	}
}
EXPORT_SYMBOL_GPL(fuse_put_request);

static unsigned len_args(unsigned numargs, struct fuse_arg *args)
{
	unsigned nbytes = 0;
	unsigned i;

	for (i = 0; i < numargs; i++)
		nbytes += args[i].size;

	return nbytes;
}

static u64 fuse_get_unique(struct fuse_conn *fc)
{
	fc->reqctr++;
	/* zero is special */
	if (fc->reqctr == 0)
		fc->reqctr = 1;

	return fc->reqctr;
}

static void queue_request(struct fuse_conn *fc, struct fuse_req *req)
{
	req->in.h.len = sizeof(struct fuse_in_header) +
		len_args(req->in.numargs, (struct fuse_arg *) req->in.args);
	list_add_tail(&req->list, &fc->pending);
	req->state = FUSE_REQ_PENDING;
	if (!req->waiting) {
		req->waiting = 1;
		atomic_inc(&fc->num_waiting);
	}
	wake_up(&fc->waitq);
	kill_fasync(&fc->fasync, SIGIO, POLL_IN);
}

void fuse_queue_forget(struct fuse_conn *fc, struct fuse_forget_link *forget,
		       u64 nodeid, u64 nlookup)
{
	forget->forget_one.nodeid = nodeid;
	forget->forget_one.nlookup = nlookup;

	spin_lock(&fc->lock);
	if (fc->connected) {
		fc->forget_list_tail->next = forget;
		fc->forget_list_tail = forget;
		wake_up(&fc->waitq);
		kill_fasync(&fc->fasync, SIGIO, POLL_IN);
	} else {
		kfree(forget);
	}
	spin_unlock(&fc->lock);
}

static void flush_bg_queue(struct fuse_conn *fc)
{
	while (fc->active_background < fc->max_background &&
	       !list_empty(&fc->bg_queue)) {
		struct fuse_req *req;

		req = list_entry(fc->bg_queue.next, struct fuse_req, list);
		list_del(&req->list);
		fc->active_background++;
		req->in.h.unique = fuse_get_unique(fc);
		queue_request(fc, req);
	}
}

/*
 * This function is called when a request is finished.  Either a reply
 * has arrived or it was aborted (and not yet sent) or some error
 * occurred during communication with userspace, or the device file
 * was closed.  The requester thread is woken up (if still waiting),
 * the 'end' callback is called if given, else the reference to the
 * request is released
 *
 * Called with fc->lock, unlocks it
 */
static void request_end(struct fuse_conn *fc, struct fuse_req *req)
__releases(fc->lock)
{
	void (*end) (struct fuse_conn *, struct fuse_req *) = req->end;
	req->end = NULL;
	list_del(&req->list);
	list_del(&req->intr_entry);
	req->state = FUSE_REQ_FINISHED;
	if (req->background) {
		req->background = 0;

		if (fc->num_background == fc->max_background)
			fc->blocked = 0;

		/* Wake up next waiter, if any */
		if (!fc->blocked && waitqueue_active(&fc->blocked_waitq))
			wake_up(&fc->blocked_waitq);

		if (fc->num_background == fc->congestion_threshold &&
		    fc->connected && fc->bdi_initialized) {
			clear_bdi_congested(&fc->bdi, BLK_RW_SYNC);
			clear_bdi_congested(&fc->bdi, BLK_RW_ASYNC);
		}
		fc->num_background--;
		fc->active_background--;
		flush_bg_queue(fc);
	}
	spin_unlock(&fc->lock);
	wake_up(&req->waitq);
	if (end)
		end(fc, req);
	fuse_put_request(fc, req);
}

static void wait_answer_interruptible(struct fuse_conn *fc,
				      struct fuse_req *req)
__releases(fc->lock)
__acquires(fc->lock)
{
	if (signal_pending(current))
		return;

	spin_unlock(&fc->lock);
	wait_event_interruptible(req->waitq, req->state == FUSE_REQ_FINISHED);
	spin_lock(&fc->lock);
}

static void queue_interrupt(struct fuse_conn *fc, struct fuse_req *req)
{
	list_add_tail(&req->intr_entry, &fc->interrupts);
	wake_up(&fc->waitq);
	kill_fasync(&fc->fasync, SIGIO, POLL_IN);
}

static void request_wait_answer(struct fuse_conn *fc, struct fuse_req *req)
__releases(fc->lock)
__acquires(fc->lock)
{
	if (!fc->no_interrupt) {
		/* Any signal may interrupt this */
		wait_answer_interruptible(fc, req);

		if (req->aborted)
			goto aborted;
		if (req->state == FUSE_REQ_FINISHED)
			return;

		req->interrupted = 1;
		if (req->state == FUSE_REQ_SENT)
			queue_interrupt(fc, req);
	}

	if (!req->force) {
		sigset_t oldset;

		/* Only fatal signals may interrupt this */
		block_sigs(&oldset);
		wait_answer_interruptible(fc, req);
		restore_sigs(&oldset);

		if (req->aborted)
			goto aborted;
		if (req->state == FUSE_REQ_FINISHED)
			return;

		/* Request is not yet in userspace, bail out */
		if (req->state == FUSE_REQ_PENDING) {
			list_del(&req->list);
			__fuse_put_request(req);
			req->out.h.error = -EINTR;
			return;
		}
	}

	/*
	 * Either request is already in userspace, or it was forced.
	 * Wait it out.
	 */
	spin_unlock(&fc->lock);
	wait_event(req->waitq, req->state == FUSE_REQ_FINISHED);
	spin_lock(&fc->lock);

	if (!req->aborted)
		return;

 aborted:
	BUG_ON(req->state != FUSE_REQ_FINISHED);
	if (req->locked) {
		/* This is uninterruptible sleep, because data is
		   being copied to/from the buffers of req.  During
		   locked state, there mustn't be any filesystem
		   operation (e.g. page fault), since that could lead
		   to deadlock */
		spin_unlock(&fc->lock);
		wait_event(req->waitq, !req->locked);
		spin_lock(&fc->lock);
	}
}

static void __fuse_request_send(struct fuse_conn *fc, struct fuse_req *req)
{
	BUG_ON(req->background);
	spin_lock(&fc->lock);
	if (!fc->connected)
		req->out.h.error = -ENOTCONN;
	else if (fc->conn_error)
		req->out.h.error = -ECONNREFUSED;
	else {
		req->in.h.unique = fuse_get_unique(fc);
		queue_request(fc, req);
		/* acquire extra reference, since request is still needed
		   after request_end() */
		__fuse_get_request(req);

		request_wait_answer(fc, req);
	}
	spin_unlock(&fc->lock);
}

void fuse_request_send(struct fuse_conn *fc, struct fuse_req *req)
{
	req->isreply = 1;
	__fuse_request_send(fc, req);
}
EXPORT_SYMBOL_GPL(fuse_request_send);

<<<<<<< HEAD
=======
static void fuse_adjust_compat(struct fuse_conn *fc, struct fuse_args *args)
{
	if (fc->minor < 4 && args->in.h.opcode == FUSE_STATFS)
		args->out.args[0].size = FUSE_COMPAT_STATFS_SIZE;

	if (fc->minor < 9) {
		switch (args->in.h.opcode) {
		case FUSE_LOOKUP:
		case FUSE_CREATE:
		case FUSE_MKNOD:
		case FUSE_MKDIR:
		case FUSE_SYMLINK:
		case FUSE_LINK:
			args->out.args[0].size = FUSE_COMPAT_ENTRY_OUT_SIZE;
			break;
		case FUSE_GETATTR:
		case FUSE_SETATTR:
			args->out.args[0].size = FUSE_COMPAT_ATTR_OUT_SIZE;
			break;
		}
	}
	if (fc->minor < 12) {
		switch (args->in.h.opcode) {
		case FUSE_CREATE:
			args->in.args[0].size = sizeof(struct fuse_open_in);
			break;
		case FUSE_MKNOD:
			args->in.args[0].size = FUSE_COMPAT_MKNOD_IN_SIZE;
			break;
		}
	}
}

>>>>>>> 59343cd7
ssize_t fuse_simple_request(struct fuse_conn *fc, struct fuse_args *args)
{
	struct fuse_req *req;
	ssize_t ret;

	req = fuse_get_req(fc, 0);
	if (IS_ERR(req))
		return PTR_ERR(req);

<<<<<<< HEAD
=======
	/* Needs to be done after fuse_get_req() so that fc->minor is valid */
	fuse_adjust_compat(fc, args);

>>>>>>> 59343cd7
	req->in.h.opcode = args->in.h.opcode;
	req->in.h.nodeid = args->in.h.nodeid;
	req->in.numargs = args->in.numargs;
	memcpy(req->in.args, args->in.args,
	       args->in.numargs * sizeof(struct fuse_in_arg));
	req->out.argvar = args->out.argvar;
	req->out.numargs = args->out.numargs;
	memcpy(req->out.args, args->out.args,
	       args->out.numargs * sizeof(struct fuse_arg));
	fuse_request_send(fc, req);
	ret = req->out.h.error;
	if (!ret && args->out.argvar) {
		BUG_ON(args->out.numargs != 1);
		ret = req->out.args[0].size;
	}
	fuse_put_request(fc, req);

	return ret;
}

static void fuse_request_send_nowait_locked(struct fuse_conn *fc,
					    struct fuse_req *req)
{
	BUG_ON(!req->background);
	fc->num_background++;
	if (fc->num_background == fc->max_background)
		fc->blocked = 1;
	if (fc->num_background == fc->congestion_threshold &&
	    fc->bdi_initialized) {
		set_bdi_congested(&fc->bdi, BLK_RW_SYNC);
		set_bdi_congested(&fc->bdi, BLK_RW_ASYNC);
	}
	list_add_tail(&req->list, &fc->bg_queue);
	flush_bg_queue(fc);
}

static void fuse_request_send_nowait(struct fuse_conn *fc, struct fuse_req *req)
{
	spin_lock(&fc->lock);
	if (fc->connected) {
		fuse_request_send_nowait_locked(fc, req);
		spin_unlock(&fc->lock);
	} else {
		req->out.h.error = -ENOTCONN;
		request_end(fc, req);
	}
}

void fuse_request_send_background(struct fuse_conn *fc, struct fuse_req *req)
{
	req->isreply = 1;
	fuse_request_send_nowait(fc, req);
}
EXPORT_SYMBOL_GPL(fuse_request_send_background);

static int fuse_request_send_notify_reply(struct fuse_conn *fc,
					  struct fuse_req *req, u64 unique)
{
	int err = -ENODEV;

	req->isreply = 0;
	req->in.h.unique = unique;
	spin_lock(&fc->lock);
	if (fc->connected) {
		queue_request(fc, req);
		err = 0;
	}
	spin_unlock(&fc->lock);

	return err;
}

/*
 * Called under fc->lock
 *
 * fc->connected must have been checked previously
 */
void fuse_request_send_background_locked(struct fuse_conn *fc,
					 struct fuse_req *req)
{
	req->isreply = 1;
	fuse_request_send_nowait_locked(fc, req);
}

void fuse_force_forget(struct file *file, u64 nodeid)
{
	struct inode *inode = file_inode(file);
	struct fuse_conn *fc = get_fuse_conn(inode);
	struct fuse_req *req;
	struct fuse_forget_in inarg;

	memset(&inarg, 0, sizeof(inarg));
	inarg.nlookup = 1;
	req = fuse_get_req_nofail_nopages(fc, file);
	req->in.h.opcode = FUSE_FORGET;
	req->in.h.nodeid = nodeid;
	req->in.numargs = 1;
	req->in.args[0].size = sizeof(inarg);
	req->in.args[0].value = &inarg;
	req->isreply = 0;
	__fuse_request_send(fc, req);
	/* ignore errors */
	fuse_put_request(fc, req);
}

/*
 * Lock the request.  Up to the next unlock_request() there mustn't be
 * anything that could cause a page-fault.  If the request was already
 * aborted bail out.
 */
static int lock_request(struct fuse_conn *fc, struct fuse_req *req)
{
	int err = 0;
	if (req) {
		spin_lock(&fc->lock);
		if (req->aborted)
			err = -ENOENT;
		else
			req->locked = 1;
		spin_unlock(&fc->lock);
	}
	return err;
}

/*
 * Unlock request.  If it was aborted during being locked, the
 * requester thread is currently waiting for it to be unlocked, so
 * wake it up.
 */
static void unlock_request(struct fuse_conn *fc, struct fuse_req *req)
{
	if (req) {
		spin_lock(&fc->lock);
		req->locked = 0;
		if (req->aborted)
			wake_up(&req->waitq);
		spin_unlock(&fc->lock);
	}
}

struct fuse_copy_state {
	struct fuse_conn *fc;
	int write;
	struct fuse_req *req;
	const struct iovec *iov;
	struct pipe_buffer *pipebufs;
	struct pipe_buffer *currbuf;
	struct pipe_inode_info *pipe;
	unsigned long nr_segs;
	unsigned long seglen;
	unsigned long addr;
	struct page *pg;
	unsigned len;
	unsigned offset;
	unsigned move_pages:1;
};

static void fuse_copy_init(struct fuse_copy_state *cs, struct fuse_conn *fc,
			   int write,
			   const struct iovec *iov, unsigned long nr_segs)
{
	memset(cs, 0, sizeof(*cs));
	cs->fc = fc;
	cs->write = write;
	cs->iov = iov;
	cs->nr_segs = nr_segs;
}

/* Unmap and put previous page of userspace buffer */
static void fuse_copy_finish(struct fuse_copy_state *cs)
{
	if (cs->currbuf) {
		struct pipe_buffer *buf = cs->currbuf;

		if (cs->write)
			buf->len = PAGE_SIZE - cs->len;
		cs->currbuf = NULL;
	} else if (cs->pg) {
		if (cs->write) {
			flush_dcache_page(cs->pg);
			set_page_dirty_lock(cs->pg);
		}
		put_page(cs->pg);
	}
	cs->pg = NULL;
}

/*
 * Get another pagefull of userspace buffer, and map it to kernel
 * address space, and lock request
 */
static int fuse_copy_fill(struct fuse_copy_state *cs)
{
	struct page *page;
	int err;

	unlock_request(cs->fc, cs->req);
	fuse_copy_finish(cs);
	if (cs->pipebufs) {
		struct pipe_buffer *buf = cs->pipebufs;

		if (!cs->write) {
			err = buf->ops->confirm(cs->pipe, buf);
			if (err)
				return err;

			BUG_ON(!cs->nr_segs);
			cs->currbuf = buf;
			cs->pg = buf->page;
			cs->offset = buf->offset;
			cs->len = buf->len;
			cs->pipebufs++;
			cs->nr_segs--;
		} else {
			if (cs->nr_segs == cs->pipe->buffers)
				return -EIO;

			page = alloc_page(GFP_HIGHUSER);
			if (!page)
				return -ENOMEM;

			buf->page = page;
			buf->offset = 0;
			buf->len = 0;

			cs->currbuf = buf;
			cs->pg = page;
			cs->offset = 0;
			cs->len = PAGE_SIZE;
			cs->pipebufs++;
			cs->nr_segs++;
		}
	} else {
		if (!cs->seglen) {
			BUG_ON(!cs->nr_segs);
			cs->seglen = cs->iov[0].iov_len;
			cs->addr = (unsigned long) cs->iov[0].iov_base;
			cs->iov++;
			cs->nr_segs--;
		}
		err = get_user_pages_fast(cs->addr, 1, cs->write, &page);
		if (err < 0)
			return err;
		BUG_ON(err != 1);
		cs->pg = page;
		cs->offset = cs->addr % PAGE_SIZE;
		cs->len = min(PAGE_SIZE - cs->offset, cs->seglen);
		cs->seglen -= cs->len;
		cs->addr += cs->len;
	}

	return lock_request(cs->fc, cs->req);
}

/* Do as much copy to/from userspace buffer as we can */
static int fuse_copy_do(struct fuse_copy_state *cs, void **val, unsigned *size)
{
	unsigned ncpy = min(*size, cs->len);
	if (val) {
		void *pgaddr = kmap_atomic(cs->pg);
		void *buf = pgaddr + cs->offset;

		if (cs->write)
			memcpy(buf, *val, ncpy);
		else
			memcpy(*val, buf, ncpy);

		kunmap_atomic(pgaddr);
		*val += ncpy;
	}
	*size -= ncpy;
	cs->len -= ncpy;
	cs->offset += ncpy;
	return ncpy;
}

static int fuse_check_page(struct page *page)
{
	if (page_mapcount(page) ||
	    page->mapping != NULL ||
	    page_count(page) != 1 ||
	    (page->flags & PAGE_FLAGS_CHECK_AT_PREP &
	     ~(1 << PG_locked |
	       1 << PG_referenced |
	       1 << PG_uptodate |
	       1 << PG_lru |
	       1 << PG_active |
	       1 << PG_reclaim))) {
		printk(KERN_WARNING "fuse: trying to steal weird page\n");
		printk(KERN_WARNING "  page=%p index=%li flags=%08lx, count=%i, mapcount=%i, mapping=%p\n", page, page->index, page->flags, page_count(page), page_mapcount(page), page->mapping);
		return 1;
	}
	return 0;
}

static int fuse_try_move_page(struct fuse_copy_state *cs, struct page **pagep)
{
	int err;
	struct page *oldpage = *pagep;
	struct page *newpage;
	struct pipe_buffer *buf = cs->pipebufs;

	unlock_request(cs->fc, cs->req);
	fuse_copy_finish(cs);

	err = buf->ops->confirm(cs->pipe, buf);
	if (err)
		return err;

	BUG_ON(!cs->nr_segs);
	cs->currbuf = buf;
	cs->len = buf->len;
	cs->pipebufs++;
	cs->nr_segs--;

	if (cs->len != PAGE_SIZE)
		goto out_fallback;

	if (buf->ops->steal(cs->pipe, buf) != 0)
		goto out_fallback;

	newpage = buf->page;

	if (WARN_ON(!PageUptodate(newpage)))
		return -EIO;

	ClearPageMappedToDisk(newpage);

	if (fuse_check_page(newpage) != 0)
		goto out_fallback_unlock;

	/*
	 * This is a new and locked page, it shouldn't be mapped or
	 * have any special flags on it
	 */
	if (WARN_ON(page_mapped(oldpage)))
		goto out_fallback_unlock;
	if (WARN_ON(page_has_private(oldpage)))
		goto out_fallback_unlock;
	if (WARN_ON(PageDirty(oldpage) || PageWriteback(oldpage)))
		goto out_fallback_unlock;
	if (WARN_ON(PageMlocked(oldpage)))
		goto out_fallback_unlock;

	err = replace_page_cache_page(oldpage, newpage, GFP_KERNEL);
	if (err) {
		unlock_page(newpage);
		return err;
	}

	page_cache_get(newpage);

	if (!(buf->flags & PIPE_BUF_FLAG_LRU))
		lru_cache_add_file(newpage);

	err = 0;
	spin_lock(&cs->fc->lock);
	if (cs->req->aborted)
		err = -ENOENT;
	else
		*pagep = newpage;
	spin_unlock(&cs->fc->lock);

	if (err) {
		unlock_page(newpage);
		page_cache_release(newpage);
		return err;
	}

	unlock_page(oldpage);
	page_cache_release(oldpage);
	cs->len = 0;

	return 0;

out_fallback_unlock:
	unlock_page(newpage);
out_fallback:
	cs->pg = buf->page;
	cs->offset = buf->offset;

	err = lock_request(cs->fc, cs->req);
	if (err)
		return err;

	return 1;
}

static int fuse_ref_page(struct fuse_copy_state *cs, struct page *page,
			 unsigned offset, unsigned count)
{
	struct pipe_buffer *buf;

	if (cs->nr_segs == cs->pipe->buffers)
		return -EIO;

	unlock_request(cs->fc, cs->req);
	fuse_copy_finish(cs);

	buf = cs->pipebufs;
	page_cache_get(page);
	buf->page = page;
	buf->offset = offset;
	buf->len = count;

	cs->pipebufs++;
	cs->nr_segs++;
	cs->len = 0;

	return 0;
}

/*
 * Copy a page in the request to/from the userspace buffer.  Must be
 * done atomically
 */
static int fuse_copy_page(struct fuse_copy_state *cs, struct page **pagep,
			  unsigned offset, unsigned count, int zeroing)
{
	int err;
	struct page *page = *pagep;

	if (page && zeroing && count < PAGE_SIZE)
		clear_highpage(page);

	while (count) {
		if (cs->write && cs->pipebufs && page) {
			return fuse_ref_page(cs, page, offset, count);
		} else if (!cs->len) {
			if (cs->move_pages && page &&
			    offset == 0 && count == PAGE_SIZE) {
				err = fuse_try_move_page(cs, pagep);
				if (err <= 0)
					return err;
			} else {
				err = fuse_copy_fill(cs);
				if (err)
					return err;
			}
		}
		if (page) {
			void *mapaddr = kmap_atomic(page);
			void *buf = mapaddr + offset;
			offset += fuse_copy_do(cs, &buf, &count);
			kunmap_atomic(mapaddr);
		} else
			offset += fuse_copy_do(cs, NULL, &count);
	}
	if (page && !cs->write)
		flush_dcache_page(page);
	return 0;
}

/* Copy pages in the request to/from userspace buffer */
static int fuse_copy_pages(struct fuse_copy_state *cs, unsigned nbytes,
			   int zeroing)
{
	unsigned i;
	struct fuse_req *req = cs->req;

	for (i = 0; i < req->num_pages && (nbytes || zeroing); i++) {
		int err;
		unsigned offset = req->page_descs[i].offset;
		unsigned count = min(nbytes, req->page_descs[i].length);

		err = fuse_copy_page(cs, &req->pages[i], offset, count,
				     zeroing);
		if (err)
			return err;

		nbytes -= count;
	}
	return 0;
}

/* Copy a single argument in the request to/from userspace buffer */
static int fuse_copy_one(struct fuse_copy_state *cs, void *val, unsigned size)
{
	while (size) {
		if (!cs->len) {
			int err = fuse_copy_fill(cs);
			if (err)
				return err;
		}
		fuse_copy_do(cs, &val, &size);
	}
	return 0;
}

/* Copy request arguments to/from userspace buffer */
static int fuse_copy_args(struct fuse_copy_state *cs, unsigned numargs,
			  unsigned argpages, struct fuse_arg *args,
			  int zeroing)
{
	int err = 0;
	unsigned i;

	for (i = 0; !err && i < numargs; i++)  {
		struct fuse_arg *arg = &args[i];
		if (i == numargs - 1 && argpages)
			err = fuse_copy_pages(cs, arg->size, zeroing);
		else
			err = fuse_copy_one(cs, arg->value, arg->size);
	}
	return err;
}

static int forget_pending(struct fuse_conn *fc)
{
	return fc->forget_list_head.next != NULL;
}

static int request_pending(struct fuse_conn *fc)
{
	return !list_empty(&fc->pending) || !list_empty(&fc->interrupts) ||
		forget_pending(fc);
}

/* Wait until a request is available on the pending list */
static void request_wait(struct fuse_conn *fc)
__releases(fc->lock)
__acquires(fc->lock)
{
	DECLARE_WAITQUEUE(wait, current);

	add_wait_queue_exclusive(&fc->waitq, &wait);
	while (fc->connected && !request_pending(fc)) {
		set_current_state(TASK_INTERRUPTIBLE);
		if (signal_pending(current))
			break;

		spin_unlock(&fc->lock);
		schedule();
		spin_lock(&fc->lock);
	}
	set_current_state(TASK_RUNNING);
	remove_wait_queue(&fc->waitq, &wait);
}

/*
 * Transfer an interrupt request to userspace
 *
 * Unlike other requests this is assembled on demand, without a need
 * to allocate a separate fuse_req structure.
 *
 * Called with fc->lock held, releases it
 */
static int fuse_read_interrupt(struct fuse_conn *fc, struct fuse_copy_state *cs,
			       size_t nbytes, struct fuse_req *req)
__releases(fc->lock)
{
	struct fuse_in_header ih;
	struct fuse_interrupt_in arg;
	unsigned reqsize = sizeof(ih) + sizeof(arg);
	int err;

	list_del_init(&req->intr_entry);
	req->intr_unique = fuse_get_unique(fc);
	memset(&ih, 0, sizeof(ih));
	memset(&arg, 0, sizeof(arg));
	ih.len = reqsize;
	ih.opcode = FUSE_INTERRUPT;
	ih.unique = req->intr_unique;
	arg.unique = req->in.h.unique;

	spin_unlock(&fc->lock);
	if (nbytes < reqsize)
		return -EINVAL;

	err = fuse_copy_one(cs, &ih, sizeof(ih));
	if (!err)
		err = fuse_copy_one(cs, &arg, sizeof(arg));
	fuse_copy_finish(cs);

	return err ? err : reqsize;
}

static struct fuse_forget_link *dequeue_forget(struct fuse_conn *fc,
					       unsigned max,
					       unsigned *countp)
{
	struct fuse_forget_link *head = fc->forget_list_head.next;
	struct fuse_forget_link **newhead = &head;
	unsigned count;

	for (count = 0; *newhead != NULL && count < max; count++)
		newhead = &(*newhead)->next;

	fc->forget_list_head.next = *newhead;
	*newhead = NULL;
	if (fc->forget_list_head.next == NULL)
		fc->forget_list_tail = &fc->forget_list_head;

	if (countp != NULL)
		*countp = count;

	return head;
}

static int fuse_read_single_forget(struct fuse_conn *fc,
				   struct fuse_copy_state *cs,
				   size_t nbytes)
__releases(fc->lock)
{
	int err;
	struct fuse_forget_link *forget = dequeue_forget(fc, 1, NULL);
	struct fuse_forget_in arg = {
		.nlookup = forget->forget_one.nlookup,
	};
	struct fuse_in_header ih = {
		.opcode = FUSE_FORGET,
		.nodeid = forget->forget_one.nodeid,
		.unique = fuse_get_unique(fc),
		.len = sizeof(ih) + sizeof(arg),
	};

	spin_unlock(&fc->lock);
	kfree(forget);
	if (nbytes < ih.len)
		return -EINVAL;

	err = fuse_copy_one(cs, &ih, sizeof(ih));
	if (!err)
		err = fuse_copy_one(cs, &arg, sizeof(arg));
	fuse_copy_finish(cs);

	if (err)
		return err;

	return ih.len;
}

static int fuse_read_batch_forget(struct fuse_conn *fc,
				   struct fuse_copy_state *cs, size_t nbytes)
__releases(fc->lock)
{
	int err;
	unsigned max_forgets;
	unsigned count;
	struct fuse_forget_link *head;
	struct fuse_batch_forget_in arg = { .count = 0 };
	struct fuse_in_header ih = {
		.opcode = FUSE_BATCH_FORGET,
		.unique = fuse_get_unique(fc),
		.len = sizeof(ih) + sizeof(arg),
	};

	if (nbytes < ih.len) {
		spin_unlock(&fc->lock);
		return -EINVAL;
	}

	max_forgets = (nbytes - ih.len) / sizeof(struct fuse_forget_one);
	head = dequeue_forget(fc, max_forgets, &count);
	spin_unlock(&fc->lock);

	arg.count = count;
	ih.len += count * sizeof(struct fuse_forget_one);
	err = fuse_copy_one(cs, &ih, sizeof(ih));
	if (!err)
		err = fuse_copy_one(cs, &arg, sizeof(arg));

	while (head) {
		struct fuse_forget_link *forget = head;

		if (!err) {
			err = fuse_copy_one(cs, &forget->forget_one,
					    sizeof(forget->forget_one));
		}
		head = forget->next;
		kfree(forget);
	}

	fuse_copy_finish(cs);

	if (err)
		return err;

	return ih.len;
}

static int fuse_read_forget(struct fuse_conn *fc, struct fuse_copy_state *cs,
			    size_t nbytes)
__releases(fc->lock)
{
	if (fc->minor < 16 || fc->forget_list_head.next->next == NULL)
		return fuse_read_single_forget(fc, cs, nbytes);
	else
		return fuse_read_batch_forget(fc, cs, nbytes);
}

/*
 * Read a single request into the userspace filesystem's buffer.  This
 * function waits until a request is available, then removes it from
 * the pending list and copies request data to userspace buffer.  If
 * no reply is needed (FORGET) or request has been aborted or there
 * was an error during the copying then it's finished by calling
 * request_end().  Otherwise add it to the processing list, and set
 * the 'sent' flag.
 */
static ssize_t fuse_dev_do_read(struct fuse_conn *fc, struct file *file,
				struct fuse_copy_state *cs, size_t nbytes)
{
	int err;
	struct fuse_req *req;
	struct fuse_in *in;
	unsigned reqsize;

 restart:
	spin_lock(&fc->lock);
	err = -EAGAIN;
	if ((file->f_flags & O_NONBLOCK) && fc->connected &&
	    !request_pending(fc))
		goto err_unlock;

	request_wait(fc);
	err = -ENODEV;
	if (!fc->connected)
		goto err_unlock;
	err = -ERESTARTSYS;
	if (!request_pending(fc))
		goto err_unlock;

	if (!list_empty(&fc->interrupts)) {
		req = list_entry(fc->interrupts.next, struct fuse_req,
				 intr_entry);
		return fuse_read_interrupt(fc, cs, nbytes, req);
	}

	if (forget_pending(fc)) {
		if (list_empty(&fc->pending) || fc->forget_batch-- > 0)
			return fuse_read_forget(fc, cs, nbytes);

		if (fc->forget_batch <= -8)
			fc->forget_batch = 16;
	}

	req = list_entry(fc->pending.next, struct fuse_req, list);
	req->state = FUSE_REQ_READING;
	list_move(&req->list, &fc->io);

	in = &req->in;
	reqsize = in->h.len;
	/* If request is too large, reply with an error and restart the read */
	if (nbytes < reqsize) {
		req->out.h.error = -EIO;
		/* SETXATTR is special, since it may contain too large data */
		if (in->h.opcode == FUSE_SETXATTR)
			req->out.h.error = -E2BIG;
		request_end(fc, req);
		goto restart;
	}
	spin_unlock(&fc->lock);
	cs->req = req;
	err = fuse_copy_one(cs, &in->h, sizeof(in->h));
	if (!err)
		err = fuse_copy_args(cs, in->numargs, in->argpages,
				     (struct fuse_arg *) in->args, 0);
	fuse_copy_finish(cs);
	spin_lock(&fc->lock);
	req->locked = 0;
	if (req->aborted) {
		request_end(fc, req);
		return -ENODEV;
	}
	if (err) {
		req->out.h.error = -EIO;
		request_end(fc, req);
		return err;
	}
	if (!req->isreply)
		request_end(fc, req);
	else {
		req->state = FUSE_REQ_SENT;
		list_move_tail(&req->list, &fc->processing);
		if (req->interrupted)
			queue_interrupt(fc, req);
		spin_unlock(&fc->lock);
	}
	return reqsize;

 err_unlock:
	spin_unlock(&fc->lock);
	return err;
}

static ssize_t fuse_dev_read(struct kiocb *iocb, const struct iovec *iov,
			      unsigned long nr_segs, loff_t pos)
{
	struct fuse_copy_state cs;
	struct file *file = iocb->ki_filp;
	struct fuse_conn *fc = fuse_get_conn(file);
	if (!fc)
		return -EPERM;

	fuse_copy_init(&cs, fc, 1, iov, nr_segs);

	return fuse_dev_do_read(fc, file, &cs, iov_length(iov, nr_segs));
}

static ssize_t fuse_dev_splice_read(struct file *in, loff_t *ppos,
				    struct pipe_inode_info *pipe,
				    size_t len, unsigned int flags)
{
	int ret;
	int page_nr = 0;
	int do_wakeup = 0;
	struct pipe_buffer *bufs;
	struct fuse_copy_state cs;
	struct fuse_conn *fc = fuse_get_conn(in);
	if (!fc)
		return -EPERM;

	bufs = kmalloc(pipe->buffers * sizeof(struct pipe_buffer), GFP_KERNEL);
	if (!bufs)
		return -ENOMEM;

	fuse_copy_init(&cs, fc, 1, NULL, 0);
	cs.pipebufs = bufs;
	cs.pipe = pipe;
	ret = fuse_dev_do_read(fc, in, &cs, len);
	if (ret < 0)
		goto out;

	ret = 0;
	pipe_lock(pipe);

	if (!pipe->readers) {
		send_sig(SIGPIPE, current, 0);
		if (!ret)
			ret = -EPIPE;
		goto out_unlock;
	}

	if (pipe->nrbufs + cs.nr_segs > pipe->buffers) {
		ret = -EIO;
		goto out_unlock;
	}

	while (page_nr < cs.nr_segs) {
		int newbuf = (pipe->curbuf + pipe->nrbufs) & (pipe->buffers - 1);
		struct pipe_buffer *buf = pipe->bufs + newbuf;

		buf->page = bufs[page_nr].page;
		buf->offset = bufs[page_nr].offset;
		buf->len = bufs[page_nr].len;
		/*
		 * Need to be careful about this.  Having buf->ops in module
		 * code can Oops if the buffer persists after module unload.
		 */
		buf->ops = &nosteal_pipe_buf_ops;

		pipe->nrbufs++;
		page_nr++;
		ret += buf->len;

		if (pipe->files)
			do_wakeup = 1;
	}

out_unlock:
	pipe_unlock(pipe);

	if (do_wakeup) {
		smp_mb();
		if (waitqueue_active(&pipe->wait))
			wake_up_interruptible(&pipe->wait);
		kill_fasync(&pipe->fasync_readers, SIGIO, POLL_IN);
	}

out:
	for (; page_nr < cs.nr_segs; page_nr++)
		page_cache_release(bufs[page_nr].page);

	kfree(bufs);
	return ret;
}

static int fuse_notify_poll(struct fuse_conn *fc, unsigned int size,
			    struct fuse_copy_state *cs)
{
	struct fuse_notify_poll_wakeup_out outarg;
	int err = -EINVAL;

	if (size != sizeof(outarg))
		goto err;

	err = fuse_copy_one(cs, &outarg, sizeof(outarg));
	if (err)
		goto err;

	fuse_copy_finish(cs);
	return fuse_notify_poll_wakeup(fc, &outarg);

err:
	fuse_copy_finish(cs);
	return err;
}

static int fuse_notify_inval_inode(struct fuse_conn *fc, unsigned int size,
				   struct fuse_copy_state *cs)
{
	struct fuse_notify_inval_inode_out outarg;
	int err = -EINVAL;

	if (size != sizeof(outarg))
		goto err;

	err = fuse_copy_one(cs, &outarg, sizeof(outarg));
	if (err)
		goto err;
	fuse_copy_finish(cs);

	down_read(&fc->killsb);
	err = -ENOENT;
	if (fc->sb) {
		err = fuse_reverse_inval_inode(fc->sb, outarg.ino,
					       outarg.off, outarg.len);
	}
	up_read(&fc->killsb);
	return err;

err:
	fuse_copy_finish(cs);
	return err;
}

static int fuse_notify_inval_entry(struct fuse_conn *fc, unsigned int size,
				   struct fuse_copy_state *cs)
{
	struct fuse_notify_inval_entry_out outarg;
	int err = -ENOMEM;
	char *buf;
	struct qstr name;

	buf = kzalloc(FUSE_NAME_MAX + 1, GFP_KERNEL);
	if (!buf)
		goto err;

	err = -EINVAL;
	if (size < sizeof(outarg))
		goto err;

	err = fuse_copy_one(cs, &outarg, sizeof(outarg));
	if (err)
		goto err;

	err = -ENAMETOOLONG;
	if (outarg.namelen > FUSE_NAME_MAX)
		goto err;

	err = -EINVAL;
	if (size != sizeof(outarg) + outarg.namelen + 1)
		goto err;

	name.name = buf;
	name.len = outarg.namelen;
	err = fuse_copy_one(cs, buf, outarg.namelen + 1);
	if (err)
		goto err;
	fuse_copy_finish(cs);
	buf[outarg.namelen] = 0;
	name.hash = full_name_hash(name.name, name.len);

	down_read(&fc->killsb);
	err = -ENOENT;
	if (fc->sb)
		err = fuse_reverse_inval_entry(fc->sb, outarg.parent, 0, &name);
	up_read(&fc->killsb);
	kfree(buf);
	return err;

err:
	kfree(buf);
	fuse_copy_finish(cs);
	return err;
}

static int fuse_notify_delete(struct fuse_conn *fc, unsigned int size,
			      struct fuse_copy_state *cs)
{
	struct fuse_notify_delete_out outarg;
	int err = -ENOMEM;
	char *buf;
	struct qstr name;

	buf = kzalloc(FUSE_NAME_MAX + 1, GFP_KERNEL);
	if (!buf)
		goto err;

	err = -EINVAL;
	if (size < sizeof(outarg))
		goto err;

	err = fuse_copy_one(cs, &outarg, sizeof(outarg));
	if (err)
		goto err;

	err = -ENAMETOOLONG;
	if (outarg.namelen > FUSE_NAME_MAX)
		goto err;

	err = -EINVAL;
	if (size != sizeof(outarg) + outarg.namelen + 1)
		goto err;

	name.name = buf;
	name.len = outarg.namelen;
	err = fuse_copy_one(cs, buf, outarg.namelen + 1);
	if (err)
		goto err;
	fuse_copy_finish(cs);
	buf[outarg.namelen] = 0;
	name.hash = full_name_hash(name.name, name.len);

	down_read(&fc->killsb);
	err = -ENOENT;
	if (fc->sb)
		err = fuse_reverse_inval_entry(fc->sb, outarg.parent,
					       outarg.child, &name);
	up_read(&fc->killsb);
	kfree(buf);
	return err;

err:
	kfree(buf);
	fuse_copy_finish(cs);
	return err;
}

static int fuse_notify_store(struct fuse_conn *fc, unsigned int size,
			     struct fuse_copy_state *cs)
{
	struct fuse_notify_store_out outarg;
	struct inode *inode;
	struct address_space *mapping;
	u64 nodeid;
	int err;
	pgoff_t index;
	unsigned int offset;
	unsigned int num;
	loff_t file_size;
	loff_t end;

	err = -EINVAL;
	if (size < sizeof(outarg))
		goto out_finish;

	err = fuse_copy_one(cs, &outarg, sizeof(outarg));
	if (err)
		goto out_finish;

	err = -EINVAL;
	if (size - sizeof(outarg) != outarg.size)
		goto out_finish;

	nodeid = outarg.nodeid;

	down_read(&fc->killsb);

	err = -ENOENT;
	if (!fc->sb)
		goto out_up_killsb;

	inode = ilookup5(fc->sb, nodeid, fuse_inode_eq, &nodeid);
	if (!inode)
		goto out_up_killsb;

	mapping = inode->i_mapping;
	index = outarg.offset >> PAGE_CACHE_SHIFT;
	offset = outarg.offset & ~PAGE_CACHE_MASK;
	file_size = i_size_read(inode);
	end = outarg.offset + outarg.size;
	if (end > file_size) {
		file_size = end;
		fuse_write_update_size(inode, file_size);
	}

	num = outarg.size;
	while (num) {
		struct page *page;
		unsigned int this_num;

		err = -ENOMEM;
		page = find_or_create_page(mapping, index,
					   mapping_gfp_mask(mapping));
		if (!page)
			goto out_iput;

		this_num = min_t(unsigned, num, PAGE_CACHE_SIZE - offset);
		err = fuse_copy_page(cs, &page, offset, this_num, 0);
		if (!err && offset == 0 &&
		    (this_num == PAGE_CACHE_SIZE || file_size == end))
			SetPageUptodate(page);
		unlock_page(page);
		page_cache_release(page);

		if (err)
			goto out_iput;

		num -= this_num;
		offset = 0;
		index++;
	}

	err = 0;

out_iput:
	iput(inode);
out_up_killsb:
	up_read(&fc->killsb);
out_finish:
	fuse_copy_finish(cs);
	return err;
}

static void fuse_retrieve_end(struct fuse_conn *fc, struct fuse_req *req)
{
	release_pages(req->pages, req->num_pages, false);
}

static int fuse_retrieve(struct fuse_conn *fc, struct inode *inode,
			 struct fuse_notify_retrieve_out *outarg)
{
	int err;
	struct address_space *mapping = inode->i_mapping;
	struct fuse_req *req;
	pgoff_t index;
	loff_t file_size;
	unsigned int num;
	unsigned int offset;
	size_t total_len = 0;
	int num_pages;

	offset = outarg->offset & ~PAGE_CACHE_MASK;
	file_size = i_size_read(inode);

	num = outarg->size;
	if (outarg->offset > file_size)
		num = 0;
	else if (outarg->offset + num > file_size)
		num = file_size - outarg->offset;

	num_pages = (num + offset + PAGE_SIZE - 1) >> PAGE_SHIFT;
	num_pages = min(num_pages, FUSE_MAX_PAGES_PER_REQ);

	req = fuse_get_req(fc, num_pages);
	if (IS_ERR(req))
		return PTR_ERR(req);

	req->in.h.opcode = FUSE_NOTIFY_REPLY;
	req->in.h.nodeid = outarg->nodeid;
	req->in.numargs = 2;
	req->in.argpages = 1;
	req->page_descs[0].offset = offset;
	req->end = fuse_retrieve_end;

	index = outarg->offset >> PAGE_CACHE_SHIFT;

	while (num && req->num_pages < num_pages) {
		struct page *page;
		unsigned int this_num;

		page = find_get_page(mapping, index);
		if (!page)
			break;

		this_num = min_t(unsigned, num, PAGE_CACHE_SIZE - offset);
		req->pages[req->num_pages] = page;
		req->page_descs[req->num_pages].length = this_num;
		req->num_pages++;

		offset = 0;
		num -= this_num;
		total_len += this_num;
		index++;
	}
	req->misc.retrieve_in.offset = outarg->offset;
	req->misc.retrieve_in.size = total_len;
	req->in.args[0].size = sizeof(req->misc.retrieve_in);
	req->in.args[0].value = &req->misc.retrieve_in;
	req->in.args[1].size = total_len;

	err = fuse_request_send_notify_reply(fc, req, outarg->notify_unique);
	if (err)
		fuse_retrieve_end(fc, req);

	return err;
}

static int fuse_notify_retrieve(struct fuse_conn *fc, unsigned int size,
				struct fuse_copy_state *cs)
{
	struct fuse_notify_retrieve_out outarg;
	struct inode *inode;
	int err;

	err = -EINVAL;
	if (size != sizeof(outarg))
		goto copy_finish;

	err = fuse_copy_one(cs, &outarg, sizeof(outarg));
	if (err)
		goto copy_finish;

	fuse_copy_finish(cs);

	down_read(&fc->killsb);
	err = -ENOENT;
	if (fc->sb) {
		u64 nodeid = outarg.nodeid;

		inode = ilookup5(fc->sb, nodeid, fuse_inode_eq, &nodeid);
		if (inode) {
			err = fuse_retrieve(fc, inode, &outarg);
			iput(inode);
		}
	}
	up_read(&fc->killsb);

	return err;

copy_finish:
	fuse_copy_finish(cs);
	return err;
}

static int fuse_notify(struct fuse_conn *fc, enum fuse_notify_code code,
		       unsigned int size, struct fuse_copy_state *cs)
{
	switch (code) {
	case FUSE_NOTIFY_POLL:
		return fuse_notify_poll(fc, size, cs);

	case FUSE_NOTIFY_INVAL_INODE:
		return fuse_notify_inval_inode(fc, size, cs);

	case FUSE_NOTIFY_INVAL_ENTRY:
		return fuse_notify_inval_entry(fc, size, cs);

	case FUSE_NOTIFY_STORE:
		return fuse_notify_store(fc, size, cs);

	case FUSE_NOTIFY_RETRIEVE:
		return fuse_notify_retrieve(fc, size, cs);

	case FUSE_NOTIFY_DELETE:
		return fuse_notify_delete(fc, size, cs);

	default:
		fuse_copy_finish(cs);
		return -EINVAL;
	}
}

/* Look up request on processing list by unique ID */
static struct fuse_req *request_find(struct fuse_conn *fc, u64 unique)
{
	struct fuse_req *req;

	list_for_each_entry(req, &fc->processing, list) {
		if (req->in.h.unique == unique || req->intr_unique == unique)
			return req;
	}
	return NULL;
}

static int copy_out_args(struct fuse_copy_state *cs, struct fuse_out *out,
			 unsigned nbytes)
{
	unsigned reqsize = sizeof(struct fuse_out_header);

	if (out->h.error)
		return nbytes != reqsize ? -EINVAL : 0;

	reqsize += len_args(out->numargs, out->args);

	if (reqsize < nbytes || (reqsize > nbytes && !out->argvar))
		return -EINVAL;
	else if (reqsize > nbytes) {
		struct fuse_arg *lastarg = &out->args[out->numargs-1];
		unsigned diffsize = reqsize - nbytes;
		if (diffsize > lastarg->size)
			return -EINVAL;
		lastarg->size -= diffsize;
	}
	return fuse_copy_args(cs, out->numargs, out->argpages, out->args,
			      out->page_zeroing);
}

/*
 * Write a single reply to a request.  First the header is copied from
 * the write buffer.  The request is then searched on the processing
 * list by the unique ID found in the header.  If found, then remove
 * it from the list and copy the rest of the buffer to the request.
 * The request is finished by calling request_end()
 */
static ssize_t fuse_dev_do_write(struct fuse_conn *fc,
				 struct fuse_copy_state *cs, size_t nbytes)
{
	int err;
	struct fuse_req *req;
	struct fuse_out_header oh;

	if (nbytes < sizeof(struct fuse_out_header))
		return -EINVAL;

	err = fuse_copy_one(cs, &oh, sizeof(oh));
	if (err)
		goto err_finish;

	err = -EINVAL;
	if (oh.len != nbytes)
		goto err_finish;

	/*
	 * Zero oh.unique indicates unsolicited notification message
	 * and error contains notification code.
	 */
	if (!oh.unique) {
		err = fuse_notify(fc, oh.error, nbytes - sizeof(oh), cs);
		return err ? err : nbytes;
	}

	err = -EINVAL;
	if (oh.error <= -1000 || oh.error > 0)
		goto err_finish;

	spin_lock(&fc->lock);
	err = -ENOENT;
	if (!fc->connected)
		goto err_unlock;

	req = request_find(fc, oh.unique);
	if (!req)
		goto err_unlock;

	if (req->aborted) {
		spin_unlock(&fc->lock);
		fuse_copy_finish(cs);
		spin_lock(&fc->lock);
		request_end(fc, req);
		return -ENOENT;
	}
	/* Is it an interrupt reply? */
	if (req->intr_unique == oh.unique) {
		err = -EINVAL;
		if (nbytes != sizeof(struct fuse_out_header))
			goto err_unlock;

		if (oh.error == -ENOSYS)
			fc->no_interrupt = 1;
		else if (oh.error == -EAGAIN)
			queue_interrupt(fc, req);

		spin_unlock(&fc->lock);
		fuse_copy_finish(cs);
		return nbytes;
	}

	req->state = FUSE_REQ_WRITING;
	list_move(&req->list, &fc->io);
	req->out.h = oh;
	req->locked = 1;
	cs->req = req;
	if (!req->out.page_replace)
		cs->move_pages = 0;
	spin_unlock(&fc->lock);

	err = copy_out_args(cs, &req->out, nbytes);
	fuse_copy_finish(cs);

	spin_lock(&fc->lock);
	req->locked = 0;
	if (!err) {
		if (req->aborted)
			err = -ENOENT;
	} else if (!req->aborted)
		req->out.h.error = -EIO;
	request_end(fc, req);

	return err ? err : nbytes;

 err_unlock:
	spin_unlock(&fc->lock);
 err_finish:
	fuse_copy_finish(cs);
	return err;
}

static ssize_t fuse_dev_write(struct kiocb *iocb, const struct iovec *iov,
			      unsigned long nr_segs, loff_t pos)
{
	struct fuse_copy_state cs;
	struct fuse_conn *fc = fuse_get_conn(iocb->ki_filp);
	if (!fc)
		return -EPERM;

	fuse_copy_init(&cs, fc, 0, iov, nr_segs);

	return fuse_dev_do_write(fc, &cs, iov_length(iov, nr_segs));
}

static ssize_t fuse_dev_splice_write(struct pipe_inode_info *pipe,
				     struct file *out, loff_t *ppos,
				     size_t len, unsigned int flags)
{
	unsigned nbuf;
	unsigned idx;
	struct pipe_buffer *bufs;
	struct fuse_copy_state cs;
	struct fuse_conn *fc;
	size_t rem;
	ssize_t ret;

	fc = fuse_get_conn(out);
	if (!fc)
		return -EPERM;

	bufs = kmalloc(pipe->buffers * sizeof(struct pipe_buffer), GFP_KERNEL);
	if (!bufs)
		return -ENOMEM;

	pipe_lock(pipe);
	nbuf = 0;
	rem = 0;
	for (idx = 0; idx < pipe->nrbufs && rem < len; idx++)
		rem += pipe->bufs[(pipe->curbuf + idx) & (pipe->buffers - 1)].len;

	ret = -EINVAL;
	if (rem < len) {
		pipe_unlock(pipe);
		goto out;
	}

	rem = len;
	while (rem) {
		struct pipe_buffer *ibuf;
		struct pipe_buffer *obuf;

		BUG_ON(nbuf >= pipe->buffers);
		BUG_ON(!pipe->nrbufs);
		ibuf = &pipe->bufs[pipe->curbuf];
		obuf = &bufs[nbuf];

		if (rem >= ibuf->len) {
			*obuf = *ibuf;
			ibuf->ops = NULL;
			pipe->curbuf = (pipe->curbuf + 1) & (pipe->buffers - 1);
			pipe->nrbufs--;
		} else {
			ibuf->ops->get(pipe, ibuf);
			*obuf = *ibuf;
			obuf->flags &= ~PIPE_BUF_FLAG_GIFT;
			obuf->len = rem;
			ibuf->offset += obuf->len;
			ibuf->len -= obuf->len;
		}
		nbuf++;
		rem -= obuf->len;
	}
	pipe_unlock(pipe);

	fuse_copy_init(&cs, fc, 0, NULL, nbuf);
	cs.pipebufs = bufs;
	cs.pipe = pipe;

	if (flags & SPLICE_F_MOVE)
		cs.move_pages = 1;

	ret = fuse_dev_do_write(fc, &cs, len);

	for (idx = 0; idx < nbuf; idx++) {
		struct pipe_buffer *buf = &bufs[idx];
		buf->ops->release(pipe, buf);
	}
out:
	kfree(bufs);
	return ret;
}

static unsigned fuse_dev_poll(struct file *file, poll_table *wait)
{
	unsigned mask = POLLOUT | POLLWRNORM;
	struct fuse_conn *fc = fuse_get_conn(file);
	if (!fc)
		return POLLERR;

	poll_wait(file, &fc->waitq, wait);

	spin_lock(&fc->lock);
	if (!fc->connected)
		mask = POLLERR;
	else if (request_pending(fc))
		mask |= POLLIN | POLLRDNORM;
	spin_unlock(&fc->lock);

	return mask;
}

/*
 * Abort all requests on the given list (pending or processing)
 *
 * This function releases and reacquires fc->lock
 */
static void end_requests(struct fuse_conn *fc, struct list_head *head)
__releases(fc->lock)
__acquires(fc->lock)
{
	while (!list_empty(head)) {
		struct fuse_req *req;
		req = list_entry(head->next, struct fuse_req, list);
		req->out.h.error = -ECONNABORTED;
		request_end(fc, req);
		spin_lock(&fc->lock);
	}
}

/*
 * Abort requests under I/O
 *
 * The requests are set to aborted and finished, and the request
 * waiter is woken up.  This will make request_wait_answer() wait
 * until the request is unlocked and then return.
 *
 * If the request is asynchronous, then the end function needs to be
 * called after waiting for the request to be unlocked (if it was
 * locked).
 */
static void end_io_requests(struct fuse_conn *fc)
__releases(fc->lock)
__acquires(fc->lock)
{
	while (!list_empty(&fc->io)) {
		struct fuse_req *req =
			list_entry(fc->io.next, struct fuse_req, list);
		void (*end) (struct fuse_conn *, struct fuse_req *) = req->end;

		req->aborted = 1;
		req->out.h.error = -ECONNABORTED;
		req->state = FUSE_REQ_FINISHED;
		list_del_init(&req->list);
		wake_up(&req->waitq);
		if (end) {
			req->end = NULL;
			__fuse_get_request(req);
			spin_unlock(&fc->lock);
			wait_event(req->waitq, !req->locked);
			end(fc, req);
			fuse_put_request(fc, req);
			spin_lock(&fc->lock);
		}
	}
}

static void end_queued_requests(struct fuse_conn *fc)
__releases(fc->lock)
__acquires(fc->lock)
{
	fc->max_background = UINT_MAX;
	flush_bg_queue(fc);
	end_requests(fc, &fc->pending);
	end_requests(fc, &fc->processing);
	while (forget_pending(fc))
		kfree(dequeue_forget(fc, 1, NULL));
}

static void end_polls(struct fuse_conn *fc)
{
	struct rb_node *p;

	p = rb_first(&fc->polled_files);

	while (p) {
		struct fuse_file *ff;
		ff = rb_entry(p, struct fuse_file, polled_node);
		wake_up_interruptible_all(&ff->poll_wait);

		p = rb_next(p);
	}
}

/*
 * Abort all requests.
 *
 * Emergency exit in case of a malicious or accidental deadlock, or
 * just a hung filesystem.
 *
 * The same effect is usually achievable through killing the
 * filesystem daemon and all users of the filesystem.  The exception
 * is the combination of an asynchronous request and the tricky
 * deadlock (see Documentation/filesystems/fuse.txt).
 *
 * During the aborting, progression of requests from the pending and
 * processing lists onto the io list, and progression of new requests
 * onto the pending list is prevented by req->connected being false.
 *
 * Progression of requests under I/O to the processing list is
 * prevented by the req->aborted flag being true for these requests.
 * For this reason requests on the io list must be aborted first.
 */
void fuse_abort_conn(struct fuse_conn *fc)
{
	spin_lock(&fc->lock);
	if (fc->connected) {
		fc->connected = 0;
		fc->blocked = 0;
		fuse_set_initialized(fc);
		end_io_requests(fc);
		end_queued_requests(fc);
		end_polls(fc);
		wake_up_all(&fc->waitq);
		wake_up_all(&fc->blocked_waitq);
		kill_fasync(&fc->fasync, SIGIO, POLL_IN);
	}
	spin_unlock(&fc->lock);
}
EXPORT_SYMBOL_GPL(fuse_abort_conn);

int fuse_dev_release(struct inode *inode, struct file *file)
{
	struct fuse_conn *fc = fuse_get_conn(file);
	if (fc) {
		spin_lock(&fc->lock);
		fc->connected = 0;
		fc->blocked = 0;
		fuse_set_initialized(fc);
		end_queued_requests(fc);
		end_polls(fc);
		wake_up_all(&fc->blocked_waitq);
		spin_unlock(&fc->lock);
		fuse_conn_put(fc);
	}

	return 0;
}
EXPORT_SYMBOL_GPL(fuse_dev_release);

static int fuse_dev_fasync(int fd, struct file *file, int on)
{
	struct fuse_conn *fc = fuse_get_conn(file);
	if (!fc)
		return -EPERM;

	/* No locking - fasync_helper does its own locking */
	return fasync_helper(fd, file, on, &fc->fasync);
}

const struct file_operations fuse_dev_operations = {
	.owner		= THIS_MODULE,
	.llseek		= no_llseek,
	.read		= do_sync_read,
	.aio_read	= fuse_dev_read,
	.splice_read	= fuse_dev_splice_read,
	.write		= do_sync_write,
	.aio_write	= fuse_dev_write,
	.splice_write	= fuse_dev_splice_write,
	.poll		= fuse_dev_poll,
	.release	= fuse_dev_release,
	.fasync		= fuse_dev_fasync,
};
EXPORT_SYMBOL_GPL(fuse_dev_operations);

static struct miscdevice fuse_miscdevice = {
	.minor = FUSE_MINOR,
	.name  = "fuse",
	.fops = &fuse_dev_operations,
};

int __init fuse_dev_init(void)
{
	int err = -ENOMEM;
	fuse_req_cachep = kmem_cache_create("fuse_request",
					    sizeof(struct fuse_req),
					    0, 0, NULL);
	if (!fuse_req_cachep)
		goto out;

	err = misc_register(&fuse_miscdevice);
	if (err)
		goto out_cache_clean;

	return 0;

 out_cache_clean:
	kmem_cache_destroy(fuse_req_cachep);
 out:
	return err;
}

void fuse_dev_cleanup(void)
{
	misc_deregister(&fuse_miscdevice);
	kmem_cache_destroy(fuse_req_cachep);
}<|MERGE_RESOLUTION|>--- conflicted
+++ resolved
@@ -522,8 +522,6 @@
 }
 EXPORT_SYMBOL_GPL(fuse_request_send);
 
-<<<<<<< HEAD
-=======
 static void fuse_adjust_compat(struct fuse_conn *fc, struct fuse_args *args)
 {
 	if (fc->minor < 4 && args->in.h.opcode == FUSE_STATFS)
@@ -557,7 +555,6 @@
 	}
 }
 
->>>>>>> 59343cd7
 ssize_t fuse_simple_request(struct fuse_conn *fc, struct fuse_args *args)
 {
 	struct fuse_req *req;
@@ -567,12 +564,9 @@
 	if (IS_ERR(req))
 		return PTR_ERR(req);
 
-<<<<<<< HEAD
-=======
 	/* Needs to be done after fuse_get_req() so that fc->minor is valid */
 	fuse_adjust_compat(fc, args);
 
->>>>>>> 59343cd7
 	req->in.h.opcode = args->in.h.opcode;
 	req->in.h.nodeid = args->in.h.nodeid;
 	req->in.numargs = args->in.numargs;
