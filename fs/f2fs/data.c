--- conflicted
+++ resolved
@@ -3408,12 +3408,6 @@
 		*fsdata = NULL;
 
 		if (len == PAGE_SIZE && !(f2fs_is_atomic_file(inode)))
-<<<<<<< HEAD
-			goto repeat;
-
-		if (len == PAGE_SIZE && !(f2fs_is_atomic_file(inode)))
-=======
->>>>>>> f677cbf0
 			goto repeat;
 
 		ret = f2fs_prepare_compress_overwrite(inode, pagep,
