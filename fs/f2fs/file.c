--- conflicted
+++ resolved
@@ -2522,12 +2522,8 @@
 		down_write(&sbi->gc_lock);
 	}
 
-<<<<<<< HEAD
-	ret = f2fs_gc(sbi, range->sync, true, GET_SEGNO(sbi, range->start));
-=======
 	ret = f2fs_gc(sbi, range->sync, true, false,
 				GET_SEGNO(sbi, range->start));
->>>>>>> 689e89ae
 	if (ret) {
 		if (ret == -EBUSY)
 			ret = -EAGAIN;
@@ -3973,7 +3969,6 @@
 	return ret;
 }
 
-<<<<<<< HEAD
 static int f2fs_ioc_get_compress_option(struct file *filp, unsigned long arg)
 {
 	struct inode *inode = file_inode(filp);
@@ -4235,10 +4230,6 @@
 
 static long __f2fs_ioctl(struct file *filp, unsigned int cmd, unsigned long arg)
 {
-=======
-static long __f2fs_ioctl(struct file *filp, unsigned int cmd, unsigned long arg)
-{
->>>>>>> 689e89ae
 	switch (cmd) {
 	case FS_IOC_GETFLAGS:
 		return f2fs_ioc_getflags(filp, arg);
