// SPDX-License-Identifier: GPL-2.0
/*
 * f2fs sysfs interface
 *
 * Copyright (c) 2012 Samsung Electronics Co., Ltd.
 *             http://www.samsung.com/
 * Copyright (c) 2017 Chao Yu <chao@kernel.org>
 */
#include <linux/compiler.h>
#include <linux/proc_fs.h>
#include <linux/f2fs_fs.h>
#include <linux/seq_file.h>
#include <linux/unicode.h>
#include <linux/ioprio.h>
#include <linux/sysfs.h>

#include "f2fs.h"
#include "segment.h"
#include "gc.h"
#include <trace/events/f2fs.h>

static struct proc_dir_entry *f2fs_proc_root;

/* Sysfs support for f2fs */
enum {
	GC_THREAD,	/* struct f2fs_gc_thread */
	SM_INFO,	/* struct f2fs_sm_info */
	DCC_INFO,	/* struct discard_cmd_control */
	NM_INFO,	/* struct f2fs_nm_info */
	F2FS_SBI,	/* struct f2fs_sb_info */
#ifdef CONFIG_F2FS_STAT_FS
	STAT_INFO,	/* struct f2fs_stat_info */
#endif
#ifdef CONFIG_F2FS_FAULT_INJECTION
	FAULT_INFO_RATE,	/* struct f2fs_fault_info */
	FAULT_INFO_TYPE,	/* struct f2fs_fault_info */
#endif
	RESERVED_BLOCKS,	/* struct f2fs_sb_info */
	CPRC_INFO,	/* struct ckpt_req_control */
<<<<<<< HEAD
=======
	ATGC_INFO,	/* struct atgc_management */
>>>>>>> 76081a5f
};

struct f2fs_attr {
	struct attribute attr;
	ssize_t (*show)(struct f2fs_attr *, struct f2fs_sb_info *, char *);
	ssize_t (*store)(struct f2fs_attr *, struct f2fs_sb_info *,
			 const char *, size_t);
	int struct_type;
	int offset;
	int id;
};

static ssize_t f2fs_sbi_show(struct f2fs_attr *a,
			     struct f2fs_sb_info *sbi, char *buf);

static unsigned char *__struct_ptr(struct f2fs_sb_info *sbi, int struct_type)
{
	if (struct_type == GC_THREAD)
		return (unsigned char *)sbi->gc_thread;
	else if (struct_type == SM_INFO)
		return (unsigned char *)SM_I(sbi);
	else if (struct_type == DCC_INFO)
		return (unsigned char *)SM_I(sbi)->dcc_info;
	else if (struct_type == NM_INFO)
		return (unsigned char *)NM_I(sbi);
	else if (struct_type == F2FS_SBI || struct_type == RESERVED_BLOCKS)
		return (unsigned char *)sbi;
#ifdef CONFIG_F2FS_FAULT_INJECTION
	else if (struct_type == FAULT_INFO_RATE ||
					struct_type == FAULT_INFO_TYPE)
		return (unsigned char *)&F2FS_OPTION(sbi).fault_info;
#endif
#ifdef CONFIG_F2FS_STAT_FS
	else if (struct_type == STAT_INFO)
		return (unsigned char *)F2FS_STAT(sbi);
#endif
	else if (struct_type == CPRC_INFO)
		return (unsigned char *)&sbi->cprc_info;
<<<<<<< HEAD
=======
	else if (struct_type == ATGC_INFO)
		return (unsigned char *)&sbi->am;
>>>>>>> 76081a5f
	return NULL;
}

static ssize_t dirty_segments_show(struct f2fs_attr *a,
		struct f2fs_sb_info *sbi, char *buf)
{
	return sprintf(buf, "%llu\n",
			(unsigned long long)(dirty_segments(sbi)));
}

static ssize_t free_segments_show(struct f2fs_attr *a,
		struct f2fs_sb_info *sbi, char *buf)
{
	return sprintf(buf, "%llu\n",
			(unsigned long long)(free_segments(sbi)));
}

static ssize_t ovp_segments_show(struct f2fs_attr *a,
		struct f2fs_sb_info *sbi, char *buf)
{
<<<<<<< HEAD
=======
	return sprintf(buf, "%llu\n",
			(unsigned long long)(overprovision_segments(sbi)));
}

static ssize_t lifetime_write_kbytes_show(struct f2fs_attr *a,
		struct f2fs_sb_info *sbi, char *buf)
{
>>>>>>> 76081a5f
	return sprintf(buf, "%llu\n",
			(unsigned long long)(sbi->kbytes_written +
			((f2fs_get_sectors_written(sbi) -
				sbi->sectors_written_start) >> 1)));
}

static ssize_t sb_status_show(struct f2fs_attr *a,
		struct f2fs_sb_info *sbi, char *buf)
{
	return sprintf(buf, "%lx\n", sbi->s_flag);
}

static ssize_t features_show(struct f2fs_attr *a,
		struct f2fs_sb_info *sbi, char *buf)
{
	int len = 0;

	if (f2fs_sb_has_encrypt(sbi))
		len += scnprintf(buf, PAGE_SIZE - len, "%s",
						"encryption");
	if (f2fs_sb_has_blkzoned(sbi))
		len += scnprintf(buf + len, PAGE_SIZE - len, "%s%s",
				len ? ", " : "", "blkzoned");
	if (f2fs_sb_has_extra_attr(sbi))
		len += scnprintf(buf + len, PAGE_SIZE - len, "%s%s",
				len ? ", " : "", "extra_attr");
	if (f2fs_sb_has_project_quota(sbi))
		len += scnprintf(buf + len, PAGE_SIZE - len, "%s%s",
				len ? ", " : "", "projquota");
	if (f2fs_sb_has_inode_chksum(sbi))
		len += scnprintf(buf + len, PAGE_SIZE - len, "%s%s",
				len ? ", " : "", "inode_checksum");
	if (f2fs_sb_has_flexible_inline_xattr(sbi))
		len += scnprintf(buf + len, PAGE_SIZE - len, "%s%s",
				len ? ", " : "", "flexible_inline_xattr");
	if (f2fs_sb_has_quota_ino(sbi))
		len += scnprintf(buf + len, PAGE_SIZE - len, "%s%s",
				len ? ", " : "", "quota_ino");
	if (f2fs_sb_has_inode_crtime(sbi))
		len += scnprintf(buf + len, PAGE_SIZE - len, "%s%s",
				len ? ", " : "", "inode_crtime");
	if (f2fs_sb_has_lost_found(sbi))
		len += scnprintf(buf + len, PAGE_SIZE - len, "%s%s",
				len ? ", " : "", "lost_found");
	if (f2fs_sb_has_verity(sbi))
		len += scnprintf(buf + len, PAGE_SIZE - len, "%s%s",
				len ? ", " : "", "verity");
	if (f2fs_sb_has_sb_chksum(sbi))
		len += scnprintf(buf + len, PAGE_SIZE - len, "%s%s",
				len ? ", " : "", "sb_checksum");
	if (f2fs_sb_has_casefold(sbi))
		len += scnprintf(buf + len, PAGE_SIZE - len, "%s%s",
				len ? ", " : "", "casefold");
	if (f2fs_sb_has_compression(sbi))
		len += scnprintf(buf + len, PAGE_SIZE - len, "%s%s",
				len ? ", " : "", "compression");
	len += scnprintf(buf + len, PAGE_SIZE - len, "%s%s",
				len ? ", " : "", "pin_file");
	len += scnprintf(buf + len, PAGE_SIZE - len, "\n");
	return len;
}

static ssize_t current_reserved_blocks_show(struct f2fs_attr *a,
					struct f2fs_sb_info *sbi, char *buf)
{
	return sprintf(buf, "%u\n", sbi->current_reserved_blocks);
}

static ssize_t unusable_show(struct f2fs_attr *a,
		struct f2fs_sb_info *sbi, char *buf)
{
	block_t unusable;

	if (test_opt(sbi, DISABLE_CHECKPOINT))
		unusable = sbi->unusable_block_count;
	else
		unusable = f2fs_get_unusable_blocks(sbi);
	return sprintf(buf, "%llu\n", (unsigned long long)unusable);
}

static ssize_t encoding_show(struct f2fs_attr *a,
		struct f2fs_sb_info *sbi, char *buf)
{
#ifdef CONFIG_UNICODE
	struct super_block *sb = sbi->sb;

	if (f2fs_sb_has_casefold(sbi))
		return snprintf(buf, PAGE_SIZE, "%s (%d.%d.%d)\n",
			sb->s_encoding->charset,
			(sb->s_encoding->version >> 16) & 0xff,
			(sb->s_encoding->version >> 8) & 0xff,
			sb->s_encoding->version & 0xff);
#endif
	return sprintf(buf, "(none)");
}

static ssize_t mounted_time_sec_show(struct f2fs_attr *a,
		struct f2fs_sb_info *sbi, char *buf)
{
	return sprintf(buf, "%llu", SIT_I(sbi)->mounted_time);
}

#ifdef CONFIG_F2FS_STAT_FS
static ssize_t moved_blocks_foreground_show(struct f2fs_attr *a,
				struct f2fs_sb_info *sbi, char *buf)
{
	struct f2fs_stat_info *si = F2FS_STAT(sbi);

	return sprintf(buf, "%llu\n",
		(unsigned long long)(si->tot_blks -
			(si->bg_data_blks + si->bg_node_blks)));
}

static ssize_t moved_blocks_background_show(struct f2fs_attr *a,
				struct f2fs_sb_info *sbi, char *buf)
{
	struct f2fs_stat_info *si = F2FS_STAT(sbi);

	return sprintf(buf, "%llu\n",
		(unsigned long long)(si->bg_data_blks + si->bg_node_blks));
}

static ssize_t avg_vblocks_show(struct f2fs_attr *a,
		struct f2fs_sb_info *sbi, char *buf)
{
	struct f2fs_stat_info *si = F2FS_STAT(sbi);

	si->dirty_count = dirty_segments(sbi);
	f2fs_update_sit_info(sbi);
	return sprintf(buf, "%llu\n", (unsigned long long)(si->avg_vblocks));
}
#endif

static ssize_t main_blkaddr_show(struct f2fs_attr *a,
				struct f2fs_sb_info *sbi, char *buf)
{
	return snprintf(buf, PAGE_SIZE, "%llu\n",
			(unsigned long long)MAIN_BLKADDR(sbi));
}

static ssize_t f2fs_sbi_show(struct f2fs_attr *a,
			struct f2fs_sb_info *sbi, char *buf)
{
	unsigned char *ptr = NULL;
	unsigned int *ui;

	ptr = __struct_ptr(sbi, a->struct_type);
	if (!ptr)
		return -EINVAL;

	if (!strcmp(a->attr.name, "extension_list")) {
		__u8 (*extlist)[F2FS_EXTENSION_LEN] =
					sbi->raw_super->extension_list;
		int cold_count = le32_to_cpu(sbi->raw_super->extension_count);
		int hot_count = sbi->raw_super->hot_ext_count;
		int len = 0, i;

		len += scnprintf(buf + len, PAGE_SIZE - len,
						"cold file extension:\n");
		for (i = 0; i < cold_count; i++)
			len += scnprintf(buf + len, PAGE_SIZE - len, "%s\n",
								extlist[i]);

		len += scnprintf(buf + len, PAGE_SIZE - len,
						"hot file extension:\n");
		for (i = cold_count; i < cold_count + hot_count; i++)
			len += scnprintf(buf + len, PAGE_SIZE - len, "%s\n",
								extlist[i]);
		return len;
	}

	if (!strcmp(a->attr.name, "ckpt_thread_ioprio")) {
		struct ckpt_req_control *cprc = &sbi->cprc_info;
		int len = 0;
		int class = IOPRIO_PRIO_CLASS(cprc->ckpt_thread_ioprio);
		int data = IOPRIO_PRIO_DATA(cprc->ckpt_thread_ioprio);

		if (class == IOPRIO_CLASS_RT)
			len += scnprintf(buf + len, PAGE_SIZE - len, "rt,");
		else if (class == IOPRIO_CLASS_BE)
			len += scnprintf(buf + len, PAGE_SIZE - len, "be,");
		else
			return -EINVAL;

		len += scnprintf(buf + len, PAGE_SIZE - len, "%d\n", data);
		return len;
	}

#ifdef CONFIG_F2FS_FS_COMPRESSION
	if (!strcmp(a->attr.name, "compr_written_block"))
		return sysfs_emit(buf, "%llu\n", sbi->compr_written_block);

	if (!strcmp(a->attr.name, "compr_saved_block"))
		return sysfs_emit(buf, "%llu\n", sbi->compr_saved_block);

	if (!strcmp(a->attr.name, "compr_new_inode"))
		return sysfs_emit(buf, "%u\n", sbi->compr_new_inode);
#endif

	ui = (unsigned int *)(ptr + a->offset);

	return sprintf(buf, "%u\n", *ui);
}

static ssize_t __sbi_store(struct f2fs_attr *a,
			struct f2fs_sb_info *sbi,
			const char *buf, size_t count)
{
	unsigned char *ptr;
	unsigned long t;
	unsigned int *ui;
	ssize_t ret;

	ptr = __struct_ptr(sbi, a->struct_type);
	if (!ptr)
		return -EINVAL;

	if (!strcmp(a->attr.name, "extension_list")) {
		const char *name = strim((char *)buf);
		bool set = true, hot;

		if (!strncmp(name, "[h]", 3))
			hot = true;
		else if (!strncmp(name, "[c]", 3))
			hot = false;
		else
			return -EINVAL;

		name += 3;

		if (*name == '!') {
			name++;
			set = false;
		}

		if (strlen(name) >= F2FS_EXTENSION_LEN)
			return -EINVAL;

		down_write(&sbi->sb_lock);

		ret = f2fs_update_extension_list(sbi, name, hot, set);
		if (ret)
			goto out;

		ret = f2fs_commit_super(sbi, false);
		if (ret)
			f2fs_update_extension_list(sbi, name, hot, !set);
out:
		up_write(&sbi->sb_lock);
		return ret ? ret : count;
	}

	if (!strcmp(a->attr.name, "ckpt_thread_ioprio")) {
		const char *name = strim((char *)buf);
		struct ckpt_req_control *cprc = &sbi->cprc_info;
		int class;
		long data;
		int ret;

		if (!strncmp(name, "rt,", 3))
			class = IOPRIO_CLASS_RT;
		else if (!strncmp(name, "be,", 3))
			class = IOPRIO_CLASS_BE;
		else
			return -EINVAL;

		name += 3;
		ret = kstrtol(name, 10, &data);
		if (ret)
			return ret;
		if (data >= IOPRIO_BE_NR || data < 0)
			return -EINVAL;

		cprc->ckpt_thread_ioprio = IOPRIO_PRIO_VALUE(class, data);
		if (test_opt(sbi, MERGE_CHECKPOINT)) {
			ret = set_task_ioprio(cprc->f2fs_issue_ckpt,
					cprc->ckpt_thread_ioprio);
			if (ret)
				return ret;
		}

		return count;
	}

	ui = (unsigned int *)(ptr + a->offset);

	ret = kstrtoul(skip_spaces(buf), 0, &t);
	if (ret < 0)
		return ret;
#ifdef CONFIG_F2FS_FAULT_INJECTION
	if (a->struct_type == FAULT_INFO_TYPE && t >= (1 << FAULT_MAX))
		return -EINVAL;
	if (a->struct_type == FAULT_INFO_RATE && t >= UINT_MAX)
		return -EINVAL;
#endif
	if (a->struct_type == RESERVED_BLOCKS) {
		spin_lock(&sbi->stat_lock);
		if (t > (unsigned long)(sbi->user_block_count -
				F2FS_OPTION(sbi).root_reserved_blocks)) {
			spin_unlock(&sbi->stat_lock);
			return -EINVAL;
		}
		*ui = t;
		sbi->current_reserved_blocks = min(sbi->reserved_blocks,
				sbi->user_block_count - valid_user_blocks(sbi));
		spin_unlock(&sbi->stat_lock);
		return count;
	}

	if (!strcmp(a->attr.name, "discard_granularity")) {
		if (t == 0 || t > MAX_PLIST_NUM)
			return -EINVAL;
		if (t == *ui)
			return count;
		*ui = t;
		return count;
	}

	if (!strcmp(a->attr.name, "migration_granularity")) {
		if (t == 0 || t > sbi->segs_per_sec)
			return -EINVAL;
	}

	if (!strcmp(a->attr.name, "trim_sections"))
		return -EINVAL;

	if (!strcmp(a->attr.name, "gc_urgent")) {
		if (t == 0) {
			sbi->gc_mode = GC_NORMAL;
		} else if (t == 1) {
			sbi->gc_mode = GC_URGENT_HIGH;
			if (sbi->gc_thread) {
				sbi->gc_thread->gc_wake = 1;
				wake_up_interruptible_all(
					&sbi->gc_thread->gc_wait_queue_head);
				wake_up_discard_thread(sbi, true);
			}
		} else if (t == 2) {
			sbi->gc_mode = GC_URGENT_LOW;
		} else {
			return -EINVAL;
		}
		return count;
	}
	if (!strcmp(a->attr.name, "gc_idle")) {
		if (t == GC_IDLE_CB) {
			sbi->gc_mode = GC_IDLE_CB;
		} else if (t == GC_IDLE_GREEDY) {
			sbi->gc_mode = GC_IDLE_GREEDY;
		} else if (t == GC_IDLE_AT) {
			if (!sbi->am.atgc_enabled)
				return -EINVAL;
			sbi->gc_mode = GC_AT;
		} else {
			sbi->gc_mode = GC_NORMAL;
		}
		return count;
	}

	if (!strcmp(a->attr.name, "iostat_enable")) {
		sbi->iostat_enable = !!t;
		if (!sbi->iostat_enable)
			f2fs_reset_iostat(sbi);
		return count;
	}

	if (!strcmp(a->attr.name, "iostat_period_ms")) {
		if (t < MIN_IOSTAT_PERIOD_MS || t > MAX_IOSTAT_PERIOD_MS)
			return -EINVAL;
		spin_lock(&sbi->iostat_lock);
		sbi->iostat_period_ms = (unsigned int)t;
		spin_unlock(&sbi->iostat_lock);
		return count;
	}

#ifdef CONFIG_F2FS_FS_COMPRESSION
	if (!strcmp(a->attr.name, "compr_written_block") ||
		!strcmp(a->attr.name, "compr_saved_block")) {
		if (t != 0)
			return -EINVAL;
		sbi->compr_written_block = 0;
		sbi->compr_saved_block = 0;
		return count;
	}

	if (!strcmp(a->attr.name, "compr_new_inode")) {
		if (t != 0)
			return -EINVAL;
		sbi->compr_new_inode = 0;
		return count;
	}
#endif

<<<<<<< HEAD
=======
	if (!strcmp(a->attr.name, "atgc_candidate_ratio")) {
		if (t > 100)
			return -EINVAL;
		sbi->am.candidate_ratio = t;
		return count;
	}

	if (!strcmp(a->attr.name, "atgc_age_weight")) {
		if (t > 100)
			return -EINVAL;
		sbi->am.age_weight = t;
		return count;
	}

>>>>>>> 76081a5f
	*ui = (unsigned int)t;

	return count;
}

static ssize_t f2fs_sbi_store(struct f2fs_attr *a,
			struct f2fs_sb_info *sbi,
			const char *buf, size_t count)
{
	ssize_t ret;
	bool gc_entry = (!strcmp(a->attr.name, "gc_urgent") ||
					a->struct_type == GC_THREAD);

	if (gc_entry) {
		if (!down_read_trylock(&sbi->sb->s_umount))
			return -EAGAIN;
	}
	ret = __sbi_store(a, sbi, buf, count);
	if (gc_entry)
		up_read(&sbi->sb->s_umount);

	return ret;
}

static ssize_t f2fs_attr_show(struct kobject *kobj,
				struct attribute *attr, char *buf)
{
	struct f2fs_sb_info *sbi = container_of(kobj, struct f2fs_sb_info,
								s_kobj);
	struct f2fs_attr *a = container_of(attr, struct f2fs_attr, attr);

	return a->show ? a->show(a, sbi, buf) : 0;
}

static ssize_t f2fs_attr_store(struct kobject *kobj, struct attribute *attr,
						const char *buf, size_t len)
{
	struct f2fs_sb_info *sbi = container_of(kobj, struct f2fs_sb_info,
									s_kobj);
	struct f2fs_attr *a = container_of(attr, struct f2fs_attr, attr);

	return a->store ? a->store(a, sbi, buf, len) : 0;
}

static void f2fs_sb_release(struct kobject *kobj)
{
	struct f2fs_sb_info *sbi = container_of(kobj, struct f2fs_sb_info,
								s_kobj);
	complete(&sbi->s_kobj_unregister);
}

enum feat_id {
	FEAT_CRYPTO = 0,
	FEAT_BLKZONED,
	FEAT_ATOMIC_WRITE,
	FEAT_EXTRA_ATTR,
	FEAT_PROJECT_QUOTA,
	FEAT_INODE_CHECKSUM,
	FEAT_FLEXIBLE_INLINE_XATTR,
	FEAT_QUOTA_INO,
	FEAT_INODE_CRTIME,
	FEAT_LOST_FOUND,
	FEAT_VERITY,
	FEAT_SB_CHECKSUM,
	FEAT_CASEFOLD,
	FEAT_COMPRESSION,
	FEAT_TEST_DUMMY_ENCRYPTION_V2,
};

static ssize_t f2fs_feature_show(struct f2fs_attr *a,
		struct f2fs_sb_info *sbi, char *buf)
{
	switch (a->id) {
	case FEAT_CRYPTO:
	case FEAT_BLKZONED:
	case FEAT_ATOMIC_WRITE:
	case FEAT_EXTRA_ATTR:
	case FEAT_PROJECT_QUOTA:
	case FEAT_INODE_CHECKSUM:
	case FEAT_FLEXIBLE_INLINE_XATTR:
	case FEAT_QUOTA_INO:
	case FEAT_INODE_CRTIME:
	case FEAT_LOST_FOUND:
	case FEAT_VERITY:
	case FEAT_SB_CHECKSUM:
	case FEAT_CASEFOLD:
	case FEAT_COMPRESSION:
	case FEAT_TEST_DUMMY_ENCRYPTION_V2:
		return sprintf(buf, "supported\n");
	}
	return 0;
}

#define F2FS_ATTR_OFFSET(_struct_type, _name, _mode, _show, _store, _offset) \
static struct f2fs_attr f2fs_attr_##_name = {			\
	.attr = {.name = __stringify(_name), .mode = _mode },	\
	.show	= _show,					\
	.store	= _store,					\
	.struct_type = _struct_type,				\
	.offset = _offset					\
}

#define F2FS_RW_ATTR(struct_type, struct_name, name, elname)	\
	F2FS_ATTR_OFFSET(struct_type, name, 0644,		\
		f2fs_sbi_show, f2fs_sbi_store,			\
		offsetof(struct struct_name, elname))

#define F2FS_GENERAL_RO_ATTR(name) \
static struct f2fs_attr f2fs_attr_##name = __ATTR(name, 0444, name##_show, NULL)

#define F2FS_FEATURE_RO_ATTR(_name, _id)			\
static struct f2fs_attr f2fs_attr_##_name = {			\
	.attr = {.name = __stringify(_name), .mode = 0444 },	\
	.show	= f2fs_feature_show,				\
	.id	= _id,						\
}

#define F2FS_STAT_ATTR(_struct_type, _struct_name, _name, _elname)	\
static struct f2fs_attr f2fs_attr_##_name = {			\
	.attr = {.name = __stringify(_name), .mode = 0444 },	\
	.show = f2fs_sbi_show,					\
	.struct_type = _struct_type,				\
	.offset = offsetof(struct _struct_name, _elname),       \
}

F2FS_RW_ATTR(GC_THREAD, f2fs_gc_kthread, gc_urgent_sleep_time,
							urgent_sleep_time);
F2FS_RW_ATTR(GC_THREAD, f2fs_gc_kthread, gc_min_sleep_time, min_sleep_time);
F2FS_RW_ATTR(GC_THREAD, f2fs_gc_kthread, gc_max_sleep_time, max_sleep_time);
F2FS_RW_ATTR(GC_THREAD, f2fs_gc_kthread, gc_no_gc_sleep_time, no_gc_sleep_time);
F2FS_RW_ATTR(F2FS_SBI, f2fs_sb_info, gc_idle, gc_mode);
F2FS_RW_ATTR(F2FS_SBI, f2fs_sb_info, gc_urgent, gc_mode);
F2FS_RW_ATTR(SM_INFO, f2fs_sm_info, reclaim_segments, rec_prefree_segments);
F2FS_RW_ATTR(DCC_INFO, discard_cmd_control, max_small_discards, max_discards);
F2FS_RW_ATTR(DCC_INFO, discard_cmd_control, discard_granularity, discard_granularity);
F2FS_RW_ATTR(RESERVED_BLOCKS, f2fs_sb_info, reserved_blocks, reserved_blocks);
F2FS_RW_ATTR(SM_INFO, f2fs_sm_info, batched_trim_sections, trim_sections);
F2FS_RW_ATTR(SM_INFO, f2fs_sm_info, ipu_policy, ipu_policy);
F2FS_RW_ATTR(SM_INFO, f2fs_sm_info, min_ipu_util, min_ipu_util);
F2FS_RW_ATTR(SM_INFO, f2fs_sm_info, min_fsync_blocks, min_fsync_blocks);
F2FS_RW_ATTR(SM_INFO, f2fs_sm_info, min_seq_blocks, min_seq_blocks);
F2FS_RW_ATTR(SM_INFO, f2fs_sm_info, min_hot_blocks, min_hot_blocks);
F2FS_RW_ATTR(SM_INFO, f2fs_sm_info, min_ssr_sections, min_ssr_sections);
F2FS_RW_ATTR(NM_INFO, f2fs_nm_info, ram_thresh, ram_thresh);
F2FS_RW_ATTR(NM_INFO, f2fs_nm_info, ra_nid_pages, ra_nid_pages);
F2FS_RW_ATTR(NM_INFO, f2fs_nm_info, dirty_nats_ratio, dirty_nats_ratio);
F2FS_RW_ATTR(F2FS_SBI, f2fs_sb_info, max_victim_search, max_victim_search);
F2FS_RW_ATTR(F2FS_SBI, f2fs_sb_info, migration_granularity, migration_granularity);
F2FS_RW_ATTR(F2FS_SBI, f2fs_sb_info, dir_level, dir_level);
F2FS_RW_ATTR(F2FS_SBI, f2fs_sb_info, cp_interval, interval_time[CP_TIME]);
F2FS_RW_ATTR(F2FS_SBI, f2fs_sb_info, idle_interval, interval_time[REQ_TIME]);
F2FS_RW_ATTR(F2FS_SBI, f2fs_sb_info, discard_idle_interval,
					interval_time[DISCARD_TIME]);
F2FS_RW_ATTR(F2FS_SBI, f2fs_sb_info, gc_idle_interval, interval_time[GC_TIME]);
F2FS_RW_ATTR(F2FS_SBI, f2fs_sb_info,
		umount_discard_timeout, interval_time[UMOUNT_DISCARD_TIMEOUT]);
F2FS_RW_ATTR(F2FS_SBI, f2fs_sb_info, iostat_enable, iostat_enable);
F2FS_RW_ATTR(F2FS_SBI, f2fs_sb_info, iostat_period_ms, iostat_period_ms);
F2FS_RW_ATTR(F2FS_SBI, f2fs_sb_info, readdir_ra, readdir_ra);
F2FS_RW_ATTR(F2FS_SBI, f2fs_sb_info, max_io_bytes, max_io_bytes);
F2FS_RW_ATTR(F2FS_SBI, f2fs_sb_info, gc_pin_file_thresh, gc_pin_file_threshold);
F2FS_RW_ATTR(F2FS_SBI, f2fs_super_block, extension_list, extension_list);
#ifdef CONFIG_F2FS_FAULT_INJECTION
F2FS_RW_ATTR(FAULT_INFO_RATE, f2fs_fault_info, inject_rate, inject_rate);
F2FS_RW_ATTR(FAULT_INFO_TYPE, f2fs_fault_info, inject_type, inject_type);
#endif
F2FS_RW_ATTR(F2FS_SBI, f2fs_sb_info, data_io_flag, data_io_flag);
F2FS_RW_ATTR(F2FS_SBI, f2fs_sb_info, node_io_flag, node_io_flag);
F2FS_RW_ATTR(CPRC_INFO, ckpt_req_control, ckpt_thread_ioprio, ckpt_thread_ioprio);
F2FS_GENERAL_RO_ATTR(dirty_segments);
F2FS_GENERAL_RO_ATTR(free_segments);
F2FS_GENERAL_RO_ATTR(ovp_segments);
F2FS_GENERAL_RO_ATTR(lifetime_write_kbytes);
F2FS_GENERAL_RO_ATTR(features);
F2FS_GENERAL_RO_ATTR(current_reserved_blocks);
F2FS_GENERAL_RO_ATTR(unusable);
F2FS_GENERAL_RO_ATTR(encoding);
F2FS_GENERAL_RO_ATTR(mounted_time_sec);
F2FS_GENERAL_RO_ATTR(main_blkaddr);
#ifdef CONFIG_F2FS_STAT_FS
F2FS_STAT_ATTR(STAT_INFO, f2fs_stat_info, cp_foreground_calls, cp_count);
F2FS_STAT_ATTR(STAT_INFO, f2fs_stat_info, cp_background_calls, bg_cp_count);
F2FS_STAT_ATTR(STAT_INFO, f2fs_stat_info, gc_foreground_calls, call_count);
F2FS_STAT_ATTR(STAT_INFO, f2fs_stat_info, gc_background_calls, bg_gc);
F2FS_GENERAL_RO_ATTR(moved_blocks_background);
F2FS_GENERAL_RO_ATTR(moved_blocks_foreground);
F2FS_GENERAL_RO_ATTR(avg_vblocks);
#endif

#ifdef CONFIG_FS_ENCRYPTION
F2FS_FEATURE_RO_ATTR(encryption, FEAT_CRYPTO);
F2FS_FEATURE_RO_ATTR(test_dummy_encryption_v2, FEAT_TEST_DUMMY_ENCRYPTION_V2);
#endif
#ifdef CONFIG_BLK_DEV_ZONED
F2FS_FEATURE_RO_ATTR(block_zoned, FEAT_BLKZONED);
#endif
F2FS_FEATURE_RO_ATTR(atomic_write, FEAT_ATOMIC_WRITE);
F2FS_FEATURE_RO_ATTR(extra_attr, FEAT_EXTRA_ATTR);
F2FS_FEATURE_RO_ATTR(project_quota, FEAT_PROJECT_QUOTA);
F2FS_FEATURE_RO_ATTR(inode_checksum, FEAT_INODE_CHECKSUM);
F2FS_FEATURE_RO_ATTR(flexible_inline_xattr, FEAT_FLEXIBLE_INLINE_XATTR);
F2FS_FEATURE_RO_ATTR(quota_ino, FEAT_QUOTA_INO);
F2FS_FEATURE_RO_ATTR(inode_crtime, FEAT_INODE_CRTIME);
F2FS_FEATURE_RO_ATTR(lost_found, FEAT_LOST_FOUND);
#ifdef CONFIG_FS_VERITY
F2FS_FEATURE_RO_ATTR(verity, FEAT_VERITY);
#endif
F2FS_FEATURE_RO_ATTR(sb_checksum, FEAT_SB_CHECKSUM);
F2FS_FEATURE_RO_ATTR(casefold, FEAT_CASEFOLD);
#ifdef CONFIG_F2FS_FS_COMPRESSION
F2FS_FEATURE_RO_ATTR(compression, FEAT_COMPRESSION);
F2FS_RW_ATTR(F2FS_SBI, f2fs_sb_info, compr_written_block, compr_written_block);
F2FS_RW_ATTR(F2FS_SBI, f2fs_sb_info, compr_saved_block, compr_saved_block);
F2FS_RW_ATTR(F2FS_SBI, f2fs_sb_info, compr_new_inode, compr_new_inode);
#endif
/* For ATGC */
F2FS_RW_ATTR(ATGC_INFO, atgc_management, atgc_candidate_ratio, candidate_ratio);
F2FS_RW_ATTR(ATGC_INFO, atgc_management, atgc_candidate_count, max_candidate_count);
F2FS_RW_ATTR(ATGC_INFO, atgc_management, atgc_age_weight, age_weight);
F2FS_RW_ATTR(ATGC_INFO, atgc_management, atgc_age_threshold, age_threshold);

#define ATTR_LIST(name) (&f2fs_attr_##name.attr)
static struct attribute *f2fs_attrs[] = {
	ATTR_LIST(gc_urgent_sleep_time),
	ATTR_LIST(gc_min_sleep_time),
	ATTR_LIST(gc_max_sleep_time),
	ATTR_LIST(gc_no_gc_sleep_time),
	ATTR_LIST(gc_idle),
	ATTR_LIST(gc_urgent),
	ATTR_LIST(reclaim_segments),
	ATTR_LIST(main_blkaddr),
	ATTR_LIST(max_small_discards),
	ATTR_LIST(discard_granularity),
	ATTR_LIST(batched_trim_sections),
	ATTR_LIST(ipu_policy),
	ATTR_LIST(min_ipu_util),
	ATTR_LIST(min_fsync_blocks),
	ATTR_LIST(min_seq_blocks),
	ATTR_LIST(min_hot_blocks),
	ATTR_LIST(min_ssr_sections),
	ATTR_LIST(max_victim_search),
	ATTR_LIST(migration_granularity),
	ATTR_LIST(dir_level),
	ATTR_LIST(ram_thresh),
	ATTR_LIST(ra_nid_pages),
	ATTR_LIST(dirty_nats_ratio),
	ATTR_LIST(cp_interval),
	ATTR_LIST(idle_interval),
	ATTR_LIST(discard_idle_interval),
	ATTR_LIST(gc_idle_interval),
	ATTR_LIST(umount_discard_timeout),
	ATTR_LIST(iostat_enable),
	ATTR_LIST(iostat_period_ms),
	ATTR_LIST(readdir_ra),
	ATTR_LIST(max_io_bytes),
	ATTR_LIST(gc_pin_file_thresh),
	ATTR_LIST(extension_list),
#ifdef CONFIG_F2FS_FAULT_INJECTION
	ATTR_LIST(inject_rate),
	ATTR_LIST(inject_type),
#endif
	ATTR_LIST(data_io_flag),
	ATTR_LIST(node_io_flag),
	ATTR_LIST(ckpt_thread_ioprio),
	ATTR_LIST(dirty_segments),
	ATTR_LIST(free_segments),
	ATTR_LIST(ovp_segments),
	ATTR_LIST(unusable),
	ATTR_LIST(lifetime_write_kbytes),
	ATTR_LIST(features),
	ATTR_LIST(reserved_blocks),
	ATTR_LIST(current_reserved_blocks),
	ATTR_LIST(encoding),
	ATTR_LIST(mounted_time_sec),
#ifdef CONFIG_F2FS_STAT_FS
	ATTR_LIST(cp_foreground_calls),
	ATTR_LIST(cp_background_calls),
	ATTR_LIST(gc_foreground_calls),
	ATTR_LIST(gc_background_calls),
	ATTR_LIST(moved_blocks_foreground),
	ATTR_LIST(moved_blocks_background),
	ATTR_LIST(avg_vblocks),
#endif
#ifdef CONFIG_F2FS_FS_COMPRESSION
	ATTR_LIST(compr_written_block),
	ATTR_LIST(compr_saved_block),
	ATTR_LIST(compr_new_inode),
#endif
<<<<<<< HEAD
=======
	/* For ATGC */
	ATTR_LIST(atgc_candidate_ratio),
	ATTR_LIST(atgc_candidate_count),
	ATTR_LIST(atgc_age_weight),
	ATTR_LIST(atgc_age_threshold),
>>>>>>> 76081a5f
	NULL,
};
ATTRIBUTE_GROUPS(f2fs);

static struct attribute *f2fs_feat_attrs[] = {
#ifdef CONFIG_FS_ENCRYPTION
	ATTR_LIST(encryption),
	ATTR_LIST(test_dummy_encryption_v2),
#endif
#ifdef CONFIG_BLK_DEV_ZONED
	ATTR_LIST(block_zoned),
#endif
	ATTR_LIST(atomic_write),
	ATTR_LIST(extra_attr),
	ATTR_LIST(project_quota),
	ATTR_LIST(inode_checksum),
	ATTR_LIST(flexible_inline_xattr),
	ATTR_LIST(quota_ino),
	ATTR_LIST(inode_crtime),
	ATTR_LIST(lost_found),
#ifdef CONFIG_FS_VERITY
	ATTR_LIST(verity),
#endif
	ATTR_LIST(sb_checksum),
	ATTR_LIST(casefold),
#ifdef CONFIG_F2FS_FS_COMPRESSION
	ATTR_LIST(compression),
#endif
	NULL,
};
ATTRIBUTE_GROUPS(f2fs_feat);

F2FS_GENERAL_RO_ATTR(sb_status);
static struct attribute *f2fs_stat_attrs[] = {
	ATTR_LIST(sb_status),
	NULL,
};
ATTRIBUTE_GROUPS(f2fs_stat);

static const struct sysfs_ops f2fs_attr_ops = {
	.show	= f2fs_attr_show,
	.store	= f2fs_attr_store,
};

static struct kobj_type f2fs_sb_ktype = {
	.default_groups = f2fs_groups,
	.sysfs_ops	= &f2fs_attr_ops,
	.release	= f2fs_sb_release,
};

static struct kobj_type f2fs_ktype = {
	.sysfs_ops	= &f2fs_attr_ops,
};

static struct kset f2fs_kset = {
	.kobj	= {.ktype = &f2fs_ktype},
};

static struct kobj_type f2fs_feat_ktype = {
	.default_groups = f2fs_feat_groups,
	.sysfs_ops	= &f2fs_attr_ops,
};

static struct kobject f2fs_feat = {
	.kset	= &f2fs_kset,
};

static ssize_t f2fs_stat_attr_show(struct kobject *kobj,
				struct attribute *attr, char *buf)
{
	struct f2fs_sb_info *sbi = container_of(kobj, struct f2fs_sb_info,
								s_stat_kobj);
	struct f2fs_attr *a = container_of(attr, struct f2fs_attr, attr);

	return a->show ? a->show(a, sbi, buf) : 0;
}

static ssize_t f2fs_stat_attr_store(struct kobject *kobj, struct attribute *attr,
						const char *buf, size_t len)
{
	struct f2fs_sb_info *sbi = container_of(kobj, struct f2fs_sb_info,
								s_stat_kobj);
	struct f2fs_attr *a = container_of(attr, struct f2fs_attr, attr);

	return a->store ? a->store(a, sbi, buf, len) : 0;
}

static void f2fs_stat_kobj_release(struct kobject *kobj)
{
	struct f2fs_sb_info *sbi = container_of(kobj, struct f2fs_sb_info,
								s_stat_kobj);
	complete(&sbi->s_stat_kobj_unregister);
}

static const struct sysfs_ops f2fs_stat_attr_ops = {
	.show	= f2fs_stat_attr_show,
	.store	= f2fs_stat_attr_store,
};

static struct kobj_type f2fs_stat_ktype = {
	.default_groups = f2fs_stat_groups,
	.sysfs_ops	= &f2fs_stat_attr_ops,
	.release	= f2fs_stat_kobj_release,
};

static int __maybe_unused segment_info_seq_show(struct seq_file *seq,
						void *offset)
{
	struct super_block *sb = seq->private;
	struct f2fs_sb_info *sbi = F2FS_SB(sb);
	unsigned int total_segs =
			le32_to_cpu(sbi->raw_super->segment_count_main);
	int i;

	seq_puts(seq, "format: segment_type|valid_blocks\n"
		"segment_type(0:HD, 1:WD, 2:CD, 3:HN, 4:WN, 5:CN)\n");

	for (i = 0; i < total_segs; i++) {
		struct seg_entry *se = get_seg_entry(sbi, i);

		if ((i % 10) == 0)
			seq_printf(seq, "%-10d", i);
		seq_printf(seq, "%d|%-3u", se->type, se->valid_blocks);
		if ((i % 10) == 9 || i == (total_segs - 1))
			seq_putc(seq, '\n');
		else
			seq_putc(seq, ' ');
	}

	return 0;
}

static int __maybe_unused segment_bits_seq_show(struct seq_file *seq,
						void *offset)
{
	struct super_block *sb = seq->private;
	struct f2fs_sb_info *sbi = F2FS_SB(sb);
	unsigned int total_segs =
			le32_to_cpu(sbi->raw_super->segment_count_main);
	int i, j;

	seq_puts(seq, "format: segment_type|valid_blocks|bitmaps\n"
		"segment_type(0:HD, 1:WD, 2:CD, 3:HN, 4:WN, 5:CN)\n");

	for (i = 0; i < total_segs; i++) {
		struct seg_entry *se = get_seg_entry(sbi, i);

		seq_printf(seq, "%-10d", i);
		seq_printf(seq, "%d|%-3u|", se->type, se->valid_blocks);
		for (j = 0; j < SIT_VBLOCK_MAP_SIZE; j++)
			seq_printf(seq, " %.2x", se->cur_valid_map[j]);
		seq_putc(seq, '\n');
	}
	return 0;
}

void f2fs_record_iostat(struct f2fs_sb_info *sbi)
{
	unsigned long long iostat_diff[NR_IO_TYPE];
	int i;

	if (time_is_after_jiffies(sbi->iostat_next_period))
		return;

	/* Need double check under the lock */
	spin_lock(&sbi->iostat_lock);
	if (time_is_after_jiffies(sbi->iostat_next_period)) {
		spin_unlock(&sbi->iostat_lock);
		return;
	}
	sbi->iostat_next_period = jiffies +
				msecs_to_jiffies(sbi->iostat_period_ms);

	for (i = 0; i < NR_IO_TYPE; i++) {
		iostat_diff[i] = sbi->rw_iostat[i] -
				sbi->prev_rw_iostat[i];
		sbi->prev_rw_iostat[i] = sbi->rw_iostat[i];
	}
	spin_unlock(&sbi->iostat_lock);

	trace_f2fs_iostat(sbi, iostat_diff);
}

static int __maybe_unused iostat_info_seq_show(struct seq_file *seq,
					       void *offset)
{
	struct super_block *sb = seq->private;
	struct f2fs_sb_info *sbi = F2FS_SB(sb);
	time64_t now = ktime_get_real_seconds();

	if (!sbi->iostat_enable)
		return 0;

	seq_printf(seq, "time:		%-16llu\n", now);

	/* print app write IOs */
	seq_puts(seq, "[WRITE]\n");
	seq_printf(seq, "app buffered:	%-16llu\n",
				sbi->rw_iostat[APP_BUFFERED_IO]);
	seq_printf(seq, "app direct:	%-16llu\n",
				sbi->rw_iostat[APP_DIRECT_IO]);
	seq_printf(seq, "app mapped:	%-16llu\n",
				sbi->rw_iostat[APP_MAPPED_IO]);

	/* print fs write IOs */
	seq_printf(seq, "fs data:	%-16llu\n",
				sbi->rw_iostat[FS_DATA_IO]);
	seq_printf(seq, "fs node:	%-16llu\n",
				sbi->rw_iostat[FS_NODE_IO]);
	seq_printf(seq, "fs meta:	%-16llu\n",
				sbi->rw_iostat[FS_META_IO]);
	seq_printf(seq, "fs gc data:	%-16llu\n",
				sbi->rw_iostat[FS_GC_DATA_IO]);
	seq_printf(seq, "fs gc node:	%-16llu\n",
				sbi->rw_iostat[FS_GC_NODE_IO]);
	seq_printf(seq, "fs cp data:	%-16llu\n",
				sbi->rw_iostat[FS_CP_DATA_IO]);
	seq_printf(seq, "fs cp node:	%-16llu\n",
				sbi->rw_iostat[FS_CP_NODE_IO]);
	seq_printf(seq, "fs cp meta:	%-16llu\n",
				sbi->rw_iostat[FS_CP_META_IO]);

	/* print app read IOs */
	seq_puts(seq, "[READ]\n");
	seq_printf(seq, "app buffered:	%-16llu\n",
				sbi->rw_iostat[APP_BUFFERED_READ_IO]);
	seq_printf(seq, "app direct:	%-16llu\n",
				sbi->rw_iostat[APP_DIRECT_READ_IO]);
	seq_printf(seq, "app mapped:	%-16llu\n",
				sbi->rw_iostat[APP_MAPPED_READ_IO]);

	/* print fs read IOs */
	seq_printf(seq, "fs data:	%-16llu\n",
				sbi->rw_iostat[FS_DATA_READ_IO]);
	seq_printf(seq, "fs gc data:	%-16llu\n",
				sbi->rw_iostat[FS_GDATA_READ_IO]);
	seq_printf(seq, "fs compr_data:	%-16llu\n",
				sbi->rw_iostat[FS_CDATA_READ_IO]);
	seq_printf(seq, "fs node:	%-16llu\n",
				sbi->rw_iostat[FS_NODE_READ_IO]);
	seq_printf(seq, "fs meta:	%-16llu\n",
				sbi->rw_iostat[FS_META_READ_IO]);

	/* print other IOs */
	seq_puts(seq, "[OTHER]\n");
	seq_printf(seq, "fs discard:	%-16llu\n",
				sbi->rw_iostat[FS_DISCARD]);

	return 0;
}

static int __maybe_unused victim_bits_seq_show(struct seq_file *seq,
						void *offset)
{
	struct super_block *sb = seq->private;
	struct f2fs_sb_info *sbi = F2FS_SB(sb);
	struct dirty_seglist_info *dirty_i = DIRTY_I(sbi);
	int i;

	seq_puts(seq, "format: victim_secmap bitmaps\n");

	for (i = 0; i < MAIN_SECS(sbi); i++) {
		if ((i % 10) == 0)
			seq_printf(seq, "%-10d", i);
		seq_printf(seq, "%d", test_bit(i, dirty_i->victim_secmap) ? 1 : 0);
		if ((i % 10) == 9 || i == (MAIN_SECS(sbi) - 1))
			seq_putc(seq, '\n');
		else
			seq_putc(seq, ' ');
	}
	return 0;
}

int __init f2fs_init_sysfs(void)
{
	int ret;

	kobject_set_name(&f2fs_kset.kobj, "f2fs");
	f2fs_kset.kobj.parent = fs_kobj;
	ret = kset_register(&f2fs_kset);
	if (ret)
		return ret;

	ret = kobject_init_and_add(&f2fs_feat, &f2fs_feat_ktype,
				   NULL, "features");
	if (ret) {
		kobject_put(&f2fs_feat);
		kset_unregister(&f2fs_kset);
	} else {
		f2fs_proc_root = proc_mkdir("fs/f2fs", NULL);
	}
	return ret;
}

void f2fs_exit_sysfs(void)
{
	kobject_put(&f2fs_feat);
	kset_unregister(&f2fs_kset);
	remove_proc_entry("fs/f2fs", NULL);
	f2fs_proc_root = NULL;
}

int f2fs_register_sysfs(struct f2fs_sb_info *sbi)
{
	struct super_block *sb = sbi->sb;
	int err;

	sbi->s_kobj.kset = &f2fs_kset;
	init_completion(&sbi->s_kobj_unregister);
	err = kobject_init_and_add(&sbi->s_kobj, &f2fs_sb_ktype, NULL,
				"%s", sb->s_id);
	if (err)
		goto put_sb_kobj;

	sbi->s_stat_kobj.kset = &f2fs_kset;
	init_completion(&sbi->s_stat_kobj_unregister);
	err = kobject_init_and_add(&sbi->s_stat_kobj, &f2fs_stat_ktype,
						&sbi->s_kobj, "stat");
	if (err)
		goto put_stat_kobj;

	if (f2fs_proc_root)
		sbi->s_proc = proc_mkdir(sb->s_id, f2fs_proc_root);

	if (sbi->s_proc) {
		proc_create_single_data("segment_info", S_IRUGO, sbi->s_proc,
				segment_info_seq_show, sb);
		proc_create_single_data("segment_bits", S_IRUGO, sbi->s_proc,
				segment_bits_seq_show, sb);
		proc_create_single_data("iostat_info", S_IRUGO, sbi->s_proc,
				iostat_info_seq_show, sb);
		proc_create_single_data("victim_bits", S_IRUGO, sbi->s_proc,
				victim_bits_seq_show, sb);
	}
	return 0;
put_stat_kobj:
	kobject_put(&sbi->s_stat_kobj);
	wait_for_completion(&sbi->s_stat_kobj_unregister);
put_sb_kobj:
	kobject_put(&sbi->s_kobj);
	wait_for_completion(&sbi->s_kobj_unregister);
	return err;
}

void f2fs_unregister_sysfs(struct f2fs_sb_info *sbi)
{
	if (sbi->s_proc) {
		remove_proc_entry("iostat_info", sbi->s_proc);
		remove_proc_entry("segment_info", sbi->s_proc);
		remove_proc_entry("segment_bits", sbi->s_proc);
		remove_proc_entry("victim_bits", sbi->s_proc);
		remove_proc_entry(sbi->sb->s_id, f2fs_proc_root);
	}

	kobject_del(&sbi->s_stat_kobj);
	kobject_put(&sbi->s_stat_kobj);
	wait_for_completion(&sbi->s_stat_kobj_unregister);

	kobject_del(&sbi->s_kobj);
	kobject_put(&sbi->s_kobj);
	wait_for_completion(&sbi->s_kobj_unregister);
}<|MERGE_RESOLUTION|>--- conflicted
+++ resolved
@@ -37,10 +37,7 @@
 #endif
 	RESERVED_BLOCKS,	/* struct f2fs_sb_info */
 	CPRC_INFO,	/* struct ckpt_req_control */
-<<<<<<< HEAD
-=======
 	ATGC_INFO,	/* struct atgc_management */
->>>>>>> 76081a5f
 };
 
 struct f2fs_attr {
@@ -79,11 +76,8 @@
 #endif
 	else if (struct_type == CPRC_INFO)
 		return (unsigned char *)&sbi->cprc_info;
-<<<<<<< HEAD
-=======
 	else if (struct_type == ATGC_INFO)
 		return (unsigned char *)&sbi->am;
->>>>>>> 76081a5f
 	return NULL;
 }
 
@@ -104,8 +98,6 @@
 static ssize_t ovp_segments_show(struct f2fs_attr *a,
 		struct f2fs_sb_info *sbi, char *buf)
 {
-<<<<<<< HEAD
-=======
 	return sprintf(buf, "%llu\n",
 			(unsigned long long)(overprovision_segments(sbi)));
 }
@@ -113,7 +105,6 @@
 static ssize_t lifetime_write_kbytes_show(struct f2fs_attr *a,
 		struct f2fs_sb_info *sbi, char *buf)
 {
->>>>>>> 76081a5f
 	return sprintf(buf, "%llu\n",
 			(unsigned long long)(sbi->kbytes_written +
 			((f2fs_get_sectors_written(sbi) -
@@ -507,8 +498,6 @@
 	}
 #endif
 
-<<<<<<< HEAD
-=======
 	if (!strcmp(a->attr.name, "atgc_candidate_ratio")) {
 		if (t > 100)
 			return -EINVAL;
@@ -523,7 +512,6 @@
 		return count;
 	}
 
->>>>>>> 76081a5f
 	*ui = (unsigned int)t;
 
 	return count;
@@ -812,14 +800,11 @@
 	ATTR_LIST(compr_saved_block),
 	ATTR_LIST(compr_new_inode),
 #endif
-<<<<<<< HEAD
-=======
 	/* For ATGC */
 	ATTR_LIST(atgc_candidate_ratio),
 	ATTR_LIST(atgc_candidate_count),
 	ATTR_LIST(atgc_age_weight),
 	ATTR_LIST(atgc_age_threshold),
->>>>>>> 76081a5f
 	NULL,
 };
 ATTRIBUTE_GROUPS(f2fs);
