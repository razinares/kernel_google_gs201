--- conflicted
+++ resolved
@@ -349,11 +349,7 @@
 	if (is_sync_kiocb(iocb)) {
 		file_start_write(real.file);
 		ret = vfs_iter_write(real.file, iter, &iocb->ki_pos,
-<<<<<<< HEAD
-				     ovl_iocb_to_rwf(ifl));
-=======
 				     iocb_to_rw_flags(ifl, OVL_IOCB_MASK));
->>>>>>> c70595ea
 		file_end_write(real.file);
 		/* Update size */
 		ovl_copyattr(ovl_inode_real(inode), inode);
