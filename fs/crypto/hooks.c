// SPDX-License-Identifier: GPL-2.0-only
/*
 * fs/crypto/hooks.c
 *
 * Encryption hooks for higher-level filesystem operations.
 */

#include <linux/key.h>

#include "fscrypt_private.h"

/**
 * fscrypt_file_open() - prepare to open a possibly-encrypted regular file
 * @inode: the inode being opened
 * @filp: the struct file being set up
 *
 * Currently, an encrypted regular file can only be opened if its encryption key
 * is available; access to the raw encrypted contents is not supported.
 * Therefore, we first set up the inode's encryption key (if not already done)
 * and return an error if it's unavailable.
 *
 * We also verify that if the parent directory (from the path via which the file
 * is being opened) is encrypted, then the inode being opened uses the same
 * encryption policy.  This is needed as part of the enforcement that all files
 * in an encrypted directory tree use the same encryption policy, as a
 * protection against certain types of offline attacks.  Note that this check is
 * needed even when opening an *unencrypted* file, since it's forbidden to have
 * an unencrypted file in an encrypted directory.
 *
 * Return: 0 on success, -ENOKEY if the key is missing, or another -errno code
 */
int fscrypt_file_open(struct inode *inode, struct file *filp)
{
	int err;
	struct dentry *dir;

	err = fscrypt_require_key(inode);
	if (err)
		return err;

	dir = dget_parent(file_dentry(filp));
	if (IS_ENCRYPTED(d_inode(dir)) &&
	    !fscrypt_has_permitted_context(d_inode(dir), inode)) {
		fscrypt_warn(inode,
			     "Inconsistent encryption context (parent directory: %lu)",
			     d_inode(dir)->i_ino);
		err = -EPERM;
	}
	dput(dir);
	return err;
}
EXPORT_SYMBOL_GPL(fscrypt_file_open);

int __fscrypt_prepare_link(struct inode *inode, struct inode *dir,
			   struct dentry *dentry)
{
	int err;

	err = fscrypt_require_key(dir);
	if (err)
		return err;

	/* ... in case we looked up no-key name before key was added */
<<<<<<< HEAD
	if (dentry->d_flags & DCACHE_NOKEY_NAME)
=======
	if (fscrypt_is_nokey_name(dentry))
>>>>>>> a34582fe
		return -ENOKEY;

	if (!fscrypt_has_permitted_context(dir, inode))
		return -EXDEV;

	return 0;
}
EXPORT_SYMBOL_GPL(__fscrypt_prepare_link);

int __fscrypt_prepare_rename(struct inode *old_dir, struct dentry *old_dentry,
			     struct inode *new_dir, struct dentry *new_dentry,
			     unsigned int flags)
{
	int err;

	err = fscrypt_require_key(old_dir);
	if (err)
		return err;

	err = fscrypt_require_key(new_dir);
	if (err)
		return err;

	/* ... in case we looked up no-key name(s) before key was added */
<<<<<<< HEAD
	if ((old_dentry->d_flags | new_dentry->d_flags) & DCACHE_NOKEY_NAME)
=======
	if (fscrypt_is_nokey_name(old_dentry) ||
	    fscrypt_is_nokey_name(new_dentry))
>>>>>>> a34582fe
		return -ENOKEY;

	if (old_dir != new_dir) {
		if (IS_ENCRYPTED(new_dir) &&
		    !fscrypt_has_permitted_context(new_dir,
						   d_inode(old_dentry)))
			return -EXDEV;

		if ((flags & RENAME_EXCHANGE) &&
		    IS_ENCRYPTED(old_dir) &&
		    !fscrypt_has_permitted_context(old_dir,
						   d_inode(new_dentry)))
			return -EXDEV;
	}
	return 0;
}
EXPORT_SYMBOL_GPL(__fscrypt_prepare_rename);

int __fscrypt_prepare_lookup(struct inode *dir, struct dentry *dentry,
			     struct fscrypt_name *fname)
{
	int err = fscrypt_setup_filename(dir, &dentry->d_name, 1, fname);

	if (err && err != -ENOENT)
		return err;

	if (fname->is_nokey_name) {
		spin_lock(&dentry->d_lock);
		dentry->d_flags |= DCACHE_NOKEY_NAME;
		spin_unlock(&dentry->d_lock);
	}
	return err;
}
EXPORT_SYMBOL_GPL(__fscrypt_prepare_lookup);

/**
 * fscrypt_prepare_setflags() - prepare to change flags with FS_IOC_SETFLAGS
 * @inode: the inode on which flags are being changed
 * @oldflags: the old flags
 * @flags: the new flags
 *
 * The caller should be holding i_rwsem for write.
 *
 * Return: 0 on success; -errno if the flags change isn't allowed or if
 *	   another error occurs.
 */
int fscrypt_prepare_setflags(struct inode *inode,
			     unsigned int oldflags, unsigned int flags)
{
	struct fscrypt_info *ci;
	struct fscrypt_master_key *mk;
	int err;

	/*
	 * When the CASEFOLD flag is set on an encrypted directory, we must
	 * derive the secret key needed for the dirhash.  This is only possible
	 * if the directory uses a v2 encryption policy.
	 */
	if (IS_ENCRYPTED(inode) && (flags & ~oldflags & FS_CASEFOLD_FL)) {
		err = fscrypt_require_key(inode);
		if (err)
			return err;
		ci = inode->i_crypt_info;
		if (ci->ci_policy.version != FSCRYPT_POLICY_V2)
			return -EINVAL;
		mk = ci->ci_master_key->payload.data[0];
		down_read(&mk->mk_secret_sem);
		if (is_master_key_secret_present(&mk->mk_secret))
			err = fscrypt_derive_dirhash_key(ci, mk);
		else
			err = -ENOKEY;
		up_read(&mk->mk_secret_sem);
		return err;
	}
	return 0;
}

/**
 * fscrypt_prepare_symlink() - prepare to create a possibly-encrypted symlink
 * @dir: directory in which the symlink is being created
 * @target: plaintext symlink target
 * @len: length of @target excluding null terminator
 * @max_len: space the filesystem has available to store the symlink target
 * @disk_link: (out) the on-disk symlink target being prepared
 *
 * This function computes the size the symlink target will require on-disk,
 * stores it in @disk_link->len, and validates it against @max_len.  An
 * encrypted symlink may be longer than the original.
 *
 * Additionally, @disk_link->name is set to @target if the symlink will be
 * unencrypted, but left NULL if the symlink will be encrypted.  For encrypted
 * symlinks, the filesystem must call fscrypt_encrypt_symlink() to create the
 * on-disk target later.  (The reason for the two-step process is that some
 * filesystems need to know the size of the symlink target before creating the
 * inode, e.g. to determine whether it will be a "fast" or "slow" symlink.)
 *
 * Return: 0 on success, -ENAMETOOLONG if the symlink target is too long,
 * -ENOKEY if the encryption key is missing, or another -errno code if a problem
 * occurred while setting up the encryption key.
 */
int fscrypt_prepare_symlink(struct inode *dir, const char *target,
			    unsigned int len, unsigned int max_len,
			    struct fscrypt_str *disk_link)
{
	const union fscrypt_policy *policy;

	/*
	 * To calculate the size of the encrypted symlink target we need to know
	 * the amount of NUL padding, which is determined by the flags set in
	 * the encryption policy which will be inherited from the directory.
	 */
	policy = fscrypt_policy_to_inherit(dir);
	if (policy == NULL) {
		/* Not encrypted */
		disk_link->name = (unsigned char *)target;
		disk_link->len = len + 1;
		if (disk_link->len > max_len)
			return -ENAMETOOLONG;
		return 0;
	}
	if (IS_ERR(policy))
		return PTR_ERR(policy);

	/*
	 * Calculate the size of the encrypted symlink and verify it won't
	 * exceed max_len.  Note that for historical reasons, encrypted symlink
	 * targets are prefixed with the ciphertext length, despite this
	 * actually being redundant with i_size.  This decreases by 2 bytes the
	 * longest symlink target we can accept.
	 *
	 * We could recover 1 byte by not counting a null terminator, but
	 * counting it (even though it is meaningless for ciphertext) is simpler
	 * for now since filesystems will assume it is there and subtract it.
	 */
	if (!fscrypt_fname_encrypted_size(policy, len,
					  max_len - sizeof(struct fscrypt_symlink_data),
					  &disk_link->len))
		return -ENAMETOOLONG;
	disk_link->len += sizeof(struct fscrypt_symlink_data);

	disk_link->name = NULL;
	return 0;
}
EXPORT_SYMBOL_GPL(fscrypt_prepare_symlink);

int __fscrypt_encrypt_symlink(struct inode *inode, const char *target,
			      unsigned int len, struct fscrypt_str *disk_link)
{
	int err;
	struct qstr iname = QSTR_INIT(target, len);
	struct fscrypt_symlink_data *sd;
	unsigned int ciphertext_len;

	/*
	 * fscrypt_prepare_new_inode() should have already set up the new
	 * symlink inode's encryption key.  We don't wait until now to do it,
	 * since we may be in a filesystem transaction now.
	 */
	if (WARN_ON_ONCE(!fscrypt_has_encryption_key(inode)))
		return -ENOKEY;

	if (disk_link->name) {
		/* filesystem-provided buffer */
		sd = (struct fscrypt_symlink_data *)disk_link->name;
	} else {
		sd = kmalloc(disk_link->len, GFP_NOFS);
		if (!sd)
			return -ENOMEM;
	}
	ciphertext_len = disk_link->len - sizeof(*sd);
	sd->len = cpu_to_le16(ciphertext_len);

	err = fscrypt_fname_encrypt(inode, &iname, sd->encrypted_path,
				    ciphertext_len);
	if (err)
		goto err_free_sd;

	/*
	 * Null-terminating the ciphertext doesn't make sense, but we still
	 * count the null terminator in the length, so we might as well
	 * initialize it just in case the filesystem writes it out.
	 */
	sd->encrypted_path[ciphertext_len] = '\0';

	/* Cache the plaintext symlink target for later use by get_link() */
	err = -ENOMEM;
	inode->i_link = kmemdup(target, len + 1, GFP_NOFS);
	if (!inode->i_link)
		goto err_free_sd;

	if (!disk_link->name)
		disk_link->name = (unsigned char *)sd;
	return 0;

err_free_sd:
	if (!disk_link->name)
		kfree(sd);
	return err;
}
EXPORT_SYMBOL_GPL(__fscrypt_encrypt_symlink);

/**
 * fscrypt_get_symlink() - get the target of an encrypted symlink
 * @inode: the symlink inode
 * @caddr: the on-disk contents of the symlink
 * @max_size: size of @caddr buffer
 * @done: if successful, will be set up to free the returned target if needed
 *
 * If the symlink's encryption key is available, we decrypt its target.
 * Otherwise, we encode its target for presentation.
 *
 * This may sleep, so the filesystem must have dropped out of RCU mode already.
 *
 * Return: the presentable symlink target or an ERR_PTR()
 */
const char *fscrypt_get_symlink(struct inode *inode, const void *caddr,
				unsigned int max_size,
				struct delayed_call *done)
{
	const struct fscrypt_symlink_data *sd;
	struct fscrypt_str cstr, pstr;
	bool has_key;
	int err;

	/* This is for encrypted symlinks only */
	if (WARN_ON(!IS_ENCRYPTED(inode)))
		return ERR_PTR(-EINVAL);

	/* If the decrypted target is already cached, just return it. */
	pstr.name = READ_ONCE(inode->i_link);
	if (pstr.name)
		return pstr.name;

	/*
	 * Try to set up the symlink's encryption key, but we can continue
	 * regardless of whether the key is available or not.
	 */
	err = fscrypt_get_encryption_info(inode);
	if (err)
		return ERR_PTR(err);
	has_key = fscrypt_has_encryption_key(inode);

	/*
	 * For historical reasons, encrypted symlink targets are prefixed with
	 * the ciphertext length, even though this is redundant with i_size.
	 */

	if (max_size < sizeof(*sd))
		return ERR_PTR(-EUCLEAN);
	sd = caddr;
	cstr.name = (unsigned char *)sd->encrypted_path;
	cstr.len = le16_to_cpu(sd->len);

	if (cstr.len == 0)
		return ERR_PTR(-EUCLEAN);

	if (cstr.len + sizeof(*sd) - 1 > max_size)
		return ERR_PTR(-EUCLEAN);

	err = fscrypt_fname_alloc_buffer(cstr.len, &pstr);
	if (err)
		return ERR_PTR(err);

	err = fscrypt_fname_disk_to_usr(inode, 0, 0, &cstr, &pstr);
	if (err)
		goto err_kfree;

	err = -EUCLEAN;
	if (pstr.name[0] == '\0')
		goto err_kfree;

	pstr.name[pstr.len] = '\0';

	/*
	 * Cache decrypted symlink targets in i_link for later use.  Don't cache
	 * symlink targets encoded without the key, since those become outdated
	 * once the key is added.  This pairs with the READ_ONCE() above and in
	 * the VFS path lookup code.
	 */
	if (!has_key ||
	    cmpxchg_release(&inode->i_link, NULL, pstr.name) != NULL)
		set_delayed_call(done, kfree_link, pstr.name);

	return pstr.name;

err_kfree:
	kfree(pstr.name);
	return ERR_PTR(err);
}
EXPORT_SYMBOL_GPL(fscrypt_get_symlink);<|MERGE_RESOLUTION|>--- conflicted
+++ resolved
@@ -61,11 +61,7 @@
 		return err;
 
 	/* ... in case we looked up no-key name before key was added */
-<<<<<<< HEAD
-	if (dentry->d_flags & DCACHE_NOKEY_NAME)
-=======
 	if (fscrypt_is_nokey_name(dentry))
->>>>>>> a34582fe
 		return -ENOKEY;
 
 	if (!fscrypt_has_permitted_context(dir, inode))
@@ -90,12 +86,8 @@
 		return err;
 
 	/* ... in case we looked up no-key name(s) before key was added */
-<<<<<<< HEAD
-	if ((old_dentry->d_flags | new_dentry->d_flags) & DCACHE_NOKEY_NAME)
-=======
 	if (fscrypt_is_nokey_name(old_dentry) ||
 	    fscrypt_is_nokey_name(new_dentry))
->>>>>>> a34582fe
 		return -ENOKEY;
 
 	if (old_dir != new_dir) {
