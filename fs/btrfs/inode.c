// SPDX-License-Identifier: GPL-2.0
/*
 * Copyright (C) 2007 Oracle.  All rights reserved.
 */

#include <crypto/hash.h>
#include <linux/kernel.h>
#include <linux/bio.h>
#include <linux/file.h>
#include <linux/fs.h>
#include <linux/pagemap.h>
#include <linux/highmem.h>
#include <linux/time.h>
#include <linux/init.h>
#include <linux/string.h>
#include <linux/backing-dev.h>
#include <linux/writeback.h>
#include <linux/compat.h>
#include <linux/xattr.h>
#include <linux/posix_acl.h>
#include <linux/falloc.h>
#include <linux/slab.h>
#include <linux/ratelimit.h>
#include <linux/btrfs.h>
#include <linux/blkdev.h>
#include <linux/posix_acl_xattr.h>
#include <linux/uio.h>
#include <linux/magic.h>
#include <linux/iversion.h>
#include <linux/swap.h>
#include <linux/migrate.h>
#include <linux/sched/mm.h>
#include <linux/iomap.h>
#include <asm/unaligned.h>
#include "misc.h"
#include "ctree.h"
#include "disk-io.h"
#include "transaction.h"
#include "btrfs_inode.h"
#include "print-tree.h"
#include "ordered-data.h"
#include "xattr.h"
#include "tree-log.h"
#include "volumes.h"
#include "compression.h"
#include "locking.h"
#include "free-space-cache.h"
#include "inode-map.h"
#include "props.h"
#include "qgroup.h"
#include "delalloc-space.h"
#include "block-group.h"
#include "space-info.h"

struct btrfs_iget_args {
	u64 ino;
	struct btrfs_root *root;
};

struct btrfs_dio_data {
	u64 reserve;
	loff_t length;
	ssize_t submitted;
	struct extent_changeset *data_reserved;
	bool sync;
};

static const struct inode_operations btrfs_dir_inode_operations;
static const struct inode_operations btrfs_symlink_inode_operations;
static const struct inode_operations btrfs_special_inode_operations;
static const struct inode_operations btrfs_file_inode_operations;
static const struct address_space_operations btrfs_aops;
static const struct file_operations btrfs_dir_file_operations;

static struct kmem_cache *btrfs_inode_cachep;
struct kmem_cache *btrfs_trans_handle_cachep;
struct kmem_cache *btrfs_path_cachep;
struct kmem_cache *btrfs_free_space_cachep;
struct kmem_cache *btrfs_free_space_bitmap_cachep;

static int btrfs_setsize(struct inode *inode, struct iattr *attr);
static int btrfs_truncate(struct inode *inode, bool skip_writeback);
static int btrfs_finish_ordered_io(struct btrfs_ordered_extent *ordered_extent);
static noinline int cow_file_range(struct btrfs_inode *inode,
				   struct page *locked_page,
				   u64 start, u64 end, int *page_started,
				   unsigned long *nr_written, int unlock);
static struct extent_map *create_io_em(struct btrfs_inode *inode, u64 start,
				       u64 len, u64 orig_start, u64 block_start,
				       u64 block_len, u64 orig_block_len,
				       u64 ram_bytes, int compress_type,
				       int type);

static void __endio_write_update_ordered(struct btrfs_inode *inode,
					 const u64 offset, const u64 bytes,
					 const bool uptodate);

/*
 * Cleanup all submitted ordered extents in specified range to handle errors
 * from the btrfs_run_delalloc_range() callback.
 *
 * NOTE: caller must ensure that when an error happens, it can not call
 * extent_clear_unlock_delalloc() to clear both the bits EXTENT_DO_ACCOUNTING
 * and EXTENT_DELALLOC simultaneously, because that causes the reserved metadata
 * to be released, which we want to happen only when finishing the ordered
 * extent (btrfs_finish_ordered_io()).
 */
static inline void btrfs_cleanup_ordered_extents(struct btrfs_inode *inode,
						 struct page *locked_page,
						 u64 offset, u64 bytes)
{
	unsigned long index = offset >> PAGE_SHIFT;
	unsigned long end_index = (offset + bytes - 1) >> PAGE_SHIFT;
	u64 page_start = page_offset(locked_page);
	u64 page_end = page_start + PAGE_SIZE - 1;

	struct page *page;

	while (index <= end_index) {
		page = find_get_page(inode->vfs_inode.i_mapping, index);
		index++;
		if (!page)
			continue;
		ClearPagePrivate2(page);
		put_page(page);
	}

	/*
	 * In case this page belongs to the delalloc range being instantiated
	 * then skip it, since the first page of a range is going to be
	 * properly cleaned up by the caller of run_delalloc_range
	 */
	if (page_start >= offset && page_end <= (offset + bytes - 1)) {
		offset += PAGE_SIZE;
		bytes -= PAGE_SIZE;
	}

	return __endio_write_update_ordered(inode, offset, bytes, false);
}

static int btrfs_dirty_inode(struct inode *inode);

static int btrfs_init_inode_security(struct btrfs_trans_handle *trans,
				     struct inode *inode,  struct inode *dir,
				     const struct qstr *qstr)
{
	int err;

	err = btrfs_init_acl(trans, inode, dir);
	if (!err)
		err = btrfs_xattr_security_init(trans, inode, dir, qstr);
	return err;
}

/*
 * this does all the hard work for inserting an inline extent into
 * the btree.  The caller should have done a btrfs_drop_extents so that
 * no overlapping inline items exist in the btree
 */
static int insert_inline_extent(struct btrfs_trans_handle *trans,
				struct btrfs_path *path, int extent_inserted,
				struct btrfs_root *root, struct inode *inode,
				u64 start, size_t size, size_t compressed_size,
				int compress_type,
				struct page **compressed_pages)
{
	struct extent_buffer *leaf;
	struct page *page = NULL;
	char *kaddr;
	unsigned long ptr;
	struct btrfs_file_extent_item *ei;
	int ret;
	size_t cur_size = size;
	unsigned long offset;

	ASSERT((compressed_size > 0 && compressed_pages) ||
	       (compressed_size == 0 && !compressed_pages));

	if (compressed_size && compressed_pages)
		cur_size = compressed_size;

	inode_add_bytes(inode, size);

	if (!extent_inserted) {
		struct btrfs_key key;
		size_t datasize;

		key.objectid = btrfs_ino(BTRFS_I(inode));
		key.offset = start;
		key.type = BTRFS_EXTENT_DATA_KEY;

		datasize = btrfs_file_extent_calc_inline_size(cur_size);
		path->leave_spinning = 1;
		ret = btrfs_insert_empty_item(trans, root, path, &key,
					      datasize);
		if (ret)
			goto fail;
	}
	leaf = path->nodes[0];
	ei = btrfs_item_ptr(leaf, path->slots[0],
			    struct btrfs_file_extent_item);
	btrfs_set_file_extent_generation(leaf, ei, trans->transid);
	btrfs_set_file_extent_type(leaf, ei, BTRFS_FILE_EXTENT_INLINE);
	btrfs_set_file_extent_encryption(leaf, ei, 0);
	btrfs_set_file_extent_other_encoding(leaf, ei, 0);
	btrfs_set_file_extent_ram_bytes(leaf, ei, size);
	ptr = btrfs_file_extent_inline_start(ei);

	if (compress_type != BTRFS_COMPRESS_NONE) {
		struct page *cpage;
		int i = 0;
		while (compressed_size > 0) {
			cpage = compressed_pages[i];
			cur_size = min_t(unsigned long, compressed_size,
				       PAGE_SIZE);

			kaddr = kmap_atomic(cpage);
			write_extent_buffer(leaf, kaddr, ptr, cur_size);
			kunmap_atomic(kaddr);

			i++;
			ptr += cur_size;
			compressed_size -= cur_size;
		}
		btrfs_set_file_extent_compression(leaf, ei,
						  compress_type);
	} else {
		page = find_get_page(inode->i_mapping,
				     start >> PAGE_SHIFT);
		btrfs_set_file_extent_compression(leaf, ei, 0);
		kaddr = kmap_atomic(page);
		offset = offset_in_page(start);
		write_extent_buffer(leaf, kaddr + offset, ptr, size);
		kunmap_atomic(kaddr);
		put_page(page);
	}
	btrfs_mark_buffer_dirty(leaf);
	btrfs_release_path(path);

	/*
	 * We align size to sectorsize for inline extents just for simplicity
	 * sake.
	 */
	size = ALIGN(size, root->fs_info->sectorsize);
	ret = btrfs_inode_set_file_extent_range(BTRFS_I(inode), start, size);
	if (ret)
		goto fail;

	/*
	 * we're an inline extent, so nobody can
	 * extend the file past i_size without locking
	 * a page we already have locked.
	 *
	 * We must do any isize and inode updates
	 * before we unlock the pages.  Otherwise we
	 * could end up racing with unlink.
	 */
	BTRFS_I(inode)->disk_i_size = inode->i_size;
	ret = btrfs_update_inode(trans, root, inode);

fail:
	return ret;
}


/*
 * conditionally insert an inline extent into the file.  This
 * does the checks required to make sure the data is small enough
 * to fit as an inline extent.
 */
static noinline int cow_file_range_inline(struct btrfs_inode *inode, u64 start,
					  u64 end, size_t compressed_size,
					  int compress_type,
					  struct page **compressed_pages)
{
	struct btrfs_root *root = inode->root;
	struct btrfs_fs_info *fs_info = root->fs_info;
	struct btrfs_trans_handle *trans;
	u64 isize = i_size_read(&inode->vfs_inode);
	u64 actual_end = min(end + 1, isize);
	u64 inline_len = actual_end - start;
	u64 aligned_end = ALIGN(end, fs_info->sectorsize);
	u64 data_len = inline_len;
	int ret;
	struct btrfs_path *path;
	int extent_inserted = 0;
	u32 extent_item_size;

	if (compressed_size)
		data_len = compressed_size;

	if (start > 0 ||
	    actual_end > fs_info->sectorsize ||
	    data_len > BTRFS_MAX_INLINE_DATA_SIZE(fs_info) ||
	    (!compressed_size &&
	    (actual_end & (fs_info->sectorsize - 1)) == 0) ||
	    end + 1 < isize ||
	    data_len > fs_info->max_inline) {
		return 1;
	}

	path = btrfs_alloc_path();
	if (!path)
		return -ENOMEM;

	trans = btrfs_join_transaction(root);
	if (IS_ERR(trans)) {
		btrfs_free_path(path);
		return PTR_ERR(trans);
	}
	trans->block_rsv = &inode->block_rsv;

	if (compressed_size && compressed_pages)
		extent_item_size = btrfs_file_extent_calc_inline_size(
		   compressed_size);
	else
		extent_item_size = btrfs_file_extent_calc_inline_size(
		    inline_len);

	ret = __btrfs_drop_extents(trans, root, inode, path, start, aligned_end,
				   NULL, 1, 1, extent_item_size,
				   &extent_inserted);
	if (ret) {
		btrfs_abort_transaction(trans, ret);
		goto out;
	}

	if (isize > actual_end)
		inline_len = min_t(u64, isize, actual_end);
	ret = insert_inline_extent(trans, path, extent_inserted,
				   root, &inode->vfs_inode, start,
				   inline_len, compressed_size,
				   compress_type, compressed_pages);
	if (ret && ret != -ENOSPC) {
		btrfs_abort_transaction(trans, ret);
		goto out;
	} else if (ret == -ENOSPC) {
		ret = 1;
		goto out;
	}

	set_bit(BTRFS_INODE_NEEDS_FULL_SYNC, &inode->runtime_flags);
	btrfs_drop_extent_cache(inode, start, aligned_end - 1, 0);
out:
	/*
	 * Don't forget to free the reserved space, as for inlined extent
	 * it won't count as data extent, free them directly here.
	 * And at reserve time, it's always aligned to page size, so
	 * just free one page here.
	 */
	btrfs_qgroup_free_data(inode, NULL, 0, PAGE_SIZE);
	btrfs_free_path(path);
	btrfs_end_transaction(trans);
	return ret;
}

struct async_extent {
	u64 start;
	u64 ram_size;
	u64 compressed_size;
	struct page **pages;
	unsigned long nr_pages;
	int compress_type;
	struct list_head list;
};

struct async_chunk {
	struct inode *inode;
	struct page *locked_page;
	u64 start;
	u64 end;
	unsigned int write_flags;
	struct list_head extents;
	struct cgroup_subsys_state *blkcg_css;
	struct btrfs_work work;
	atomic_t *pending;
};

struct async_cow {
	/* Number of chunks in flight; must be first in the structure */
	atomic_t num_chunks;
	struct async_chunk chunks[];
};

static noinline int add_async_extent(struct async_chunk *cow,
				     u64 start, u64 ram_size,
				     u64 compressed_size,
				     struct page **pages,
				     unsigned long nr_pages,
				     int compress_type)
{
	struct async_extent *async_extent;

	async_extent = kmalloc(sizeof(*async_extent), GFP_NOFS);
	BUG_ON(!async_extent); /* -ENOMEM */
	async_extent->start = start;
	async_extent->ram_size = ram_size;
	async_extent->compressed_size = compressed_size;
	async_extent->pages = pages;
	async_extent->nr_pages = nr_pages;
	async_extent->compress_type = compress_type;
	list_add_tail(&async_extent->list, &cow->extents);
	return 0;
}

/*
 * Check if the inode has flags compatible with compression
 */
static inline bool inode_can_compress(struct btrfs_inode *inode)
{
	if (inode->flags & BTRFS_INODE_NODATACOW ||
	    inode->flags & BTRFS_INODE_NODATASUM)
		return false;
	return true;
}

/*
 * Check if the inode needs to be submitted to compression, based on mount
 * options, defragmentation, properties or heuristics.
 */
static inline int inode_need_compress(struct btrfs_inode *inode, u64 start,
				      u64 end)
{
	struct btrfs_fs_info *fs_info = inode->root->fs_info;

	if (!inode_can_compress(inode)) {
		WARN(IS_ENABLED(CONFIG_BTRFS_DEBUG),
			KERN_ERR "BTRFS: unexpected compression for ino %llu\n",
			btrfs_ino(inode));
		return 0;
	}
	/* force compress */
	if (btrfs_test_opt(fs_info, FORCE_COMPRESS))
		return 1;
	/* defrag ioctl */
	if (inode->defrag_compress)
		return 1;
	/* bad compression ratios */
	if (inode->flags & BTRFS_INODE_NOCOMPRESS)
		return 0;
	if (btrfs_test_opt(fs_info, COMPRESS) ||
	    inode->flags & BTRFS_INODE_COMPRESS ||
	    inode->prop_compress)
		return btrfs_compress_heuristic(&inode->vfs_inode, start, end);
	return 0;
}

static inline void inode_should_defrag(struct btrfs_inode *inode,
		u64 start, u64 end, u64 num_bytes, u64 small_write)
{
	/* If this is a small write inside eof, kick off a defrag */
	if (num_bytes < small_write &&
	    (start > 0 || end + 1 < inode->disk_i_size))
		btrfs_add_inode_defrag(NULL, inode);
}

/*
 * we create compressed extents in two phases.  The first
 * phase compresses a range of pages that have already been
 * locked (both pages and state bits are locked).
 *
 * This is done inside an ordered work queue, and the compression
 * is spread across many cpus.  The actual IO submission is step
 * two, and the ordered work queue takes care of making sure that
 * happens in the same order things were put onto the queue by
 * writepages and friends.
 *
 * If this code finds it can't get good compression, it puts an
 * entry onto the work queue to write the uncompressed bytes.  This
 * makes sure that both compressed inodes and uncompressed inodes
 * are written in the same order that the flusher thread sent them
 * down.
 */
static noinline int compress_file_range(struct async_chunk *async_chunk)
{
	struct inode *inode = async_chunk->inode;
	struct btrfs_fs_info *fs_info = btrfs_sb(inode->i_sb);
	u64 blocksize = fs_info->sectorsize;
	u64 start = async_chunk->start;
	u64 end = async_chunk->end;
	u64 actual_end;
	u64 i_size;
	int ret = 0;
	struct page **pages = NULL;
	unsigned long nr_pages;
	unsigned long total_compressed = 0;
	unsigned long total_in = 0;
	int i;
	int will_compress;
	int compress_type = fs_info->compress_type;
	int compressed_extents = 0;
	int redirty = 0;

	inode_should_defrag(BTRFS_I(inode), start, end, end - start + 1,
			SZ_16K);

	/*
	 * We need to save i_size before now because it could change in between
	 * us evaluating the size and assigning it.  This is because we lock and
	 * unlock the page in truncate and fallocate, and then modify the i_size
	 * later on.
	 *
	 * The barriers are to emulate READ_ONCE, remove that once i_size_read
	 * does that for us.
	 */
	barrier();
	i_size = i_size_read(inode);
	barrier();
	actual_end = min_t(u64, i_size, end + 1);
again:
	will_compress = 0;
	nr_pages = (end >> PAGE_SHIFT) - (start >> PAGE_SHIFT) + 1;
	BUILD_BUG_ON((BTRFS_MAX_COMPRESSED % PAGE_SIZE) != 0);
	nr_pages = min_t(unsigned long, nr_pages,
			BTRFS_MAX_COMPRESSED / PAGE_SIZE);

	/*
	 * we don't want to send crud past the end of i_size through
	 * compression, that's just a waste of CPU time.  So, if the
	 * end of the file is before the start of our current
	 * requested range of bytes, we bail out to the uncompressed
	 * cleanup code that can deal with all of this.
	 *
	 * It isn't really the fastest way to fix things, but this is a
	 * very uncommon corner.
	 */
	if (actual_end <= start)
		goto cleanup_and_bail_uncompressed;

	total_compressed = actual_end - start;

	/*
	 * skip compression for a small file range(<=blocksize) that
	 * isn't an inline extent, since it doesn't save disk space at all.
	 */
	if (total_compressed <= blocksize &&
	   (start > 0 || end + 1 < BTRFS_I(inode)->disk_i_size))
		goto cleanup_and_bail_uncompressed;

	total_compressed = min_t(unsigned long, total_compressed,
			BTRFS_MAX_UNCOMPRESSED);
	total_in = 0;
	ret = 0;

	/*
	 * we do compression for mount -o compress and when the
	 * inode has not been flagged as nocompress.  This flag can
	 * change at any time if we discover bad compression ratios.
	 */
	if (inode_need_compress(BTRFS_I(inode), start, end)) {
		WARN_ON(pages);
		pages = kcalloc(nr_pages, sizeof(struct page *), GFP_NOFS);
		if (!pages) {
			/* just bail out to the uncompressed code */
			nr_pages = 0;
			goto cont;
		}

		if (BTRFS_I(inode)->defrag_compress)
			compress_type = BTRFS_I(inode)->defrag_compress;
		else if (BTRFS_I(inode)->prop_compress)
			compress_type = BTRFS_I(inode)->prop_compress;

		/*
		 * we need to call clear_page_dirty_for_io on each
		 * page in the range.  Otherwise applications with the file
		 * mmap'd can wander in and change the page contents while
		 * we are compressing them.
		 *
		 * If the compression fails for any reason, we set the pages
		 * dirty again later on.
		 *
		 * Note that the remaining part is redirtied, the start pointer
		 * has moved, the end is the original one.
		 */
		if (!redirty) {
			extent_range_clear_dirty_for_io(inode, start, end);
			redirty = 1;
		}

		/* Compression level is applied here and only here */
		ret = btrfs_compress_pages(
			compress_type | (fs_info->compress_level << 4),
					   inode->i_mapping, start,
					   pages,
					   &nr_pages,
					   &total_in,
					   &total_compressed);

		if (!ret) {
			unsigned long offset = offset_in_page(total_compressed);
			struct page *page = pages[nr_pages - 1];
			char *kaddr;

			/* zero the tail end of the last page, we might be
			 * sending it down to disk
			 */
			if (offset) {
				kaddr = kmap_atomic(page);
				memset(kaddr + offset, 0,
				       PAGE_SIZE - offset);
				kunmap_atomic(kaddr);
			}
			will_compress = 1;
		}
	}
cont:
	if (start == 0) {
		/* lets try to make an inline extent */
		if (ret || total_in < actual_end) {
			/* we didn't compress the entire range, try
			 * to make an uncompressed inline extent.
			 */
			ret = cow_file_range_inline(BTRFS_I(inode), start, end,
						    0, BTRFS_COMPRESS_NONE,
						    NULL);
		} else {
			/* try making a compressed inline extent */
			ret = cow_file_range_inline(BTRFS_I(inode), start, end,
						    total_compressed,
						    compress_type, pages);
		}
		if (ret <= 0) {
			unsigned long clear_flags = EXTENT_DELALLOC |
				EXTENT_DELALLOC_NEW | EXTENT_DEFRAG |
				EXTENT_DO_ACCOUNTING;
			unsigned long page_error_op;

			page_error_op = ret < 0 ? PAGE_SET_ERROR : 0;

			/*
			 * inline extent creation worked or returned error,
			 * we don't need to create any more async work items.
			 * Unlock and free up our temp pages.
			 *
			 * We use DO_ACCOUNTING here because we need the
			 * delalloc_release_metadata to be done _after_ we drop
			 * our outstanding extent for clearing delalloc for this
			 * range.
			 */
			extent_clear_unlock_delalloc(BTRFS_I(inode), start, end,
						     NULL,
						     clear_flags,
						     PAGE_UNLOCK |
						     PAGE_CLEAR_DIRTY |
						     PAGE_SET_WRITEBACK |
						     page_error_op |
						     PAGE_END_WRITEBACK);

			/*
			 * Ensure we only free the compressed pages if we have
			 * them allocated, as we can still reach here with
			 * inode_need_compress() == false.
			 */
			if (pages) {
				for (i = 0; i < nr_pages; i++) {
					WARN_ON(pages[i]->mapping);
					put_page(pages[i]);
				}
				kfree(pages);
			}
			return 0;
		}
	}

	if (will_compress) {
		/*
		 * we aren't doing an inline extent round the compressed size
		 * up to a block size boundary so the allocator does sane
		 * things
		 */
		total_compressed = ALIGN(total_compressed, blocksize);

		/*
		 * one last check to make sure the compression is really a
		 * win, compare the page count read with the blocks on disk,
		 * compression must free at least one sector size
		 */
		total_in = ALIGN(total_in, PAGE_SIZE);
		if (total_compressed + blocksize <= total_in) {
			compressed_extents++;

			/*
			 * The async work queues will take care of doing actual
			 * allocation on disk for these compressed pages, and
			 * will submit them to the elevator.
			 */
			add_async_extent(async_chunk, start, total_in,
					total_compressed, pages, nr_pages,
					compress_type);

			if (start + total_in < end) {
				start += total_in;
				pages = NULL;
				cond_resched();
				goto again;
			}
			return compressed_extents;
		}
	}
	if (pages) {
		/*
		 * the compression code ran but failed to make things smaller,
		 * free any pages it allocated and our page pointer array
		 */
		for (i = 0; i < nr_pages; i++) {
			WARN_ON(pages[i]->mapping);
			put_page(pages[i]);
		}
		kfree(pages);
		pages = NULL;
		total_compressed = 0;
		nr_pages = 0;

		/* flag the file so we don't compress in the future */
		if (!btrfs_test_opt(fs_info, FORCE_COMPRESS) &&
		    !(BTRFS_I(inode)->prop_compress)) {
			BTRFS_I(inode)->flags |= BTRFS_INODE_NOCOMPRESS;
		}
	}
cleanup_and_bail_uncompressed:
	/*
	 * No compression, but we still need to write the pages in the file
	 * we've been given so far.  redirty the locked page if it corresponds
	 * to our extent and set things up for the async work queue to run
	 * cow_file_range to do the normal delalloc dance.
	 */
	if (async_chunk->locked_page &&
	    (page_offset(async_chunk->locked_page) >= start &&
	     page_offset(async_chunk->locked_page)) <= end) {
		__set_page_dirty_nobuffers(async_chunk->locked_page);
		/* unlocked later on in the async handlers */
	}

	if (redirty)
		extent_range_redirty_for_io(inode, start, end);
	add_async_extent(async_chunk, start, end - start + 1, 0, NULL, 0,
			 BTRFS_COMPRESS_NONE);
	compressed_extents++;

	return compressed_extents;
}

static void free_async_extent_pages(struct async_extent *async_extent)
{
	int i;

	if (!async_extent->pages)
		return;

	for (i = 0; i < async_extent->nr_pages; i++) {
		WARN_ON(async_extent->pages[i]->mapping);
		put_page(async_extent->pages[i]);
	}
	kfree(async_extent->pages);
	async_extent->nr_pages = 0;
	async_extent->pages = NULL;
}

/*
 * phase two of compressed writeback.  This is the ordered portion
 * of the code, which only gets called in the order the work was
 * queued.  We walk all the async extents created by compress_file_range
 * and send them down to the disk.
 */
static noinline void submit_compressed_extents(struct async_chunk *async_chunk)
{
	struct btrfs_inode *inode = BTRFS_I(async_chunk->inode);
	struct btrfs_fs_info *fs_info = inode->root->fs_info;
	struct async_extent *async_extent;
	u64 alloc_hint = 0;
	struct btrfs_key ins;
	struct extent_map *em;
	struct btrfs_root *root = inode->root;
	struct extent_io_tree *io_tree = &inode->io_tree;
	int ret = 0;

again:
	while (!list_empty(&async_chunk->extents)) {
		async_extent = list_entry(async_chunk->extents.next,
					  struct async_extent, list);
		list_del(&async_extent->list);

retry:
		lock_extent(io_tree, async_extent->start,
			    async_extent->start + async_extent->ram_size - 1);
		/* did the compression code fall back to uncompressed IO? */
		if (!async_extent->pages) {
			int page_started = 0;
			unsigned long nr_written = 0;

			/* allocate blocks */
			ret = cow_file_range(inode, async_chunk->locked_page,
					     async_extent->start,
					     async_extent->start +
					     async_extent->ram_size - 1,
					     &page_started, &nr_written, 0);

			/* JDM XXX */

			/*
			 * if page_started, cow_file_range inserted an
			 * inline extent and took care of all the unlocking
			 * and IO for us.  Otherwise, we need to submit
			 * all those pages down to the drive.
			 */
			if (!page_started && !ret)
				extent_write_locked_range(&inode->vfs_inode,
						  async_extent->start,
						  async_extent->start +
						  async_extent->ram_size - 1,
						  WB_SYNC_ALL);
			else if (ret && async_chunk->locked_page)
				unlock_page(async_chunk->locked_page);
			kfree(async_extent);
			cond_resched();
			continue;
		}

		ret = btrfs_reserve_extent(root, async_extent->ram_size,
					   async_extent->compressed_size,
					   async_extent->compressed_size,
					   0, alloc_hint, &ins, 1, 1);
		if (ret) {
			free_async_extent_pages(async_extent);

			if (ret == -ENOSPC) {
				unlock_extent(io_tree, async_extent->start,
					      async_extent->start +
					      async_extent->ram_size - 1);

				/*
				 * we need to redirty the pages if we decide to
				 * fallback to uncompressed IO, otherwise we
				 * will not submit these pages down to lower
				 * layers.
				 */
				extent_range_redirty_for_io(&inode->vfs_inode,
						async_extent->start,
						async_extent->start +
						async_extent->ram_size - 1);

				goto retry;
			}
			goto out_free;
		}
		/*
		 * here we're doing allocation and writeback of the
		 * compressed pages
		 */
		em = create_io_em(inode, async_extent->start,
				  async_extent->ram_size, /* len */
				  async_extent->start, /* orig_start */
				  ins.objectid, /* block_start */
				  ins.offset, /* block_len */
				  ins.offset, /* orig_block_len */
				  async_extent->ram_size, /* ram_bytes */
				  async_extent->compress_type,
				  BTRFS_ORDERED_COMPRESSED);
		if (IS_ERR(em))
			/* ret value is not necessary due to void function */
			goto out_free_reserve;
		free_extent_map(em);

		ret = btrfs_add_ordered_extent_compress(inode,
						async_extent->start,
						ins.objectid,
						async_extent->ram_size,
						ins.offset,
						BTRFS_ORDERED_COMPRESSED,
						async_extent->compress_type);
		if (ret) {
			btrfs_drop_extent_cache(inode, async_extent->start,
						async_extent->start +
						async_extent->ram_size - 1, 0);
			goto out_free_reserve;
		}
		btrfs_dec_block_group_reservations(fs_info, ins.objectid);

		/*
		 * clear dirty, set writeback and unlock the pages.
		 */
		extent_clear_unlock_delalloc(inode, async_extent->start,
				async_extent->start +
				async_extent->ram_size - 1,
				NULL, EXTENT_LOCKED | EXTENT_DELALLOC,
				PAGE_UNLOCK | PAGE_CLEAR_DIRTY |
				PAGE_SET_WRITEBACK);
		if (btrfs_submit_compressed_write(inode, async_extent->start,
				    async_extent->ram_size,
				    ins.objectid,
				    ins.offset, async_extent->pages,
				    async_extent->nr_pages,
				    async_chunk->write_flags,
				    async_chunk->blkcg_css)) {
			struct page *p = async_extent->pages[0];
			const u64 start = async_extent->start;
			const u64 end = start + async_extent->ram_size - 1;

			p->mapping = inode->vfs_inode.i_mapping;
			btrfs_writepage_endio_finish_ordered(p, start, end, 0);

			p->mapping = NULL;
			extent_clear_unlock_delalloc(inode, start, end, NULL, 0,
						     PAGE_END_WRITEBACK |
						     PAGE_SET_ERROR);
			free_async_extent_pages(async_extent);
		}
		alloc_hint = ins.objectid + ins.offset;
		kfree(async_extent);
		cond_resched();
	}
	return;
out_free_reserve:
	btrfs_dec_block_group_reservations(fs_info, ins.objectid);
	btrfs_free_reserved_extent(fs_info, ins.objectid, ins.offset, 1);
out_free:
	extent_clear_unlock_delalloc(inode, async_extent->start,
				     async_extent->start +
				     async_extent->ram_size - 1,
				     NULL, EXTENT_LOCKED | EXTENT_DELALLOC |
				     EXTENT_DELALLOC_NEW |
				     EXTENT_DEFRAG | EXTENT_DO_ACCOUNTING,
				     PAGE_UNLOCK | PAGE_CLEAR_DIRTY |
				     PAGE_SET_WRITEBACK | PAGE_END_WRITEBACK |
				     PAGE_SET_ERROR);
	free_async_extent_pages(async_extent);
	kfree(async_extent);
	goto again;
}

static u64 get_extent_allocation_hint(struct btrfs_inode *inode, u64 start,
				      u64 num_bytes)
{
	struct extent_map_tree *em_tree = &inode->extent_tree;
	struct extent_map *em;
	u64 alloc_hint = 0;

	read_lock(&em_tree->lock);
	em = search_extent_mapping(em_tree, start, num_bytes);
	if (em) {
		/*
		 * if block start isn't an actual block number then find the
		 * first block in this inode and use that as a hint.  If that
		 * block is also bogus then just don't worry about it.
		 */
		if (em->block_start >= EXTENT_MAP_LAST_BYTE) {
			free_extent_map(em);
			em = search_extent_mapping(em_tree, 0, 0);
			if (em && em->block_start < EXTENT_MAP_LAST_BYTE)
				alloc_hint = em->block_start;
			if (em)
				free_extent_map(em);
		} else {
			alloc_hint = em->block_start;
			free_extent_map(em);
		}
	}
	read_unlock(&em_tree->lock);

	return alloc_hint;
}

/*
 * when extent_io.c finds a delayed allocation range in the file,
 * the call backs end up in this code.  The basic idea is to
 * allocate extents on disk for the range, and create ordered data structs
 * in ram to track those extents.
 *
 * locked_page is the page that writepage had locked already.  We use
 * it to make sure we don't do extra locks or unlocks.
 *
 * *page_started is set to one if we unlock locked_page and do everything
 * required to start IO on it.  It may be clean and already done with
 * IO when we return.
 */
static noinline int cow_file_range(struct btrfs_inode *inode,
				   struct page *locked_page,
				   u64 start, u64 end, int *page_started,
				   unsigned long *nr_written, int unlock)
{
	struct btrfs_root *root = inode->root;
	struct btrfs_fs_info *fs_info = root->fs_info;
	u64 alloc_hint = 0;
	u64 num_bytes;
	unsigned long ram_size;
	u64 cur_alloc_size = 0;
	u64 min_alloc_size;
	u64 blocksize = fs_info->sectorsize;
	struct btrfs_key ins;
	struct extent_map *em;
	unsigned clear_bits;
	unsigned long page_ops;
	bool extent_reserved = false;
	int ret = 0;

	if (btrfs_is_free_space_inode(inode)) {
		WARN_ON_ONCE(1);
		ret = -EINVAL;
		goto out_unlock;
	}

	num_bytes = ALIGN(end - start + 1, blocksize);
	num_bytes = max(blocksize,  num_bytes);
	ASSERT(num_bytes <= btrfs_super_total_bytes(fs_info->super_copy));

	inode_should_defrag(inode, start, end, num_bytes, SZ_64K);

	if (start == 0) {
		/* lets try to make an inline extent */
		ret = cow_file_range_inline(inode, start, end, 0,
					    BTRFS_COMPRESS_NONE, NULL);
		if (ret == 0) {
			/*
			 * We use DO_ACCOUNTING here because we need the
			 * delalloc_release_metadata to be run _after_ we drop
			 * our outstanding extent for clearing delalloc for this
			 * range.
			 */
			extent_clear_unlock_delalloc(inode, start, end, NULL,
				     EXTENT_LOCKED | EXTENT_DELALLOC |
				     EXTENT_DELALLOC_NEW | EXTENT_DEFRAG |
				     EXTENT_DO_ACCOUNTING, PAGE_UNLOCK |
				     PAGE_CLEAR_DIRTY | PAGE_SET_WRITEBACK |
				     PAGE_END_WRITEBACK);
			*nr_written = *nr_written +
			     (end - start + PAGE_SIZE) / PAGE_SIZE;
			*page_started = 1;
			goto out;
		} else if (ret < 0) {
			goto out_unlock;
		}
	}

	alloc_hint = get_extent_allocation_hint(inode, start, num_bytes);
	btrfs_drop_extent_cache(inode, start, start + num_bytes - 1, 0);

	/*
	 * Relocation relies on the relocated extents to have exactly the same
	 * size as the original extents. Normally writeback for relocation data
	 * extents follows a NOCOW path because relocation preallocates the
	 * extents. However, due to an operation such as scrub turning a block
	 * group to RO mode, it may fallback to COW mode, so we must make sure
	 * an extent allocated during COW has exactly the requested size and can
	 * not be split into smaller extents, otherwise relocation breaks and
	 * fails during the stage where it updates the bytenr of file extent
	 * items.
	 */
	if (root->root_key.objectid == BTRFS_DATA_RELOC_TREE_OBJECTID)
		min_alloc_size = num_bytes;
	else
		min_alloc_size = fs_info->sectorsize;

	while (num_bytes > 0) {
		cur_alloc_size = num_bytes;
		ret = btrfs_reserve_extent(root, cur_alloc_size, cur_alloc_size,
					   min_alloc_size, 0, alloc_hint,
					   &ins, 1, 1);
		if (ret < 0)
			goto out_unlock;
		cur_alloc_size = ins.offset;
		extent_reserved = true;

		ram_size = ins.offset;
		em = create_io_em(inode, start, ins.offset, /* len */
				  start, /* orig_start */
				  ins.objectid, /* block_start */
				  ins.offset, /* block_len */
				  ins.offset, /* orig_block_len */
				  ram_size, /* ram_bytes */
				  BTRFS_COMPRESS_NONE, /* compress_type */
				  BTRFS_ORDERED_REGULAR /* type */);
		if (IS_ERR(em)) {
			ret = PTR_ERR(em);
			goto out_reserve;
		}
		free_extent_map(em);

		ret = btrfs_add_ordered_extent(inode, start, ins.objectid,
					       ram_size, cur_alloc_size, 0);
		if (ret)
			goto out_drop_extent_cache;

		if (root->root_key.objectid ==
		    BTRFS_DATA_RELOC_TREE_OBJECTID) {
			ret = btrfs_reloc_clone_csums(inode, start,
						      cur_alloc_size);
			/*
			 * Only drop cache here, and process as normal.
			 *
			 * We must not allow extent_clear_unlock_delalloc()
			 * at out_unlock label to free meta of this ordered
			 * extent, as its meta should be freed by
			 * btrfs_finish_ordered_io().
			 *
			 * So we must continue until @start is increased to
			 * skip current ordered extent.
			 */
			if (ret)
				btrfs_drop_extent_cache(inode, start,
						start + ram_size - 1, 0);
		}

		btrfs_dec_block_group_reservations(fs_info, ins.objectid);

		/* we're not doing compressed IO, don't unlock the first
		 * page (which the caller expects to stay locked), don't
		 * clear any dirty bits and don't set any writeback bits
		 *
		 * Do set the Private2 bit so we know this page was properly
		 * setup for writepage
		 */
		page_ops = unlock ? PAGE_UNLOCK : 0;
		page_ops |= PAGE_SET_PRIVATE2;

		extent_clear_unlock_delalloc(inode, start, start + ram_size - 1,
					     locked_page,
					     EXTENT_LOCKED | EXTENT_DELALLOC,
					     page_ops);
		if (num_bytes < cur_alloc_size)
			num_bytes = 0;
		else
			num_bytes -= cur_alloc_size;
		alloc_hint = ins.objectid + ins.offset;
		start += cur_alloc_size;
		extent_reserved = false;

		/*
		 * btrfs_reloc_clone_csums() error, since start is increased
		 * extent_clear_unlock_delalloc() at out_unlock label won't
		 * free metadata of current ordered extent, we're OK to exit.
		 */
		if (ret)
			goto out_unlock;
	}
out:
	return ret;

out_drop_extent_cache:
	btrfs_drop_extent_cache(inode, start, start + ram_size - 1, 0);
out_reserve:
	btrfs_dec_block_group_reservations(fs_info, ins.objectid);
	btrfs_free_reserved_extent(fs_info, ins.objectid, ins.offset, 1);
out_unlock:
	clear_bits = EXTENT_LOCKED | EXTENT_DELALLOC | EXTENT_DELALLOC_NEW |
		EXTENT_DEFRAG | EXTENT_CLEAR_META_RESV;
	page_ops = PAGE_UNLOCK | PAGE_CLEAR_DIRTY | PAGE_SET_WRITEBACK |
		PAGE_END_WRITEBACK;
	/*
	 * If we reserved an extent for our delalloc range (or a subrange) and
	 * failed to create the respective ordered extent, then it means that
	 * when we reserved the extent we decremented the extent's size from
	 * the data space_info's bytes_may_use counter and incremented the
	 * space_info's bytes_reserved counter by the same amount. We must make
	 * sure extent_clear_unlock_delalloc() does not try to decrement again
	 * the data space_info's bytes_may_use counter, therefore we do not pass
	 * it the flag EXTENT_CLEAR_DATA_RESV.
	 */
	if (extent_reserved) {
		extent_clear_unlock_delalloc(inode, start,
					     start + cur_alloc_size - 1,
					     locked_page,
					     clear_bits,
					     page_ops);
		start += cur_alloc_size;
		if (start >= end)
			goto out;
	}
	extent_clear_unlock_delalloc(inode, start, end, locked_page,
				     clear_bits | EXTENT_CLEAR_DATA_RESV,
				     page_ops);
	goto out;
}

/*
 * work queue call back to started compression on a file and pages
 */
static noinline void async_cow_start(struct btrfs_work *work)
{
	struct async_chunk *async_chunk;
	int compressed_extents;

	async_chunk = container_of(work, struct async_chunk, work);

	compressed_extents = compress_file_range(async_chunk);
	if (compressed_extents == 0) {
		btrfs_add_delayed_iput(async_chunk->inode);
		async_chunk->inode = NULL;
	}
}

/*
 * work queue call back to submit previously compressed pages
 */
static noinline void async_cow_submit(struct btrfs_work *work)
{
	struct async_chunk *async_chunk = container_of(work, struct async_chunk,
						     work);
	struct btrfs_fs_info *fs_info = btrfs_work_owner(work);
	unsigned long nr_pages;

	nr_pages = (async_chunk->end - async_chunk->start + PAGE_SIZE) >>
		PAGE_SHIFT;

	/* atomic_sub_return implies a barrier */
	if (atomic_sub_return(nr_pages, &fs_info->async_delalloc_pages) <
	    5 * SZ_1M)
		cond_wake_up_nomb(&fs_info->async_submit_wait);

	/*
	 * ->inode could be NULL if async_chunk_start has failed to compress,
	 * in which case we don't have anything to submit, yet we need to
	 * always adjust ->async_delalloc_pages as its paired with the init
	 * happening in cow_file_range_async
	 */
	if (async_chunk->inode)
		submit_compressed_extents(async_chunk);
}

static noinline void async_cow_free(struct btrfs_work *work)
{
	struct async_chunk *async_chunk;

	async_chunk = container_of(work, struct async_chunk, work);
	if (async_chunk->inode)
		btrfs_add_delayed_iput(async_chunk->inode);
	if (async_chunk->blkcg_css)
		css_put(async_chunk->blkcg_css);
	/*
	 * Since the pointer to 'pending' is at the beginning of the array of
	 * async_chunk's, freeing it ensures the whole array has been freed.
	 */
	if (atomic_dec_and_test(async_chunk->pending))
		kvfree(async_chunk->pending);
}

static int cow_file_range_async(struct btrfs_inode *inode,
				struct writeback_control *wbc,
				struct page *locked_page,
				u64 start, u64 end, int *page_started,
				unsigned long *nr_written)
{
	struct btrfs_fs_info *fs_info = inode->root->fs_info;
	struct cgroup_subsys_state *blkcg_css = wbc_blkcg_css(wbc);
	struct async_cow *ctx;
	struct async_chunk *async_chunk;
	unsigned long nr_pages;
	u64 cur_end;
	u64 num_chunks = DIV_ROUND_UP(end - start, SZ_512K);
	int i;
	bool should_compress;
	unsigned nofs_flag;
	const unsigned int write_flags = wbc_to_write_flags(wbc);

	unlock_extent(&inode->io_tree, start, end);

	if (inode->flags & BTRFS_INODE_NOCOMPRESS &&
	    !btrfs_test_opt(fs_info, FORCE_COMPRESS)) {
		num_chunks = 1;
		should_compress = false;
	} else {
		should_compress = true;
	}

	nofs_flag = memalloc_nofs_save();
	ctx = kvmalloc(struct_size(ctx, chunks, num_chunks), GFP_KERNEL);
	memalloc_nofs_restore(nofs_flag);

	if (!ctx) {
		unsigned clear_bits = EXTENT_LOCKED | EXTENT_DELALLOC |
			EXTENT_DELALLOC_NEW | EXTENT_DEFRAG |
			EXTENT_DO_ACCOUNTING;
		unsigned long page_ops = PAGE_UNLOCK | PAGE_CLEAR_DIRTY |
			PAGE_SET_WRITEBACK | PAGE_END_WRITEBACK |
			PAGE_SET_ERROR;

		extent_clear_unlock_delalloc(inode, start, end, locked_page,
					     clear_bits, page_ops);
		return -ENOMEM;
	}

	async_chunk = ctx->chunks;
	atomic_set(&ctx->num_chunks, num_chunks);

	for (i = 0; i < num_chunks; i++) {
		if (should_compress)
			cur_end = min(end, start + SZ_512K - 1);
		else
			cur_end = end;

		/*
		 * igrab is called higher up in the call chain, take only the
		 * lightweight reference for the callback lifetime
		 */
		ihold(&inode->vfs_inode);
		async_chunk[i].pending = &ctx->num_chunks;
		async_chunk[i].inode = &inode->vfs_inode;
		async_chunk[i].start = start;
		async_chunk[i].end = cur_end;
		async_chunk[i].write_flags = write_flags;
		INIT_LIST_HEAD(&async_chunk[i].extents);

		/*
		 * The locked_page comes all the way from writepage and its
		 * the original page we were actually given.  As we spread
		 * this large delalloc region across multiple async_chunk
		 * structs, only the first struct needs a pointer to locked_page
		 *
		 * This way we don't need racey decisions about who is supposed
		 * to unlock it.
		 */
		if (locked_page) {
			/*
			 * Depending on the compressibility, the pages might or
			 * might not go through async.  We want all of them to
			 * be accounted against wbc once.  Let's do it here
			 * before the paths diverge.  wbc accounting is used
			 * only for foreign writeback detection and doesn't
			 * need full accuracy.  Just account the whole thing
			 * against the first page.
			 */
			wbc_account_cgroup_owner(wbc, locked_page,
						 cur_end - start);
			async_chunk[i].locked_page = locked_page;
			locked_page = NULL;
		} else {
			async_chunk[i].locked_page = NULL;
		}

		if (blkcg_css != blkcg_root_css) {
			css_get(blkcg_css);
			async_chunk[i].blkcg_css = blkcg_css;
		} else {
			async_chunk[i].blkcg_css = NULL;
		}

		btrfs_init_work(&async_chunk[i].work, async_cow_start,
				async_cow_submit, async_cow_free);

		nr_pages = DIV_ROUND_UP(cur_end - start, PAGE_SIZE);
		atomic_add(nr_pages, &fs_info->async_delalloc_pages);

		btrfs_queue_work(fs_info->delalloc_workers, &async_chunk[i].work);

		*nr_written += nr_pages;
		start = cur_end + 1;
	}
	*page_started = 1;
	return 0;
}

static noinline int csum_exist_in_range(struct btrfs_fs_info *fs_info,
					u64 bytenr, u64 num_bytes)
{
	int ret;
	struct btrfs_ordered_sum *sums;
	LIST_HEAD(list);

	ret = btrfs_lookup_csums_range(fs_info->csum_root, bytenr,
				       bytenr + num_bytes - 1, &list, 0);
	if (ret == 0 && list_empty(&list))
		return 0;

	while (!list_empty(&list)) {
		sums = list_entry(list.next, struct btrfs_ordered_sum, list);
		list_del(&sums->list);
		kfree(sums);
	}
	if (ret < 0)
		return ret;
	return 1;
}

static int fallback_to_cow(struct btrfs_inode *inode, struct page *locked_page,
			   const u64 start, const u64 end,
			   int *page_started, unsigned long *nr_written)
{
	const bool is_space_ino = btrfs_is_free_space_inode(inode);
	const bool is_reloc_ino = (inode->root->root_key.objectid ==
				   BTRFS_DATA_RELOC_TREE_OBJECTID);
	const u64 range_bytes = end + 1 - start;
	struct extent_io_tree *io_tree = &inode->io_tree;
	u64 range_start = start;
	u64 count;

	/*
	 * If EXTENT_NORESERVE is set it means that when the buffered write was
	 * made we had not enough available data space and therefore we did not
	 * reserve data space for it, since we though we could do NOCOW for the
	 * respective file range (either there is prealloc extent or the inode
	 * has the NOCOW bit set).
	 *
	 * However when we need to fallback to COW mode (because for example the
	 * block group for the corresponding extent was turned to RO mode by a
	 * scrub or relocation) we need to do the following:
	 *
	 * 1) We increment the bytes_may_use counter of the data space info.
	 *    If COW succeeds, it allocates a new data extent and after doing
	 *    that it decrements the space info's bytes_may_use counter and
	 *    increments its bytes_reserved counter by the same amount (we do
	 *    this at btrfs_add_reserved_bytes()). So we need to increment the
	 *    bytes_may_use counter to compensate (when space is reserved at
	 *    buffered write time, the bytes_may_use counter is incremented);
	 *
	 * 2) We clear the EXTENT_NORESERVE bit from the range. We do this so
	 *    that if the COW path fails for any reason, it decrements (through
	 *    extent_clear_unlock_delalloc()) the bytes_may_use counter of the
	 *    data space info, which we incremented in the step above.
	 *
	 * If we need to fallback to cow and the inode corresponds to a free
	 * space cache inode or an inode of the data relocation tree, we must
	 * also increment bytes_may_use of the data space_info for the same
	 * reason. Space caches and relocated data extents always get a prealloc
	 * extent for them, however scrub or balance may have set the block
	 * group that contains that extent to RO mode and therefore force COW
	 * when starting writeback.
	 */
	count = count_range_bits(io_tree, &range_start, end, range_bytes,
				 EXTENT_NORESERVE, 0);
	if (count > 0 || is_space_ino || is_reloc_ino) {
		u64 bytes = count;
		struct btrfs_fs_info *fs_info = inode->root->fs_info;
		struct btrfs_space_info *sinfo = fs_info->data_sinfo;

		if (is_space_ino || is_reloc_ino)
			bytes = range_bytes;

		spin_lock(&sinfo->lock);
		btrfs_space_info_update_bytes_may_use(fs_info, sinfo, bytes);
		spin_unlock(&sinfo->lock);

		if (count > 0)
			clear_extent_bit(io_tree, start, end, EXTENT_NORESERVE,
					 0, 0, NULL);
	}

	return cow_file_range(inode, locked_page, start, end, page_started,
			      nr_written, 1);
}

/*
 * when nowcow writeback call back.  This checks for snapshots or COW copies
 * of the extents that exist in the file, and COWs the file as required.
 *
 * If no cow copies or snapshots exist, we write directly to the existing
 * blocks on disk
 */
static noinline int run_delalloc_nocow(struct btrfs_inode *inode,
				       struct page *locked_page,
				       const u64 start, const u64 end,
				       int *page_started, int force,
				       unsigned long *nr_written)
{
	struct btrfs_fs_info *fs_info = inode->root->fs_info;
	struct btrfs_root *root = inode->root;
	struct btrfs_path *path;
	u64 cow_start = (u64)-1;
	u64 cur_offset = start;
	int ret;
	bool check_prev = true;
	const bool freespace_inode = btrfs_is_free_space_inode(inode);
	u64 ino = btrfs_ino(inode);
	bool nocow = false;
	u64 disk_bytenr = 0;

	path = btrfs_alloc_path();
	if (!path) {
		extent_clear_unlock_delalloc(inode, start, end, locked_page,
					     EXTENT_LOCKED | EXTENT_DELALLOC |
					     EXTENT_DO_ACCOUNTING |
					     EXTENT_DEFRAG, PAGE_UNLOCK |
					     PAGE_CLEAR_DIRTY |
					     PAGE_SET_WRITEBACK |
					     PAGE_END_WRITEBACK);
		return -ENOMEM;
	}

	while (1) {
		struct btrfs_key found_key;
		struct btrfs_file_extent_item *fi;
		struct extent_buffer *leaf;
		u64 extent_end;
		u64 extent_offset;
		u64 num_bytes = 0;
		u64 disk_num_bytes;
		u64 ram_bytes;
		int extent_type;

		nocow = false;

		ret = btrfs_lookup_file_extent(NULL, root, path, ino,
					       cur_offset, 0);
		if (ret < 0)
			goto error;

		/*
		 * If there is no extent for our range when doing the initial
		 * search, then go back to the previous slot as it will be the
		 * one containing the search offset
		 */
		if (ret > 0 && path->slots[0] > 0 && check_prev) {
			leaf = path->nodes[0];
			btrfs_item_key_to_cpu(leaf, &found_key,
					      path->slots[0] - 1);
			if (found_key.objectid == ino &&
			    found_key.type == BTRFS_EXTENT_DATA_KEY)
				path->slots[0]--;
		}
		check_prev = false;
next_slot:
		/* Go to next leaf if we have exhausted the current one */
		leaf = path->nodes[0];
		if (path->slots[0] >= btrfs_header_nritems(leaf)) {
			ret = btrfs_next_leaf(root, path);
			if (ret < 0) {
				if (cow_start != (u64)-1)
					cur_offset = cow_start;
				goto error;
			}
			if (ret > 0)
				break;
			leaf = path->nodes[0];
		}

		btrfs_item_key_to_cpu(leaf, &found_key, path->slots[0]);

		/* Didn't find anything for our INO */
		if (found_key.objectid > ino)
			break;
		/*
		 * Keep searching until we find an EXTENT_ITEM or there are no
		 * more extents for this inode
		 */
		if (WARN_ON_ONCE(found_key.objectid < ino) ||
		    found_key.type < BTRFS_EXTENT_DATA_KEY) {
			path->slots[0]++;
			goto next_slot;
		}

		/* Found key is not EXTENT_DATA_KEY or starts after req range */
		if (found_key.type > BTRFS_EXTENT_DATA_KEY ||
		    found_key.offset > end)
			break;

		/*
		 * If the found extent starts after requested offset, then
		 * adjust extent_end to be right before this extent begins
		 */
		if (found_key.offset > cur_offset) {
			extent_end = found_key.offset;
			extent_type = 0;
			goto out_check;
		}

		/*
		 * Found extent which begins before our range and potentially
		 * intersect it
		 */
		fi = btrfs_item_ptr(leaf, path->slots[0],
				    struct btrfs_file_extent_item);
		extent_type = btrfs_file_extent_type(leaf, fi);

		ram_bytes = btrfs_file_extent_ram_bytes(leaf, fi);
		if (extent_type == BTRFS_FILE_EXTENT_REG ||
		    extent_type == BTRFS_FILE_EXTENT_PREALLOC) {
			disk_bytenr = btrfs_file_extent_disk_bytenr(leaf, fi);
			extent_offset = btrfs_file_extent_offset(leaf, fi);
			extent_end = found_key.offset +
				btrfs_file_extent_num_bytes(leaf, fi);
			disk_num_bytes =
				btrfs_file_extent_disk_num_bytes(leaf, fi);
			/*
			 * If the extent we got ends before our current offset,
			 * skip to the next extent.
			 */
			if (extent_end <= cur_offset) {
				path->slots[0]++;
				goto next_slot;
			}
			/* Skip holes */
			if (disk_bytenr == 0)
				goto out_check;
			/* Skip compressed/encrypted/encoded extents */
			if (btrfs_file_extent_compression(leaf, fi) ||
			    btrfs_file_extent_encryption(leaf, fi) ||
			    btrfs_file_extent_other_encoding(leaf, fi))
				goto out_check;
			/*
			 * If extent is created before the last volume's snapshot
			 * this implies the extent is shared, hence we can't do
			 * nocow. This is the same check as in
			 * btrfs_cross_ref_exist but without calling
			 * btrfs_search_slot.
			 */
			if (!freespace_inode &&
			    btrfs_file_extent_generation(leaf, fi) <=
			    btrfs_root_last_snapshot(&root->root_item))
				goto out_check;
			if (extent_type == BTRFS_FILE_EXTENT_REG && !force)
				goto out_check;
			/* If extent is RO, we must COW it */
			if (btrfs_extent_readonly(fs_info, disk_bytenr))
				goto out_check;
			ret = btrfs_cross_ref_exist(root, ino,
						    found_key.offset -
						    extent_offset, disk_bytenr, false);
			if (ret) {
				/*
				 * ret could be -EIO if the above fails to read
				 * metadata.
				 */
				if (ret < 0) {
					if (cow_start != (u64)-1)
						cur_offset = cow_start;
					goto error;
				}

				WARN_ON_ONCE(freespace_inode);
				goto out_check;
			}
			disk_bytenr += extent_offset;
			disk_bytenr += cur_offset - found_key.offset;
			num_bytes = min(end + 1, extent_end) - cur_offset;
			/*
			 * If there are pending snapshots for this root, we
			 * fall into common COW way
			 */
			if (!freespace_inode && atomic_read(&root->snapshot_force_cow))
				goto out_check;
			/*
			 * force cow if csum exists in the range.
			 * this ensure that csum for a given extent are
			 * either valid or do not exist.
			 */
			ret = csum_exist_in_range(fs_info, disk_bytenr,
						  num_bytes);
			if (ret) {
				/*
				 * ret could be -EIO if the above fails to read
				 * metadata.
				 */
				if (ret < 0) {
					if (cow_start != (u64)-1)
						cur_offset = cow_start;
					goto error;
				}
				WARN_ON_ONCE(freespace_inode);
				goto out_check;
			}
			if (!btrfs_inc_nocow_writers(fs_info, disk_bytenr))
				goto out_check;
			nocow = true;
		} else if (extent_type == BTRFS_FILE_EXTENT_INLINE) {
			extent_end = found_key.offset + ram_bytes;
			extent_end = ALIGN(extent_end, fs_info->sectorsize);
			/* Skip extents outside of our requested range */
			if (extent_end <= start) {
				path->slots[0]++;
				goto next_slot;
			}
		} else {
			/* If this triggers then we have a memory corruption */
			BUG();
		}
out_check:
		/*
		 * If nocow is false then record the beginning of the range
		 * that needs to be COWed
		 */
		if (!nocow) {
			if (cow_start == (u64)-1)
				cow_start = cur_offset;
			cur_offset = extent_end;
			if (cur_offset > end)
				break;
			path->slots[0]++;
			goto next_slot;
		}

		btrfs_release_path(path);

		/*
		 * COW range from cow_start to found_key.offset - 1. As the key
		 * will contain the beginning of the first extent that can be
		 * NOCOW, following one which needs to be COW'ed
		 */
		if (cow_start != (u64)-1) {
			ret = fallback_to_cow(inode, locked_page,
					      cow_start, found_key.offset - 1,
					      page_started, nr_written);
			if (ret)
				goto error;
			cow_start = (u64)-1;
		}

		if (extent_type == BTRFS_FILE_EXTENT_PREALLOC) {
			u64 orig_start = found_key.offset - extent_offset;
			struct extent_map *em;

			em = create_io_em(inode, cur_offset, num_bytes,
					  orig_start,
					  disk_bytenr, /* block_start */
					  num_bytes, /* block_len */
					  disk_num_bytes, /* orig_block_len */
					  ram_bytes, BTRFS_COMPRESS_NONE,
					  BTRFS_ORDERED_PREALLOC);
			if (IS_ERR(em)) {
				ret = PTR_ERR(em);
				goto error;
			}
			free_extent_map(em);
			ret = btrfs_add_ordered_extent(inode, cur_offset,
						       disk_bytenr, num_bytes,
						       num_bytes,
						       BTRFS_ORDERED_PREALLOC);
			if (ret) {
				btrfs_drop_extent_cache(inode, cur_offset,
							cur_offset + num_bytes - 1,
							0);
				goto error;
			}
		} else {
			ret = btrfs_add_ordered_extent(inode, cur_offset,
						       disk_bytenr, num_bytes,
						       num_bytes,
						       BTRFS_ORDERED_NOCOW);
			if (ret)
				goto error;
		}

		if (nocow)
			btrfs_dec_nocow_writers(fs_info, disk_bytenr);
		nocow = false;

		if (root->root_key.objectid ==
		    BTRFS_DATA_RELOC_TREE_OBJECTID)
			/*
			 * Error handled later, as we must prevent
			 * extent_clear_unlock_delalloc() in error handler
			 * from freeing metadata of created ordered extent.
			 */
			ret = btrfs_reloc_clone_csums(inode, cur_offset,
						      num_bytes);

		extent_clear_unlock_delalloc(inode, cur_offset,
					     cur_offset + num_bytes - 1,
					     locked_page, EXTENT_LOCKED |
					     EXTENT_DELALLOC |
					     EXTENT_CLEAR_DATA_RESV,
					     PAGE_UNLOCK | PAGE_SET_PRIVATE2);

		cur_offset = extent_end;

		/*
		 * btrfs_reloc_clone_csums() error, now we're OK to call error
		 * handler, as metadata for created ordered extent will only
		 * be freed by btrfs_finish_ordered_io().
		 */
		if (ret)
			goto error;
		if (cur_offset > end)
			break;
	}
	btrfs_release_path(path);

	if (cur_offset <= end && cow_start == (u64)-1)
		cow_start = cur_offset;

	if (cow_start != (u64)-1) {
		cur_offset = end;
		ret = fallback_to_cow(inode, locked_page, cow_start, end,
				      page_started, nr_written);
		if (ret)
			goto error;
	}

error:
	if (nocow)
		btrfs_dec_nocow_writers(fs_info, disk_bytenr);

	if (ret && cur_offset < end)
		extent_clear_unlock_delalloc(inode, cur_offset, end,
					     locked_page, EXTENT_LOCKED |
					     EXTENT_DELALLOC | EXTENT_DEFRAG |
					     EXTENT_DO_ACCOUNTING, PAGE_UNLOCK |
					     PAGE_CLEAR_DIRTY |
					     PAGE_SET_WRITEBACK |
					     PAGE_END_WRITEBACK);
	btrfs_free_path(path);
	return ret;
}

static inline int need_force_cow(struct btrfs_inode *inode, u64 start, u64 end)
{

	if (!(inode->flags & BTRFS_INODE_NODATACOW) &&
	    !(inode->flags & BTRFS_INODE_PREALLOC))
		return 0;

	/*
	 * @defrag_bytes is a hint value, no spinlock held here,
	 * if is not zero, it means the file is defragging.
	 * Force cow if given extent needs to be defragged.
	 */
	if (inode->defrag_bytes &&
	    test_range_bit(&inode->io_tree, start, end, EXTENT_DEFRAG, 0, NULL))
		return 1;

	return 0;
}

/*
 * Function to process delayed allocation (create CoW) for ranges which are
 * being touched for the first time.
 */
int btrfs_run_delalloc_range(struct btrfs_inode *inode, struct page *locked_page,
		u64 start, u64 end, int *page_started, unsigned long *nr_written,
		struct writeback_control *wbc)
{
	int ret;
	int force_cow = need_force_cow(inode, start, end);

	if (inode->flags & BTRFS_INODE_NODATACOW && !force_cow) {
		ret = run_delalloc_nocow(inode, locked_page, start, end,
					 page_started, 1, nr_written);
	} else if (inode->flags & BTRFS_INODE_PREALLOC && !force_cow) {
		ret = run_delalloc_nocow(inode, locked_page, start, end,
					 page_started, 0, nr_written);
	} else if (!inode_can_compress(inode) ||
		   !inode_need_compress(inode, start, end)) {
		ret = cow_file_range(inode, locked_page, start, end,
				     page_started, nr_written, 1);
	} else {
		set_bit(BTRFS_INODE_HAS_ASYNC_EXTENT, &inode->runtime_flags);
		ret = cow_file_range_async(inode, wbc, locked_page, start, end,
					   page_started, nr_written);
	}
	if (ret)
		btrfs_cleanup_ordered_extents(inode, locked_page, start,
					      end - start + 1);
	return ret;
}

void btrfs_split_delalloc_extent(struct inode *inode,
				 struct extent_state *orig, u64 split)
{
	u64 size;

	/* not delalloc, ignore it */
	if (!(orig->state & EXTENT_DELALLOC))
		return;

	size = orig->end - orig->start + 1;
	if (size > BTRFS_MAX_EXTENT_SIZE) {
		u32 num_extents;
		u64 new_size;

		/*
		 * See the explanation in btrfs_merge_delalloc_extent, the same
		 * applies here, just in reverse.
		 */
		new_size = orig->end - split + 1;
		num_extents = count_max_extents(new_size);
		new_size = split - orig->start;
		num_extents += count_max_extents(new_size);
		if (count_max_extents(size) >= num_extents)
			return;
	}

	spin_lock(&BTRFS_I(inode)->lock);
	btrfs_mod_outstanding_extents(BTRFS_I(inode), 1);
	spin_unlock(&BTRFS_I(inode)->lock);
}

/*
 * Handle merged delayed allocation extents so we can keep track of new extents
 * that are just merged onto old extents, such as when we are doing sequential
 * writes, so we can properly account for the metadata space we'll need.
 */
void btrfs_merge_delalloc_extent(struct inode *inode, struct extent_state *new,
				 struct extent_state *other)
{
	u64 new_size, old_size;
	u32 num_extents;

	/* not delalloc, ignore it */
	if (!(other->state & EXTENT_DELALLOC))
		return;

	if (new->start > other->start)
		new_size = new->end - other->start + 1;
	else
		new_size = other->end - new->start + 1;

	/* we're not bigger than the max, unreserve the space and go */
	if (new_size <= BTRFS_MAX_EXTENT_SIZE) {
		spin_lock(&BTRFS_I(inode)->lock);
		btrfs_mod_outstanding_extents(BTRFS_I(inode), -1);
		spin_unlock(&BTRFS_I(inode)->lock);
		return;
	}

	/*
	 * We have to add up either side to figure out how many extents were
	 * accounted for before we merged into one big extent.  If the number of
	 * extents we accounted for is <= the amount we need for the new range
	 * then we can return, otherwise drop.  Think of it like this
	 *
	 * [ 4k][MAX_SIZE]
	 *
	 * So we've grown the extent by a MAX_SIZE extent, this would mean we
	 * need 2 outstanding extents, on one side we have 1 and the other side
	 * we have 1 so they are == and we can return.  But in this case
	 *
	 * [MAX_SIZE+4k][MAX_SIZE+4k]
	 *
	 * Each range on their own accounts for 2 extents, but merged together
	 * they are only 3 extents worth of accounting, so we need to drop in
	 * this case.
	 */
	old_size = other->end - other->start + 1;
	num_extents = count_max_extents(old_size);
	old_size = new->end - new->start + 1;
	num_extents += count_max_extents(old_size);
	if (count_max_extents(new_size) >= num_extents)
		return;

	spin_lock(&BTRFS_I(inode)->lock);
	btrfs_mod_outstanding_extents(BTRFS_I(inode), -1);
	spin_unlock(&BTRFS_I(inode)->lock);
}

static void btrfs_add_delalloc_inodes(struct btrfs_root *root,
				      struct inode *inode)
{
	struct btrfs_fs_info *fs_info = btrfs_sb(inode->i_sb);

	spin_lock(&root->delalloc_lock);
	if (list_empty(&BTRFS_I(inode)->delalloc_inodes)) {
		list_add_tail(&BTRFS_I(inode)->delalloc_inodes,
			      &root->delalloc_inodes);
		set_bit(BTRFS_INODE_IN_DELALLOC_LIST,
			&BTRFS_I(inode)->runtime_flags);
		root->nr_delalloc_inodes++;
		if (root->nr_delalloc_inodes == 1) {
			spin_lock(&fs_info->delalloc_root_lock);
			BUG_ON(!list_empty(&root->delalloc_root));
			list_add_tail(&root->delalloc_root,
				      &fs_info->delalloc_roots);
			spin_unlock(&fs_info->delalloc_root_lock);
		}
	}
	spin_unlock(&root->delalloc_lock);
}


void __btrfs_del_delalloc_inode(struct btrfs_root *root,
				struct btrfs_inode *inode)
{
	struct btrfs_fs_info *fs_info = root->fs_info;

	if (!list_empty(&inode->delalloc_inodes)) {
		list_del_init(&inode->delalloc_inodes);
		clear_bit(BTRFS_INODE_IN_DELALLOC_LIST,
			  &inode->runtime_flags);
		root->nr_delalloc_inodes--;
		if (!root->nr_delalloc_inodes) {
			ASSERT(list_empty(&root->delalloc_inodes));
			spin_lock(&fs_info->delalloc_root_lock);
			BUG_ON(list_empty(&root->delalloc_root));
			list_del_init(&root->delalloc_root);
			spin_unlock(&fs_info->delalloc_root_lock);
		}
	}
}

static void btrfs_del_delalloc_inode(struct btrfs_root *root,
				     struct btrfs_inode *inode)
{
	spin_lock(&root->delalloc_lock);
	__btrfs_del_delalloc_inode(root, inode);
	spin_unlock(&root->delalloc_lock);
}

/*
 * Properly track delayed allocation bytes in the inode and to maintain the
 * list of inodes that have pending delalloc work to be done.
 */
void btrfs_set_delalloc_extent(struct inode *inode, struct extent_state *state,
			       unsigned *bits)
{
	struct btrfs_fs_info *fs_info = btrfs_sb(inode->i_sb);

	if ((*bits & EXTENT_DEFRAG) && !(*bits & EXTENT_DELALLOC))
		WARN_ON(1);
	/*
	 * set_bit and clear bit hooks normally require _irqsave/restore
	 * but in this case, we are only testing for the DELALLOC
	 * bit, which is only set or cleared with irqs on
	 */
	if (!(state->state & EXTENT_DELALLOC) && (*bits & EXTENT_DELALLOC)) {
		struct btrfs_root *root = BTRFS_I(inode)->root;
		u64 len = state->end + 1 - state->start;
		u32 num_extents = count_max_extents(len);
		bool do_list = !btrfs_is_free_space_inode(BTRFS_I(inode));

		spin_lock(&BTRFS_I(inode)->lock);
		btrfs_mod_outstanding_extents(BTRFS_I(inode), num_extents);
		spin_unlock(&BTRFS_I(inode)->lock);

		/* For sanity tests */
		if (btrfs_is_testing(fs_info))
			return;

		percpu_counter_add_batch(&fs_info->delalloc_bytes, len,
					 fs_info->delalloc_batch);
		spin_lock(&BTRFS_I(inode)->lock);
		BTRFS_I(inode)->delalloc_bytes += len;
		if (*bits & EXTENT_DEFRAG)
			BTRFS_I(inode)->defrag_bytes += len;
		if (do_list && !test_bit(BTRFS_INODE_IN_DELALLOC_LIST,
					 &BTRFS_I(inode)->runtime_flags))
			btrfs_add_delalloc_inodes(root, inode);
		spin_unlock(&BTRFS_I(inode)->lock);
	}

	if (!(state->state & EXTENT_DELALLOC_NEW) &&
	    (*bits & EXTENT_DELALLOC_NEW)) {
		spin_lock(&BTRFS_I(inode)->lock);
		BTRFS_I(inode)->new_delalloc_bytes += state->end + 1 -
			state->start;
		spin_unlock(&BTRFS_I(inode)->lock);
	}
}

/*
 * Once a range is no longer delalloc this function ensures that proper
 * accounting happens.
 */
void btrfs_clear_delalloc_extent(struct inode *vfs_inode,
				 struct extent_state *state, unsigned *bits)
{
	struct btrfs_inode *inode = BTRFS_I(vfs_inode);
	struct btrfs_fs_info *fs_info = btrfs_sb(vfs_inode->i_sb);
	u64 len = state->end + 1 - state->start;
	u32 num_extents = count_max_extents(len);

	if ((state->state & EXTENT_DEFRAG) && (*bits & EXTENT_DEFRAG)) {
		spin_lock(&inode->lock);
		inode->defrag_bytes -= len;
		spin_unlock(&inode->lock);
	}

	/*
	 * set_bit and clear bit hooks normally require _irqsave/restore
	 * but in this case, we are only testing for the DELALLOC
	 * bit, which is only set or cleared with irqs on
	 */
	if ((state->state & EXTENT_DELALLOC) && (*bits & EXTENT_DELALLOC)) {
		struct btrfs_root *root = inode->root;
		bool do_list = !btrfs_is_free_space_inode(inode);

		spin_lock(&inode->lock);
		btrfs_mod_outstanding_extents(inode, -num_extents);
		spin_unlock(&inode->lock);

		/*
		 * We don't reserve metadata space for space cache inodes so we
		 * don't need to call delalloc_release_metadata if there is an
		 * error.
		 */
		if (*bits & EXTENT_CLEAR_META_RESV &&
		    root != fs_info->tree_root)
			btrfs_delalloc_release_metadata(inode, len, false);

		/* For sanity tests. */
		if (btrfs_is_testing(fs_info))
			return;

		if (root->root_key.objectid != BTRFS_DATA_RELOC_TREE_OBJECTID &&
		    do_list && !(state->state & EXTENT_NORESERVE) &&
		    (*bits & EXTENT_CLEAR_DATA_RESV))
			btrfs_free_reserved_data_space_noquota(fs_info, len);

		percpu_counter_add_batch(&fs_info->delalloc_bytes, -len,
					 fs_info->delalloc_batch);
		spin_lock(&inode->lock);
		inode->delalloc_bytes -= len;
		if (do_list && inode->delalloc_bytes == 0 &&
		    test_bit(BTRFS_INODE_IN_DELALLOC_LIST,
					&inode->runtime_flags))
			btrfs_del_delalloc_inode(root, inode);
		spin_unlock(&inode->lock);
	}

	if ((state->state & EXTENT_DELALLOC_NEW) &&
	    (*bits & EXTENT_DELALLOC_NEW)) {
		spin_lock(&inode->lock);
		ASSERT(inode->new_delalloc_bytes >= len);
		inode->new_delalloc_bytes -= len;
		spin_unlock(&inode->lock);
	}
}

/*
 * btrfs_bio_fits_in_stripe - Checks whether the size of the given bio will fit
 * in a chunk's stripe. This function ensures that bios do not span a
 * stripe/chunk
 *
 * @page - The page we are about to add to the bio
 * @size - size we want to add to the bio
 * @bio - bio we want to ensure is smaller than a stripe
 * @bio_flags - flags of the bio
 *
 * return 1 if page cannot be added to the bio
 * return 0 if page can be added to the bio
 * return error otherwise
 */
int btrfs_bio_fits_in_stripe(struct page *page, size_t size, struct bio *bio,
			     unsigned long bio_flags)
{
	struct inode *inode = page->mapping->host;
	struct btrfs_fs_info *fs_info = btrfs_sb(inode->i_sb);
	u64 logical = (u64)bio->bi_iter.bi_sector << 9;
	u64 length = 0;
	u64 map_length;
	int ret;
	struct btrfs_io_geometry geom;

	if (bio_flags & EXTENT_BIO_COMPRESSED)
		return 0;

	length = bio->bi_iter.bi_size;
	map_length = length;
	ret = btrfs_get_io_geometry(fs_info, btrfs_op(bio), logical, map_length,
				    &geom);
	if (ret < 0)
		return ret;

	if (geom.len < length + size)
		return 1;
	return 0;
}

/*
 * in order to insert checksums into the metadata in large chunks,
 * we wait until bio submission time.   All the pages in the bio are
 * checksummed and sums are attached onto the ordered extent record.
 *
 * At IO completion time the cums attached on the ordered extent record
 * are inserted into the btree
 */
static blk_status_t btrfs_submit_bio_start(void *private_data, struct bio *bio,
				    u64 bio_offset)
{
	struct inode *inode = private_data;

	return btrfs_csum_one_bio(BTRFS_I(inode), bio, 0, 0);
}

/*
 * extent_io.c submission hook. This does the right thing for csum calculation
 * on write, or reading the csums from the tree before a read.
 *
 * Rules about async/sync submit,
 * a) read:				sync submit
 *
 * b) write without checksum:		sync submit
 *
 * c) write with checksum:
 *    c-1) if bio is issued by fsync:	sync submit
 *         (sync_writers != 0)
 *
 *    c-2) if root is reloc root:	sync submit
 *         (only in case of buffered IO)
 *
 *    c-3) otherwise:			async submit
 */
blk_status_t btrfs_submit_data_bio(struct inode *inode, struct bio *bio,
				   int mirror_num, unsigned long bio_flags)

{
	struct btrfs_fs_info *fs_info = btrfs_sb(inode->i_sb);
	struct btrfs_root *root = BTRFS_I(inode)->root;
	enum btrfs_wq_endio_type metadata = BTRFS_WQ_ENDIO_DATA;
	blk_status_t ret = 0;
	int skip_sum;
	int async = !atomic_read(&BTRFS_I(inode)->sync_writers);

	skip_sum = BTRFS_I(inode)->flags & BTRFS_INODE_NODATASUM;

	if (btrfs_is_free_space_inode(BTRFS_I(inode)))
		metadata = BTRFS_WQ_ENDIO_FREE_SPACE;

	if (bio_op(bio) != REQ_OP_WRITE) {
		ret = btrfs_bio_wq_end_io(fs_info, bio, metadata);
		if (ret)
			goto out;

		if (bio_flags & EXTENT_BIO_COMPRESSED) {
			ret = btrfs_submit_compressed_read(inode, bio,
							   mirror_num,
							   bio_flags);
			goto out;
		} else if (!skip_sum) {
			ret = btrfs_lookup_bio_sums(inode, bio, (u64)-1, NULL);
			if (ret)
				goto out;
		}
		goto mapit;
	} else if (async && !skip_sum) {
		/* csum items have already been cloned */
		if (root->root_key.objectid == BTRFS_DATA_RELOC_TREE_OBJECTID)
			goto mapit;
		/* we're doing a write, do the async checksumming */
		ret = btrfs_wq_submit_bio(fs_info, bio, mirror_num, bio_flags,
					  0, inode, btrfs_submit_bio_start);
		goto out;
	} else if (!skip_sum) {
		ret = btrfs_csum_one_bio(BTRFS_I(inode), bio, 0, 0);
		if (ret)
			goto out;
	}

mapit:
	ret = btrfs_map_bio(fs_info, bio, mirror_num);

out:
	if (ret) {
		bio->bi_status = ret;
		bio_endio(bio);
	}
	return ret;
}

/*
 * given a list of ordered sums record them in the inode.  This happens
 * at IO completion time based on sums calculated at bio submission time.
 */
static int add_pending_csums(struct btrfs_trans_handle *trans,
			     struct list_head *list)
{
	struct btrfs_ordered_sum *sum;
	int ret;

	list_for_each_entry(sum, list, list) {
		trans->adding_csums = true;
		ret = btrfs_csum_file_blocks(trans, trans->fs_info->csum_root, sum);
		trans->adding_csums = false;
		if (ret)
			return ret;
	}
	return 0;
}

static int btrfs_find_new_delalloc_bytes(struct btrfs_inode *inode,
					 const u64 start,
					 const u64 len,
					 struct extent_state **cached_state)
{
	u64 search_start = start;
	const u64 end = start + len - 1;

	while (search_start < end) {
		const u64 search_len = end - search_start + 1;
		struct extent_map *em;
		u64 em_len;
		int ret = 0;

		em = btrfs_get_extent(inode, NULL, 0, search_start, search_len);
		if (IS_ERR(em))
			return PTR_ERR(em);

		if (em->block_start != EXTENT_MAP_HOLE)
			goto next;

		em_len = em->len;
		if (em->start < search_start)
			em_len -= search_start - em->start;
		if (em_len > search_len)
			em_len = search_len;

		ret = set_extent_bit(&inode->io_tree, search_start,
				     search_start + em_len - 1,
				     EXTENT_DELALLOC_NEW,
				     NULL, cached_state, GFP_NOFS);
next:
		search_start = extent_map_end(em);
		free_extent_map(em);
		if (ret)
			return ret;
	}
	return 0;
}

int btrfs_set_extent_delalloc(struct btrfs_inode *inode, u64 start, u64 end,
			      unsigned int extra_bits,
			      struct extent_state **cached_state)
{
	WARN_ON(PAGE_ALIGNED(end));

	if (start >= i_size_read(&inode->vfs_inode) &&
	    !(inode->flags & BTRFS_INODE_PREALLOC)) {
		/*
		 * There can't be any extents following eof in this case so just
		 * set the delalloc new bit for the range directly.
		 */
		extra_bits |= EXTENT_DELALLOC_NEW;
	} else {
		int ret;

		ret = btrfs_find_new_delalloc_bytes(inode, start,
						    end + 1 - start,
						    cached_state);
		if (ret)
			return ret;
	}

	return set_extent_delalloc(&inode->io_tree, start, end, extra_bits,
				   cached_state);
}

/* see btrfs_writepage_start_hook for details on why this is required */
struct btrfs_writepage_fixup {
	struct page *page;
	struct inode *inode;
	struct btrfs_work work;
};

static void btrfs_writepage_fixup_worker(struct btrfs_work *work)
{
	struct btrfs_writepage_fixup *fixup;
	struct btrfs_ordered_extent *ordered;
	struct extent_state *cached_state = NULL;
	struct extent_changeset *data_reserved = NULL;
	struct page *page;
	struct btrfs_inode *inode;
	u64 page_start;
	u64 page_end;
	int ret = 0;
	bool free_delalloc_space = true;

	fixup = container_of(work, struct btrfs_writepage_fixup, work);
	page = fixup->page;
	inode = BTRFS_I(fixup->inode);
	page_start = page_offset(page);
	page_end = page_offset(page) + PAGE_SIZE - 1;

	/*
	 * This is similar to page_mkwrite, we need to reserve the space before
	 * we take the page lock.
	 */
	ret = btrfs_delalloc_reserve_space(inode, &data_reserved, page_start,
					   PAGE_SIZE);
again:
	lock_page(page);

	/*
	 * Before we queued this fixup, we took a reference on the page.
	 * page->mapping may go NULL, but it shouldn't be moved to a different
	 * address space.
	 */
	if (!page->mapping || !PageDirty(page) || !PageChecked(page)) {
		/*
		 * Unfortunately this is a little tricky, either
		 *
		 * 1) We got here and our page had already been dealt with and
		 *    we reserved our space, thus ret == 0, so we need to just
		 *    drop our space reservation and bail.  This can happen the
		 *    first time we come into the fixup worker, or could happen
		 *    while waiting for the ordered extent.
		 * 2) Our page was already dealt with, but we happened to get an
		 *    ENOSPC above from the btrfs_delalloc_reserve_space.  In
		 *    this case we obviously don't have anything to release, but
		 *    because the page was already dealt with we don't want to
		 *    mark the page with an error, so make sure we're resetting
		 *    ret to 0.  This is why we have this check _before_ the ret
		 *    check, because we do not want to have a surprise ENOSPC
		 *    when the page was already properly dealt with.
		 */
		if (!ret) {
			btrfs_delalloc_release_extents(inode, PAGE_SIZE);
			btrfs_delalloc_release_space(inode, data_reserved,
						     page_start, PAGE_SIZE,
						     true);
		}
		ret = 0;
		goto out_page;
	}

	/*
	 * We can't mess with the page state unless it is locked, so now that
	 * it is locked bail if we failed to make our space reservation.
	 */
	if (ret)
		goto out_page;

	lock_extent_bits(&inode->io_tree, page_start, page_end, &cached_state);

	/* already ordered? We're done */
	if (PagePrivate2(page))
		goto out_reserved;

	ordered = btrfs_lookup_ordered_range(inode, page_start, PAGE_SIZE);
	if (ordered) {
		unlock_extent_cached(&inode->io_tree, page_start, page_end,
				     &cached_state);
		unlock_page(page);
		btrfs_start_ordered_extent(ordered, 1);
		btrfs_put_ordered_extent(ordered);
		goto again;
	}

	ret = btrfs_set_extent_delalloc(inode, page_start, page_end, 0,
					&cached_state);
	if (ret)
		goto out_reserved;

	/*
	 * Everything went as planned, we're now the owner of a dirty page with
	 * delayed allocation bits set and space reserved for our COW
	 * destination.
	 *
	 * The page was dirty when we started, nothing should have cleaned it.
	 */
	BUG_ON(!PageDirty(page));
	free_delalloc_space = false;
out_reserved:
	btrfs_delalloc_release_extents(inode, PAGE_SIZE);
	if (free_delalloc_space)
		btrfs_delalloc_release_space(inode, data_reserved, page_start,
					     PAGE_SIZE, true);
	unlock_extent_cached(&inode->io_tree, page_start, page_end,
			     &cached_state);
out_page:
	if (ret) {
		/*
		 * We hit ENOSPC or other errors.  Update the mapping and page
		 * to reflect the errors and clean the page.
		 */
		mapping_set_error(page->mapping, ret);
		end_extent_writepage(page, ret, page_start, page_end);
		clear_page_dirty_for_io(page);
		SetPageError(page);
	}
	ClearPageChecked(page);
	unlock_page(page);
	put_page(page);
	kfree(fixup);
	extent_changeset_free(data_reserved);
	/*
	 * As a precaution, do a delayed iput in case it would be the last iput
	 * that could need flushing space. Recursing back to fixup worker would
	 * deadlock.
	 */
	btrfs_add_delayed_iput(&inode->vfs_inode);
}

/*
 * There are a few paths in the higher layers of the kernel that directly
 * set the page dirty bit without asking the filesystem if it is a
 * good idea.  This causes problems because we want to make sure COW
 * properly happens and the data=ordered rules are followed.
 *
 * In our case any range that doesn't have the ORDERED bit set
 * hasn't been properly setup for IO.  We kick off an async process
 * to fix it up.  The async helper will wait for ordered extents, set
 * the delalloc bit and make it safe to write the page.
 */
int btrfs_writepage_cow_fixup(struct page *page, u64 start, u64 end)
{
	struct inode *inode = page->mapping->host;
	struct btrfs_fs_info *fs_info = btrfs_sb(inode->i_sb);
	struct btrfs_writepage_fixup *fixup;

	/* this page is properly in the ordered list */
	if (TestClearPagePrivate2(page))
		return 0;

	/*
	 * PageChecked is set below when we create a fixup worker for this page,
	 * don't try to create another one if we're already PageChecked()
	 *
	 * The extent_io writepage code will redirty the page if we send back
	 * EAGAIN.
	 */
	if (PageChecked(page))
		return -EAGAIN;

	fixup = kzalloc(sizeof(*fixup), GFP_NOFS);
	if (!fixup)
		return -EAGAIN;

	/*
	 * We are already holding a reference to this inode from
	 * write_cache_pages.  We need to hold it because the space reservation
	 * takes place outside of the page lock, and we can't trust
	 * page->mapping outside of the page lock.
	 */
	ihold(inode);
	SetPageChecked(page);
	get_page(page);
	btrfs_init_work(&fixup->work, btrfs_writepage_fixup_worker, NULL, NULL);
	fixup->page = page;
	fixup->inode = inode;
	btrfs_queue_work(fs_info->fixup_workers, &fixup->work);

	return -EAGAIN;
}

static int insert_reserved_file_extent(struct btrfs_trans_handle *trans,
				       struct btrfs_inode *inode, u64 file_pos,
				       struct btrfs_file_extent_item *stack_fi,
				       u64 qgroup_reserved)
{
	struct btrfs_root *root = inode->root;
	struct btrfs_path *path;
	struct extent_buffer *leaf;
	struct btrfs_key ins;
	u64 disk_num_bytes = btrfs_stack_file_extent_disk_num_bytes(stack_fi);
	u64 disk_bytenr = btrfs_stack_file_extent_disk_bytenr(stack_fi);
	u64 num_bytes = btrfs_stack_file_extent_num_bytes(stack_fi);
	u64 ram_bytes = btrfs_stack_file_extent_ram_bytes(stack_fi);
	int extent_inserted = 0;
	int ret;

	path = btrfs_alloc_path();
	if (!path)
		return -ENOMEM;

	/*
	 * we may be replacing one extent in the tree with another.
	 * The new extent is pinned in the extent map, and we don't want
	 * to drop it from the cache until it is completely in the btree.
	 *
	 * So, tell btrfs_drop_extents to leave this extent in the cache.
	 * the caller is expected to unpin it and allow it to be merged
	 * with the others.
	 */
	ret = __btrfs_drop_extents(trans, root, inode, path, file_pos,
				   file_pos + num_bytes, NULL, 0,
				   1, sizeof(*stack_fi), &extent_inserted);
	if (ret)
		goto out;

	if (!extent_inserted) {
		ins.objectid = btrfs_ino(inode);
		ins.offset = file_pos;
		ins.type = BTRFS_EXTENT_DATA_KEY;

		path->leave_spinning = 1;
		ret = btrfs_insert_empty_item(trans, root, path, &ins,
					      sizeof(*stack_fi));
		if (ret)
			goto out;
	}
	leaf = path->nodes[0];
	btrfs_set_stack_file_extent_generation(stack_fi, trans->transid);
	write_extent_buffer(leaf, stack_fi,
			btrfs_item_ptr_offset(leaf, path->slots[0]),
			sizeof(struct btrfs_file_extent_item));

	btrfs_mark_buffer_dirty(leaf);
	btrfs_release_path(path);

	inode_add_bytes(&inode->vfs_inode, num_bytes);

	ins.objectid = disk_bytenr;
	ins.offset = disk_num_bytes;
	ins.type = BTRFS_EXTENT_ITEM_KEY;

	ret = btrfs_inode_set_file_extent_range(inode, file_pos, ram_bytes);
	if (ret)
		goto out;

	ret = btrfs_alloc_reserved_file_extent(trans, root, btrfs_ino(inode),
					       file_pos, qgroup_reserved, &ins);
out:
	btrfs_free_path(path);

	return ret;
}

static void btrfs_release_delalloc_bytes(struct btrfs_fs_info *fs_info,
					 u64 start, u64 len)
{
	struct btrfs_block_group *cache;

	cache = btrfs_lookup_block_group(fs_info, start);
	ASSERT(cache);

	spin_lock(&cache->lock);
	cache->delalloc_bytes -= len;
	spin_unlock(&cache->lock);

	btrfs_put_block_group(cache);
}

static int insert_ordered_extent_file_extent(struct btrfs_trans_handle *trans,
					     struct btrfs_ordered_extent *oe)
{
	struct btrfs_file_extent_item stack_fi;
	u64 logical_len;

	memset(&stack_fi, 0, sizeof(stack_fi));
	btrfs_set_stack_file_extent_type(&stack_fi, BTRFS_FILE_EXTENT_REG);
	btrfs_set_stack_file_extent_disk_bytenr(&stack_fi, oe->disk_bytenr);
	btrfs_set_stack_file_extent_disk_num_bytes(&stack_fi,
						   oe->disk_num_bytes);
	if (test_bit(BTRFS_ORDERED_TRUNCATED, &oe->flags))
		logical_len = oe->truncated_len;
	else
		logical_len = oe->num_bytes;
	btrfs_set_stack_file_extent_num_bytes(&stack_fi, logical_len);
	btrfs_set_stack_file_extent_ram_bytes(&stack_fi, logical_len);
	btrfs_set_stack_file_extent_compression(&stack_fi, oe->compress_type);
	/* Encryption and other encoding is reserved and all 0 */

	return insert_reserved_file_extent(trans, BTRFS_I(oe->inode),
					   oe->file_offset, &stack_fi,
					   oe->qgroup_rsv);
}

/*
 * As ordered data IO finishes, this gets called so we can finish
 * an ordered extent if the range of bytes in the file it covers are
 * fully written.
 */
static int btrfs_finish_ordered_io(struct btrfs_ordered_extent *ordered_extent)
{
	struct inode *inode = ordered_extent->inode;
	struct btrfs_fs_info *fs_info = btrfs_sb(inode->i_sb);
	struct btrfs_root *root = BTRFS_I(inode)->root;
	struct btrfs_trans_handle *trans = NULL;
	struct extent_io_tree *io_tree = &BTRFS_I(inode)->io_tree;
	struct extent_state *cached_state = NULL;
	u64 start, end;
	int compress_type = 0;
	int ret = 0;
	u64 logical_len = ordered_extent->num_bytes;
	bool freespace_inode;
	bool truncated = false;
	bool range_locked = false;
	bool clear_new_delalloc_bytes = false;
	bool clear_reserved_extent = true;
	unsigned int clear_bits;

	start = ordered_extent->file_offset;
	end = start + ordered_extent->num_bytes - 1;

	if (!test_bit(BTRFS_ORDERED_NOCOW, &ordered_extent->flags) &&
	    !test_bit(BTRFS_ORDERED_PREALLOC, &ordered_extent->flags) &&
	    !test_bit(BTRFS_ORDERED_DIRECT, &ordered_extent->flags))
		clear_new_delalloc_bytes = true;

	freespace_inode = btrfs_is_free_space_inode(BTRFS_I(inode));

	if (test_bit(BTRFS_ORDERED_IOERR, &ordered_extent->flags)) {
		ret = -EIO;
		goto out;
	}

	btrfs_free_io_failure_record(BTRFS_I(inode), start, end);

	if (test_bit(BTRFS_ORDERED_TRUNCATED, &ordered_extent->flags)) {
		truncated = true;
		logical_len = ordered_extent->truncated_len;
		/* Truncated the entire extent, don't bother adding */
		if (!logical_len)
			goto out;
	}

	if (test_bit(BTRFS_ORDERED_NOCOW, &ordered_extent->flags)) {
		BUG_ON(!list_empty(&ordered_extent->list)); /* Logic error */

		btrfs_inode_safe_disk_i_size_write(inode, 0);
		if (freespace_inode)
			trans = btrfs_join_transaction_spacecache(root);
		else
			trans = btrfs_join_transaction(root);
		if (IS_ERR(trans)) {
			ret = PTR_ERR(trans);
			trans = NULL;
			goto out;
		}
		trans->block_rsv = &BTRFS_I(inode)->block_rsv;
		ret = btrfs_update_inode_fallback(trans, root, inode);
		if (ret) /* -ENOMEM or corruption */
			btrfs_abort_transaction(trans, ret);
		goto out;
	}

	range_locked = true;
	lock_extent_bits(io_tree, start, end, &cached_state);

	if (freespace_inode)
		trans = btrfs_join_transaction_spacecache(root);
	else
		trans = btrfs_join_transaction(root);
	if (IS_ERR(trans)) {
		ret = PTR_ERR(trans);
		trans = NULL;
		goto out;
	}

	trans->block_rsv = &BTRFS_I(inode)->block_rsv;

	if (test_bit(BTRFS_ORDERED_COMPRESSED, &ordered_extent->flags))
		compress_type = ordered_extent->compress_type;
	if (test_bit(BTRFS_ORDERED_PREALLOC, &ordered_extent->flags)) {
		BUG_ON(compress_type);
		ret = btrfs_mark_extent_written(trans, BTRFS_I(inode),
						ordered_extent->file_offset,
						ordered_extent->file_offset +
						logical_len);
	} else {
		BUG_ON(root == fs_info->tree_root);
		ret = insert_ordered_extent_file_extent(trans, ordered_extent);
		if (!ret) {
			clear_reserved_extent = false;
			btrfs_release_delalloc_bytes(fs_info,
						ordered_extent->disk_bytenr,
						ordered_extent->disk_num_bytes);
		}
	}
	unpin_extent_cache(&BTRFS_I(inode)->extent_tree,
			   ordered_extent->file_offset,
			   ordered_extent->num_bytes, trans->transid);
	if (ret < 0) {
		btrfs_abort_transaction(trans, ret);
		goto out;
	}

	ret = add_pending_csums(trans, &ordered_extent->list);
	if (ret) {
		btrfs_abort_transaction(trans, ret);
		goto out;
	}

	btrfs_inode_safe_disk_i_size_write(inode, 0);
	ret = btrfs_update_inode_fallback(trans, root, inode);
	if (ret) { /* -ENOMEM or corruption */
		btrfs_abort_transaction(trans, ret);
		goto out;
	}
	ret = 0;
out:
	clear_bits = EXTENT_DEFRAG;
	if (range_locked)
		clear_bits |= EXTENT_LOCKED;
	if (clear_new_delalloc_bytes)
		clear_bits |= EXTENT_DELALLOC_NEW;
	clear_extent_bit(&BTRFS_I(inode)->io_tree, start, end, clear_bits,
			 (clear_bits & EXTENT_LOCKED) ? 1 : 0, 0,
			 &cached_state);

	if (trans)
		btrfs_end_transaction(trans);

	if (ret || truncated) {
		u64 unwritten_start = start;

		if (truncated)
			unwritten_start += logical_len;
		clear_extent_uptodate(io_tree, unwritten_start, end, NULL);

		/* Drop the cache for the part of the extent we didn't write. */
		btrfs_drop_extent_cache(BTRFS_I(inode), unwritten_start, end, 0);

		/*
		 * If the ordered extent had an IOERR or something else went
		 * wrong we need to return the space for this ordered extent
		 * back to the allocator.  We only free the extent in the
		 * truncated case if we didn't write out the extent at all.
		 *
		 * If we made it past insert_reserved_file_extent before we
		 * errored out then we don't need to do this as the accounting
		 * has already been done.
		 */
		if ((ret || !logical_len) &&
		    clear_reserved_extent &&
		    !test_bit(BTRFS_ORDERED_NOCOW, &ordered_extent->flags) &&
		    !test_bit(BTRFS_ORDERED_PREALLOC, &ordered_extent->flags)) {
			/*
			 * Discard the range before returning it back to the
			 * free space pool
			 */
			if (ret && btrfs_test_opt(fs_info, DISCARD_SYNC))
				btrfs_discard_extent(fs_info,
						ordered_extent->disk_bytenr,
						ordered_extent->disk_num_bytes,
						NULL);
			btrfs_free_reserved_extent(fs_info,
					ordered_extent->disk_bytenr,
					ordered_extent->disk_num_bytes, 1);
		}
	}

	/*
	 * This needs to be done to make sure anybody waiting knows we are done
	 * updating everything for this ordered extent.
	 */
	btrfs_remove_ordered_extent(BTRFS_I(inode), ordered_extent);

	/* once for us */
	btrfs_put_ordered_extent(ordered_extent);
	/* once for the tree */
	btrfs_put_ordered_extent(ordered_extent);

	return ret;
}

static void finish_ordered_fn(struct btrfs_work *work)
{
	struct btrfs_ordered_extent *ordered_extent;
	ordered_extent = container_of(work, struct btrfs_ordered_extent, work);
	btrfs_finish_ordered_io(ordered_extent);
}

void btrfs_writepage_endio_finish_ordered(struct page *page, u64 start,
					  u64 end, int uptodate)
{
	struct btrfs_inode *inode = BTRFS_I(page->mapping->host);
	struct btrfs_fs_info *fs_info = inode->root->fs_info;
	struct btrfs_ordered_extent *ordered_extent = NULL;
	struct btrfs_workqueue *wq;

	trace_btrfs_writepage_end_io_hook(page, start, end, uptodate);

	ClearPagePrivate2(page);
	if (!btrfs_dec_test_ordered_pending(inode, &ordered_extent, start,
					    end - start + 1, uptodate))
		return;

	if (btrfs_is_free_space_inode(inode))
		wq = fs_info->endio_freespace_worker;
	else
		wq = fs_info->endio_write_workers;

	btrfs_init_work(&ordered_extent->work, finish_ordered_fn, NULL, NULL);
	btrfs_queue_work(wq, &ordered_extent->work);
}

static int check_data_csum(struct inode *inode, struct btrfs_io_bio *io_bio,
			   int icsum, struct page *page, int pgoff, u64 start,
			   size_t len)
{
	struct btrfs_fs_info *fs_info = btrfs_sb(inode->i_sb);
	SHASH_DESC_ON_STACK(shash, fs_info->csum_shash);
	char *kaddr;
	u16 csum_size = btrfs_super_csum_size(fs_info->super_copy);
	u8 *csum_expected;
	u8 csum[BTRFS_CSUM_SIZE];

	csum_expected = ((u8 *)io_bio->csum) + icsum * csum_size;

	kaddr = kmap_atomic(page);
	shash->tfm = fs_info->csum_shash;

	crypto_shash_digest(shash, kaddr + pgoff, len, csum);

	if (memcmp(csum, csum_expected, csum_size))
		goto zeroit;

	kunmap_atomic(kaddr);
	return 0;
zeroit:
	btrfs_print_data_csum_error(BTRFS_I(inode), start, csum, csum_expected,
				    io_bio->mirror_num);
	if (io_bio->device)
		btrfs_dev_stat_inc_and_print(io_bio->device,
					     BTRFS_DEV_STAT_CORRUPTION_ERRS);
	memset(kaddr + pgoff, 1, len);
	flush_dcache_page(page);
	kunmap_atomic(kaddr);
	return -EIO;
}

/*
 * when reads are done, we need to check csums to verify the data is correct
 * if there's a match, we allow the bio to finish.  If not, the code in
 * extent_io.c will try to find good copies for us.
 */
int btrfs_verify_data_csum(struct btrfs_io_bio *io_bio, u64 phy_offset,
			   struct page *page, u64 start, u64 end, int mirror)
{
	size_t offset = start - page_offset(page);
	struct inode *inode = page->mapping->host;
	struct extent_io_tree *io_tree = &BTRFS_I(inode)->io_tree;
	struct btrfs_root *root = BTRFS_I(inode)->root;

	if (PageChecked(page)) {
		ClearPageChecked(page);
		return 0;
	}

	if (BTRFS_I(inode)->flags & BTRFS_INODE_NODATASUM)
		return 0;

	if (root->root_key.objectid == BTRFS_DATA_RELOC_TREE_OBJECTID &&
	    test_range_bit(io_tree, start, end, EXTENT_NODATASUM, 1, NULL)) {
		clear_extent_bits(io_tree, start, end, EXTENT_NODATASUM);
		return 0;
	}

	phy_offset >>= inode->i_sb->s_blocksize_bits;
	return check_data_csum(inode, io_bio, phy_offset, page, offset, start,
			       (size_t)(end - start + 1));
}

/*
 * btrfs_add_delayed_iput - perform a delayed iput on @inode
 *
 * @inode: The inode we want to perform iput on
 *
 * This function uses the generic vfs_inode::i_count to track whether we should
 * just decrement it (in case it's > 1) or if this is the last iput then link
 * the inode to the delayed iput machinery. Delayed iputs are processed at
 * transaction commit time/superblock commit/cleaner kthread.
 */
void btrfs_add_delayed_iput(struct inode *inode)
{
	struct btrfs_fs_info *fs_info = btrfs_sb(inode->i_sb);
	struct btrfs_inode *binode = BTRFS_I(inode);

	if (atomic_add_unless(&inode->i_count, -1, 1))
		return;

	atomic_inc(&fs_info->nr_delayed_iputs);
	spin_lock(&fs_info->delayed_iput_lock);
	ASSERT(list_empty(&binode->delayed_iput));
	list_add_tail(&binode->delayed_iput, &fs_info->delayed_iputs);
	spin_unlock(&fs_info->delayed_iput_lock);
	if (!test_bit(BTRFS_FS_CLEANER_RUNNING, &fs_info->flags))
		wake_up_process(fs_info->cleaner_kthread);
}

static void run_delayed_iput_locked(struct btrfs_fs_info *fs_info,
				    struct btrfs_inode *inode)
{
	list_del_init(&inode->delayed_iput);
	spin_unlock(&fs_info->delayed_iput_lock);
	iput(&inode->vfs_inode);
	if (atomic_dec_and_test(&fs_info->nr_delayed_iputs))
		wake_up(&fs_info->delayed_iputs_wait);
	spin_lock(&fs_info->delayed_iput_lock);
}

static void btrfs_run_delayed_iput(struct btrfs_fs_info *fs_info,
				   struct btrfs_inode *inode)
{
	if (!list_empty(&inode->delayed_iput)) {
		spin_lock(&fs_info->delayed_iput_lock);
		if (!list_empty(&inode->delayed_iput))
			run_delayed_iput_locked(fs_info, inode);
		spin_unlock(&fs_info->delayed_iput_lock);
	}
}

void btrfs_run_delayed_iputs(struct btrfs_fs_info *fs_info)
{

	spin_lock(&fs_info->delayed_iput_lock);
	while (!list_empty(&fs_info->delayed_iputs)) {
		struct btrfs_inode *inode;

		inode = list_first_entry(&fs_info->delayed_iputs,
				struct btrfs_inode, delayed_iput);
		run_delayed_iput_locked(fs_info, inode);
	}
	spin_unlock(&fs_info->delayed_iput_lock);
}

/**
 * btrfs_wait_on_delayed_iputs - wait on the delayed iputs to be done running
 * @fs_info - the fs_info for this fs
 * @return - EINTR if we were killed, 0 if nothing's pending
 *
 * This will wait on any delayed iputs that are currently running with KILLABLE
 * set.  Once they are all done running we will return, unless we are killed in
 * which case we return EINTR. This helps in user operations like fallocate etc
 * that might get blocked on the iputs.
 */
int btrfs_wait_on_delayed_iputs(struct btrfs_fs_info *fs_info)
{
	int ret = wait_event_killable(fs_info->delayed_iputs_wait,
			atomic_read(&fs_info->nr_delayed_iputs) == 0);
	if (ret)
		return -EINTR;
	return 0;
}

/*
 * This creates an orphan entry for the given inode in case something goes wrong
 * in the middle of an unlink.
 */
int btrfs_orphan_add(struct btrfs_trans_handle *trans,
		     struct btrfs_inode *inode)
{
	int ret;

	ret = btrfs_insert_orphan_item(trans, inode->root, btrfs_ino(inode));
	if (ret && ret != -EEXIST) {
		btrfs_abort_transaction(trans, ret);
		return ret;
	}

	return 0;
}

/*
 * We have done the delete so we can go ahead and remove the orphan item for
 * this particular inode.
 */
static int btrfs_orphan_del(struct btrfs_trans_handle *trans,
			    struct btrfs_inode *inode)
{
	return btrfs_del_orphan_item(trans, inode->root, btrfs_ino(inode));
}

/*
 * this cleans up any orphans that may be left on the list from the last use
 * of this root.
 */
int btrfs_orphan_cleanup(struct btrfs_root *root)
{
	struct btrfs_fs_info *fs_info = root->fs_info;
	struct btrfs_path *path;
	struct extent_buffer *leaf;
	struct btrfs_key key, found_key;
	struct btrfs_trans_handle *trans;
	struct inode *inode;
	u64 last_objectid = 0;
	int ret = 0, nr_unlink = 0;

	if (cmpxchg(&root->orphan_cleanup_state, 0, ORPHAN_CLEANUP_STARTED))
		return 0;

	path = btrfs_alloc_path();
	if (!path) {
		ret = -ENOMEM;
		goto out;
	}
	path->reada = READA_BACK;

	key.objectid = BTRFS_ORPHAN_OBJECTID;
	key.type = BTRFS_ORPHAN_ITEM_KEY;
	key.offset = (u64)-1;

	while (1) {
		ret = btrfs_search_slot(NULL, root, &key, path, 0, 0);
		if (ret < 0)
			goto out;

		/*
		 * if ret == 0 means we found what we were searching for, which
		 * is weird, but possible, so only screw with path if we didn't
		 * find the key and see if we have stuff that matches
		 */
		if (ret > 0) {
			ret = 0;
			if (path->slots[0] == 0)
				break;
			path->slots[0]--;
		}

		/* pull out the item */
		leaf = path->nodes[0];
		btrfs_item_key_to_cpu(leaf, &found_key, path->slots[0]);

		/* make sure the item matches what we want */
		if (found_key.objectid != BTRFS_ORPHAN_OBJECTID)
			break;
		if (found_key.type != BTRFS_ORPHAN_ITEM_KEY)
			break;

		/* release the path since we're done with it */
		btrfs_release_path(path);

		/*
		 * this is where we are basically btrfs_lookup, without the
		 * crossing root thing.  we store the inode number in the
		 * offset of the orphan item.
		 */

		if (found_key.offset == last_objectid) {
			btrfs_err(fs_info,
				  "Error removing orphan entry, stopping orphan cleanup");
			ret = -EINVAL;
			goto out;
		}

		last_objectid = found_key.offset;

		found_key.objectid = found_key.offset;
		found_key.type = BTRFS_INODE_ITEM_KEY;
		found_key.offset = 0;
		inode = btrfs_iget(fs_info->sb, last_objectid, root);
		ret = PTR_ERR_OR_ZERO(inode);
		if (ret && ret != -ENOENT)
			goto out;

		if (ret == -ENOENT && root == fs_info->tree_root) {
			struct btrfs_root *dead_root;
			int is_dead_root = 0;

			/*
			 * this is an orphan in the tree root. Currently these
			 * could come from 2 sources:
			 *  a) a snapshot deletion in progress
			 *  b) a free space cache inode
			 * We need to distinguish those two, as the snapshot
			 * orphan must not get deleted.
			 * find_dead_roots already ran before us, so if this
			 * is a snapshot deletion, we should find the root
			 * in the fs_roots radix tree.
			 */

			spin_lock(&fs_info->fs_roots_radix_lock);
			dead_root = radix_tree_lookup(&fs_info->fs_roots_radix,
							 (unsigned long)found_key.objectid);
			if (dead_root && btrfs_root_refs(&dead_root->root_item) == 0)
				is_dead_root = 1;
			spin_unlock(&fs_info->fs_roots_radix_lock);

			if (is_dead_root) {
				/* prevent this orphan from being found again */
				key.offset = found_key.objectid - 1;
				continue;
			}

		}

		/*
		 * If we have an inode with links, there are a couple of
		 * possibilities. Old kernels (before v3.12) used to create an
		 * orphan item for truncate indicating that there were possibly
		 * extent items past i_size that needed to be deleted. In v3.12,
		 * truncate was changed to update i_size in sync with the extent
		 * items, but the (useless) orphan item was still created. Since
		 * v4.18, we don't create the orphan item for truncate at all.
		 *
		 * So, this item could mean that we need to do a truncate, but
		 * only if this filesystem was last used on a pre-v3.12 kernel
		 * and was not cleanly unmounted. The odds of that are quite
		 * slim, and it's a pain to do the truncate now, so just delete
		 * the orphan item.
		 *
		 * It's also possible that this orphan item was supposed to be
		 * deleted but wasn't. The inode number may have been reused,
		 * but either way, we can delete the orphan item.
		 */
		if (ret == -ENOENT || inode->i_nlink) {
			if (!ret)
				iput(inode);
			trans = btrfs_start_transaction(root, 1);
			if (IS_ERR(trans)) {
				ret = PTR_ERR(trans);
				goto out;
			}
			btrfs_debug(fs_info, "auto deleting %Lu",
				    found_key.objectid);
			ret = btrfs_del_orphan_item(trans, root,
						    found_key.objectid);
			btrfs_end_transaction(trans);
			if (ret)
				goto out;
			continue;
		}

		nr_unlink++;

		/* this will do delete_inode and everything for us */
		iput(inode);
	}
	/* release the path since we're done with it */
	btrfs_release_path(path);

	root->orphan_cleanup_state = ORPHAN_CLEANUP_DONE;

	if (test_bit(BTRFS_ROOT_ORPHAN_ITEM_INSERTED, &root->state)) {
		trans = btrfs_join_transaction(root);
		if (!IS_ERR(trans))
			btrfs_end_transaction(trans);
	}

	if (nr_unlink)
		btrfs_debug(fs_info, "unlinked %d orphans", nr_unlink);

out:
	if (ret)
		btrfs_err(fs_info, "could not do orphan cleanup %d", ret);
	btrfs_free_path(path);
	return ret;
}

/*
 * very simple check to peek ahead in the leaf looking for xattrs.  If we
 * don't find any xattrs, we know there can't be any acls.
 *
 * slot is the slot the inode is in, objectid is the objectid of the inode
 */
static noinline int acls_after_inode_item(struct extent_buffer *leaf,
					  int slot, u64 objectid,
					  int *first_xattr_slot)
{
	u32 nritems = btrfs_header_nritems(leaf);
	struct btrfs_key found_key;
	static u64 xattr_access = 0;
	static u64 xattr_default = 0;
	int scanned = 0;

	if (!xattr_access) {
		xattr_access = btrfs_name_hash(XATTR_NAME_POSIX_ACL_ACCESS,
					strlen(XATTR_NAME_POSIX_ACL_ACCESS));
		xattr_default = btrfs_name_hash(XATTR_NAME_POSIX_ACL_DEFAULT,
					strlen(XATTR_NAME_POSIX_ACL_DEFAULT));
	}

	slot++;
	*first_xattr_slot = -1;
	while (slot < nritems) {
		btrfs_item_key_to_cpu(leaf, &found_key, slot);

		/* we found a different objectid, there must not be acls */
		if (found_key.objectid != objectid)
			return 0;

		/* we found an xattr, assume we've got an acl */
		if (found_key.type == BTRFS_XATTR_ITEM_KEY) {
			if (*first_xattr_slot == -1)
				*first_xattr_slot = slot;
			if (found_key.offset == xattr_access ||
			    found_key.offset == xattr_default)
				return 1;
		}

		/*
		 * we found a key greater than an xattr key, there can't
		 * be any acls later on
		 */
		if (found_key.type > BTRFS_XATTR_ITEM_KEY)
			return 0;

		slot++;
		scanned++;

		/*
		 * it goes inode, inode backrefs, xattrs, extents,
		 * so if there are a ton of hard links to an inode there can
		 * be a lot of backrefs.  Don't waste time searching too hard,
		 * this is just an optimization
		 */
		if (scanned >= 8)
			break;
	}
	/* we hit the end of the leaf before we found an xattr or
	 * something larger than an xattr.  We have to assume the inode
	 * has acls
	 */
	if (*first_xattr_slot == -1)
		*first_xattr_slot = slot;
	return 1;
}

/*
 * read an inode from the btree into the in-memory inode
 */
static int btrfs_read_locked_inode(struct inode *inode,
				   struct btrfs_path *in_path)
{
	struct btrfs_fs_info *fs_info = btrfs_sb(inode->i_sb);
	struct btrfs_path *path = in_path;
	struct extent_buffer *leaf;
	struct btrfs_inode_item *inode_item;
	struct btrfs_root *root = BTRFS_I(inode)->root;
	struct btrfs_key location;
	unsigned long ptr;
	int maybe_acls;
	u32 rdev;
	int ret;
	bool filled = false;
	int first_xattr_slot;

	ret = btrfs_fill_inode(inode, &rdev);
	if (!ret)
		filled = true;

	if (!path) {
		path = btrfs_alloc_path();
		if (!path)
			return -ENOMEM;
	}

	memcpy(&location, &BTRFS_I(inode)->location, sizeof(location));

	ret = btrfs_lookup_inode(NULL, root, path, &location, 0);
	if (ret) {
		if (path != in_path)
			btrfs_free_path(path);
		return ret;
	}

	leaf = path->nodes[0];

	if (filled)
		goto cache_index;

	inode_item = btrfs_item_ptr(leaf, path->slots[0],
				    struct btrfs_inode_item);
	inode->i_mode = btrfs_inode_mode(leaf, inode_item);
	set_nlink(inode, btrfs_inode_nlink(leaf, inode_item));
	i_uid_write(inode, btrfs_inode_uid(leaf, inode_item));
	i_gid_write(inode, btrfs_inode_gid(leaf, inode_item));
	btrfs_i_size_write(BTRFS_I(inode), btrfs_inode_size(leaf, inode_item));
	btrfs_inode_set_file_extent_range(BTRFS_I(inode), 0,
			round_up(i_size_read(inode), fs_info->sectorsize));

	inode->i_atime.tv_sec = btrfs_timespec_sec(leaf, &inode_item->atime);
	inode->i_atime.tv_nsec = btrfs_timespec_nsec(leaf, &inode_item->atime);

	inode->i_mtime.tv_sec = btrfs_timespec_sec(leaf, &inode_item->mtime);
	inode->i_mtime.tv_nsec = btrfs_timespec_nsec(leaf, &inode_item->mtime);

	inode->i_ctime.tv_sec = btrfs_timespec_sec(leaf, &inode_item->ctime);
	inode->i_ctime.tv_nsec = btrfs_timespec_nsec(leaf, &inode_item->ctime);

	BTRFS_I(inode)->i_otime.tv_sec =
		btrfs_timespec_sec(leaf, &inode_item->otime);
	BTRFS_I(inode)->i_otime.tv_nsec =
		btrfs_timespec_nsec(leaf, &inode_item->otime);

	inode_set_bytes(inode, btrfs_inode_nbytes(leaf, inode_item));
	BTRFS_I(inode)->generation = btrfs_inode_generation(leaf, inode_item);
	BTRFS_I(inode)->last_trans = btrfs_inode_transid(leaf, inode_item);

	inode_set_iversion_queried(inode,
				   btrfs_inode_sequence(leaf, inode_item));
	inode->i_generation = BTRFS_I(inode)->generation;
	inode->i_rdev = 0;
	rdev = btrfs_inode_rdev(leaf, inode_item);

	BTRFS_I(inode)->index_cnt = (u64)-1;
	BTRFS_I(inode)->flags = btrfs_inode_flags(leaf, inode_item);

cache_index:
	/*
	 * If we were modified in the current generation and evicted from memory
	 * and then re-read we need to do a full sync since we don't have any
	 * idea about which extents were modified before we were evicted from
	 * cache.
	 *
	 * This is required for both inode re-read from disk and delayed inode
	 * in delayed_nodes_tree.
	 */
	if (BTRFS_I(inode)->last_trans == fs_info->generation)
		set_bit(BTRFS_INODE_NEEDS_FULL_SYNC,
			&BTRFS_I(inode)->runtime_flags);

	/*
	 * We don't persist the id of the transaction where an unlink operation
	 * against the inode was last made. So here we assume the inode might
	 * have been evicted, and therefore the exact value of last_unlink_trans
	 * lost, and set it to last_trans to avoid metadata inconsistencies
	 * between the inode and its parent if the inode is fsync'ed and the log
	 * replayed. For example, in the scenario:
	 *
	 * touch mydir/foo
	 * ln mydir/foo mydir/bar
	 * sync
	 * unlink mydir/bar
	 * echo 2 > /proc/sys/vm/drop_caches   # evicts inode
	 * xfs_io -c fsync mydir/foo
	 * <power failure>
	 * mount fs, triggers fsync log replay
	 *
	 * We must make sure that when we fsync our inode foo we also log its
	 * parent inode, otherwise after log replay the parent still has the
	 * dentry with the "bar" name but our inode foo has a link count of 1
	 * and doesn't have an inode ref with the name "bar" anymore.
	 *
	 * Setting last_unlink_trans to last_trans is a pessimistic approach,
	 * but it guarantees correctness at the expense of occasional full
	 * transaction commits on fsync if our inode is a directory, or if our
	 * inode is not a directory, logging its parent unnecessarily.
	 */
	BTRFS_I(inode)->last_unlink_trans = BTRFS_I(inode)->last_trans;

	/*
	 * Same logic as for last_unlink_trans. We don't persist the generation
	 * of the last transaction where this inode was used for a reflink
	 * operation, so after eviction and reloading the inode we must be
	 * pessimistic and assume the last transaction that modified the inode.
	 */
	BTRFS_I(inode)->last_reflink_trans = BTRFS_I(inode)->last_trans;

	path->slots[0]++;
	if (inode->i_nlink != 1 ||
	    path->slots[0] >= btrfs_header_nritems(leaf))
		goto cache_acl;

	btrfs_item_key_to_cpu(leaf, &location, path->slots[0]);
	if (location.objectid != btrfs_ino(BTRFS_I(inode)))
		goto cache_acl;

	ptr = btrfs_item_ptr_offset(leaf, path->slots[0]);
	if (location.type == BTRFS_INODE_REF_KEY) {
		struct btrfs_inode_ref *ref;

		ref = (struct btrfs_inode_ref *)ptr;
		BTRFS_I(inode)->dir_index = btrfs_inode_ref_index(leaf, ref);
	} else if (location.type == BTRFS_INODE_EXTREF_KEY) {
		struct btrfs_inode_extref *extref;

		extref = (struct btrfs_inode_extref *)ptr;
		BTRFS_I(inode)->dir_index = btrfs_inode_extref_index(leaf,
								     extref);
	}
cache_acl:
	/*
	 * try to precache a NULL acl entry for files that don't have
	 * any xattrs or acls
	 */
	maybe_acls = acls_after_inode_item(leaf, path->slots[0],
			btrfs_ino(BTRFS_I(inode)), &first_xattr_slot);
	if (first_xattr_slot != -1) {
		path->slots[0] = first_xattr_slot;
		ret = btrfs_load_inode_props(inode, path);
		if (ret)
			btrfs_err(fs_info,
				  "error loading props for ino %llu (root %llu): %d",
				  btrfs_ino(BTRFS_I(inode)),
				  root->root_key.objectid, ret);
	}
	if (path != in_path)
		btrfs_free_path(path);

	if (!maybe_acls)
		cache_no_acl(inode);

	switch (inode->i_mode & S_IFMT) {
	case S_IFREG:
		inode->i_mapping->a_ops = &btrfs_aops;
		inode->i_fop = &btrfs_file_operations;
		inode->i_op = &btrfs_file_inode_operations;
		break;
	case S_IFDIR:
		inode->i_fop = &btrfs_dir_file_operations;
		inode->i_op = &btrfs_dir_inode_operations;
		break;
	case S_IFLNK:
		inode->i_op = &btrfs_symlink_inode_operations;
		inode_nohighmem(inode);
		inode->i_mapping->a_ops = &btrfs_aops;
		break;
	default:
		inode->i_op = &btrfs_special_inode_operations;
		init_special_inode(inode, inode->i_mode, rdev);
		break;
	}

	btrfs_sync_inode_flags_to_i_flags(inode);
	return 0;
}

/*
 * given a leaf and an inode, copy the inode fields into the leaf
 */
static void fill_inode_item(struct btrfs_trans_handle *trans,
			    struct extent_buffer *leaf,
			    struct btrfs_inode_item *item,
			    struct inode *inode)
{
	struct btrfs_map_token token;

	btrfs_init_map_token(&token, leaf);

	btrfs_set_token_inode_uid(&token, item, i_uid_read(inode));
	btrfs_set_token_inode_gid(&token, item, i_gid_read(inode));
	btrfs_set_token_inode_size(&token, item, BTRFS_I(inode)->disk_i_size);
	btrfs_set_token_inode_mode(&token, item, inode->i_mode);
	btrfs_set_token_inode_nlink(&token, item, inode->i_nlink);

	btrfs_set_token_timespec_sec(&token, &item->atime,
				     inode->i_atime.tv_sec);
	btrfs_set_token_timespec_nsec(&token, &item->atime,
				      inode->i_atime.tv_nsec);

	btrfs_set_token_timespec_sec(&token, &item->mtime,
				     inode->i_mtime.tv_sec);
	btrfs_set_token_timespec_nsec(&token, &item->mtime,
				      inode->i_mtime.tv_nsec);

	btrfs_set_token_timespec_sec(&token, &item->ctime,
				     inode->i_ctime.tv_sec);
	btrfs_set_token_timespec_nsec(&token, &item->ctime,
				      inode->i_ctime.tv_nsec);

	btrfs_set_token_timespec_sec(&token, &item->otime,
				     BTRFS_I(inode)->i_otime.tv_sec);
	btrfs_set_token_timespec_nsec(&token, &item->otime,
				      BTRFS_I(inode)->i_otime.tv_nsec);

	btrfs_set_token_inode_nbytes(&token, item, inode_get_bytes(inode));
	btrfs_set_token_inode_generation(&token, item,
					 BTRFS_I(inode)->generation);
	btrfs_set_token_inode_sequence(&token, item, inode_peek_iversion(inode));
	btrfs_set_token_inode_transid(&token, item, trans->transid);
	btrfs_set_token_inode_rdev(&token, item, inode->i_rdev);
	btrfs_set_token_inode_flags(&token, item, BTRFS_I(inode)->flags);
	btrfs_set_token_inode_block_group(&token, item, 0);
}

/*
 * copy everything in the in-memory inode into the btree.
 */
static noinline int btrfs_update_inode_item(struct btrfs_trans_handle *trans,
				struct btrfs_root *root, struct inode *inode)
{
	struct btrfs_inode_item *inode_item;
	struct btrfs_path *path;
	struct extent_buffer *leaf;
	int ret;

	path = btrfs_alloc_path();
	if (!path)
		return -ENOMEM;

	path->leave_spinning = 1;
	ret = btrfs_lookup_inode(trans, root, path, &BTRFS_I(inode)->location,
				 1);
	if (ret) {
		if (ret > 0)
			ret = -ENOENT;
		goto failed;
	}

	leaf = path->nodes[0];
	inode_item = btrfs_item_ptr(leaf, path->slots[0],
				    struct btrfs_inode_item);

	fill_inode_item(trans, leaf, inode_item, inode);
	btrfs_mark_buffer_dirty(leaf);
	btrfs_set_inode_last_trans(trans, BTRFS_I(inode));
	ret = 0;
failed:
	btrfs_free_path(path);
	return ret;
}

/*
 * copy everything in the in-memory inode into the btree.
 */
noinline int btrfs_update_inode(struct btrfs_trans_handle *trans,
				struct btrfs_root *root, struct inode *inode)
{
	struct btrfs_fs_info *fs_info = root->fs_info;
	int ret;

	/*
	 * If the inode is a free space inode, we can deadlock during commit
	 * if we put it into the delayed code.
	 *
	 * The data relocation inode should also be directly updated
	 * without delay
	 */
	if (!btrfs_is_free_space_inode(BTRFS_I(inode))
	    && root->root_key.objectid != BTRFS_DATA_RELOC_TREE_OBJECTID
	    && !test_bit(BTRFS_FS_LOG_RECOVERING, &fs_info->flags)) {
		btrfs_update_root_times(trans, root);

		ret = btrfs_delayed_update_inode(trans, root, inode);
		if (!ret)
			btrfs_set_inode_last_trans(trans, BTRFS_I(inode));
		return ret;
	}

	return btrfs_update_inode_item(trans, root, inode);
}

noinline int btrfs_update_inode_fallback(struct btrfs_trans_handle *trans,
					 struct btrfs_root *root,
					 struct inode *inode)
{
	int ret;

	ret = btrfs_update_inode(trans, root, inode);
	if (ret == -ENOSPC)
		return btrfs_update_inode_item(trans, root, inode);
	return ret;
}

/*
 * unlink helper that gets used here in inode.c and in the tree logging
 * recovery code.  It remove a link in a directory with a given name, and
 * also drops the back refs in the inode to the directory
 */
static int __btrfs_unlink_inode(struct btrfs_trans_handle *trans,
				struct btrfs_root *root,
				struct btrfs_inode *dir,
				struct btrfs_inode *inode,
				const char *name, int name_len)
{
	struct btrfs_fs_info *fs_info = root->fs_info;
	struct btrfs_path *path;
	int ret = 0;
	struct btrfs_dir_item *di;
	u64 index;
	u64 ino = btrfs_ino(inode);
	u64 dir_ino = btrfs_ino(dir);

	path = btrfs_alloc_path();
	if (!path) {
		ret = -ENOMEM;
		goto out;
	}

	path->leave_spinning = 1;
	di = btrfs_lookup_dir_item(trans, root, path, dir_ino,
				    name, name_len, -1);
	if (IS_ERR_OR_NULL(di)) {
		ret = di ? PTR_ERR(di) : -ENOENT;
		goto err;
	}
	ret = btrfs_delete_one_dir_name(trans, root, path, di);
	if (ret)
		goto err;
	btrfs_release_path(path);

	/*
	 * If we don't have dir index, we have to get it by looking up
	 * the inode ref, since we get the inode ref, remove it directly,
	 * it is unnecessary to do delayed deletion.
	 *
	 * But if we have dir index, needn't search inode ref to get it.
	 * Since the inode ref is close to the inode item, it is better
	 * that we delay to delete it, and just do this deletion when
	 * we update the inode item.
	 */
	if (inode->dir_index) {
		ret = btrfs_delayed_delete_inode_ref(inode);
		if (!ret) {
			index = inode->dir_index;
			goto skip_backref;
		}
	}

	ret = btrfs_del_inode_ref(trans, root, name, name_len, ino,
				  dir_ino, &index);
	if (ret) {
		btrfs_info(fs_info,
			"failed to delete reference to %.*s, inode %llu parent %llu",
			name_len, name, ino, dir_ino);
		btrfs_abort_transaction(trans, ret);
		goto err;
	}
skip_backref:
	ret = btrfs_delete_delayed_dir_index(trans, dir, index);
	if (ret) {
		btrfs_abort_transaction(trans, ret);
		goto err;
	}

	ret = btrfs_del_inode_ref_in_log(trans, root, name, name_len, inode,
			dir_ino);
	if (ret != 0 && ret != -ENOENT) {
		btrfs_abort_transaction(trans, ret);
		goto err;
	}

	ret = btrfs_del_dir_entries_in_log(trans, root, name, name_len, dir,
			index);
	if (ret == -ENOENT)
		ret = 0;
	else if (ret)
		btrfs_abort_transaction(trans, ret);

	/*
	 * If we have a pending delayed iput we could end up with the final iput
	 * being run in btrfs-cleaner context.  If we have enough of these built
	 * up we can end up burning a lot of time in btrfs-cleaner without any
	 * way to throttle the unlinks.  Since we're currently holding a ref on
	 * the inode we can run the delayed iput here without any issues as the
	 * final iput won't be done until after we drop the ref we're currently
	 * holding.
	 */
	btrfs_run_delayed_iput(fs_info, inode);
err:
	btrfs_free_path(path);
	if (ret)
		goto out;

	btrfs_i_size_write(dir, dir->vfs_inode.i_size - name_len * 2);
	inode_inc_iversion(&inode->vfs_inode);
	inode_inc_iversion(&dir->vfs_inode);
	inode->vfs_inode.i_ctime = dir->vfs_inode.i_mtime =
		dir->vfs_inode.i_ctime = current_time(&inode->vfs_inode);
	ret = btrfs_update_inode(trans, root, &dir->vfs_inode);
out:
	return ret;
}

int btrfs_unlink_inode(struct btrfs_trans_handle *trans,
		       struct btrfs_root *root,
		       struct btrfs_inode *dir, struct btrfs_inode *inode,
		       const char *name, int name_len)
{
	int ret;
	ret = __btrfs_unlink_inode(trans, root, dir, inode, name, name_len);
	if (!ret) {
		drop_nlink(&inode->vfs_inode);
		ret = btrfs_update_inode(trans, root, &inode->vfs_inode);
	}
	return ret;
}

/*
 * helper to start transaction for unlink and rmdir.
 *
 * unlink and rmdir are special in btrfs, they do not always free space, so
 * if we cannot make our reservations the normal way try and see if there is
 * plenty of slack room in the global reserve to migrate, otherwise we cannot
 * allow the unlink to occur.
 */
static struct btrfs_trans_handle *__unlink_start_trans(struct inode *dir)
{
	struct btrfs_root *root = BTRFS_I(dir)->root;

	/*
	 * 1 for the possible orphan item
	 * 1 for the dir item
	 * 1 for the dir index
	 * 1 for the inode ref
	 * 1 for the inode
	 */
	return btrfs_start_transaction_fallback_global_rsv(root, 5);
}

static int btrfs_unlink(struct inode *dir, struct dentry *dentry)
{
	struct btrfs_root *root = BTRFS_I(dir)->root;
	struct btrfs_trans_handle *trans;
	struct inode *inode = d_inode(dentry);
	int ret;

	trans = __unlink_start_trans(dir);
	if (IS_ERR(trans))
		return PTR_ERR(trans);

	btrfs_record_unlink_dir(trans, BTRFS_I(dir), BTRFS_I(d_inode(dentry)),
			0);

	ret = btrfs_unlink_inode(trans, root, BTRFS_I(dir),
			BTRFS_I(d_inode(dentry)), dentry->d_name.name,
			dentry->d_name.len);
	if (ret)
		goto out;

	if (inode->i_nlink == 0) {
		ret = btrfs_orphan_add(trans, BTRFS_I(inode));
		if (ret)
			goto out;
	}

out:
	btrfs_end_transaction(trans);
	btrfs_btree_balance_dirty(root->fs_info);
	return ret;
}

static int btrfs_unlink_subvol(struct btrfs_trans_handle *trans,
			       struct inode *dir, struct dentry *dentry)
{
	struct btrfs_root *root = BTRFS_I(dir)->root;
	struct btrfs_inode *inode = BTRFS_I(d_inode(dentry));
	struct btrfs_path *path;
	struct extent_buffer *leaf;
	struct btrfs_dir_item *di;
	struct btrfs_key key;
	const char *name = dentry->d_name.name;
	int name_len = dentry->d_name.len;
	u64 index;
	int ret;
	u64 objectid;
	u64 dir_ino = btrfs_ino(BTRFS_I(dir));

	if (btrfs_ino(inode) == BTRFS_FIRST_FREE_OBJECTID) {
		objectid = inode->root->root_key.objectid;
	} else if (btrfs_ino(inode) == BTRFS_EMPTY_SUBVOL_DIR_OBJECTID) {
		objectid = inode->location.objectid;
	} else {
		WARN_ON(1);
		return -EINVAL;
	}

	path = btrfs_alloc_path();
	if (!path)
		return -ENOMEM;

	di = btrfs_lookup_dir_item(trans, root, path, dir_ino,
				   name, name_len, -1);
	if (IS_ERR_OR_NULL(di)) {
		ret = di ? PTR_ERR(di) : -ENOENT;
		goto out;
	}

	leaf = path->nodes[0];
	btrfs_dir_item_key_to_cpu(leaf, di, &key);
	WARN_ON(key.type != BTRFS_ROOT_ITEM_KEY || key.objectid != objectid);
	ret = btrfs_delete_one_dir_name(trans, root, path, di);
	if (ret) {
		btrfs_abort_transaction(trans, ret);
		goto out;
	}
	btrfs_release_path(path);

	/*
	 * This is a placeholder inode for a subvolume we didn't have a
	 * reference to at the time of the snapshot creation.  In the meantime
	 * we could have renamed the real subvol link into our snapshot, so
	 * depending on btrfs_del_root_ref to return -ENOENT here is incorret.
	 * Instead simply lookup the dir_index_item for this entry so we can
	 * remove it.  Otherwise we know we have a ref to the root and we can
	 * call btrfs_del_root_ref, and it _shouldn't_ fail.
	 */
	if (btrfs_ino(inode) == BTRFS_EMPTY_SUBVOL_DIR_OBJECTID) {
		di = btrfs_search_dir_index_item(root, path, dir_ino,
						 name, name_len);
		if (IS_ERR_OR_NULL(di)) {
			if (!di)
				ret = -ENOENT;
			else
				ret = PTR_ERR(di);
			btrfs_abort_transaction(trans, ret);
			goto out;
		}

		leaf = path->nodes[0];
		btrfs_item_key_to_cpu(leaf, &key, path->slots[0]);
		index = key.offset;
		btrfs_release_path(path);
	} else {
		ret = btrfs_del_root_ref(trans, objectid,
					 root->root_key.objectid, dir_ino,
					 &index, name, name_len);
		if (ret) {
			btrfs_abort_transaction(trans, ret);
			goto out;
		}
	}

	ret = btrfs_delete_delayed_dir_index(trans, BTRFS_I(dir), index);
	if (ret) {
		btrfs_abort_transaction(trans, ret);
		goto out;
	}

	btrfs_i_size_write(BTRFS_I(dir), dir->i_size - name_len * 2);
	inode_inc_iversion(dir);
	dir->i_mtime = dir->i_ctime = current_time(dir);
	ret = btrfs_update_inode_fallback(trans, root, dir);
	if (ret)
		btrfs_abort_transaction(trans, ret);
out:
	btrfs_free_path(path);
	return ret;
}

/*
 * Helper to check if the subvolume references other subvolumes or if it's
 * default.
 */
static noinline int may_destroy_subvol(struct btrfs_root *root)
{
	struct btrfs_fs_info *fs_info = root->fs_info;
	struct btrfs_path *path;
	struct btrfs_dir_item *di;
	struct btrfs_key key;
	u64 dir_id;
	int ret;

	path = btrfs_alloc_path();
	if (!path)
		return -ENOMEM;

	/* Make sure this root isn't set as the default subvol */
	dir_id = btrfs_super_root_dir(fs_info->super_copy);
	di = btrfs_lookup_dir_item(NULL, fs_info->tree_root, path,
				   dir_id, "default", 7, 0);
	if (di && !IS_ERR(di)) {
		btrfs_dir_item_key_to_cpu(path->nodes[0], di, &key);
		if (key.objectid == root->root_key.objectid) {
			ret = -EPERM;
			btrfs_err(fs_info,
				  "deleting default subvolume %llu is not allowed",
				  key.objectid);
			goto out;
		}
		btrfs_release_path(path);
	}

	key.objectid = root->root_key.objectid;
	key.type = BTRFS_ROOT_REF_KEY;
	key.offset = (u64)-1;

	ret = btrfs_search_slot(NULL, fs_info->tree_root, &key, path, 0, 0);
	if (ret < 0)
		goto out;
	BUG_ON(ret == 0);

	ret = 0;
	if (path->slots[0] > 0) {
		path->slots[0]--;
		btrfs_item_key_to_cpu(path->nodes[0], &key, path->slots[0]);
		if (key.objectid == root->root_key.objectid &&
		    key.type == BTRFS_ROOT_REF_KEY)
			ret = -ENOTEMPTY;
	}
out:
	btrfs_free_path(path);
	return ret;
}

/* Delete all dentries for inodes belonging to the root */
static void btrfs_prune_dentries(struct btrfs_root *root)
{
	struct btrfs_fs_info *fs_info = root->fs_info;
	struct rb_node *node;
	struct rb_node *prev;
	struct btrfs_inode *entry;
	struct inode *inode;
	u64 objectid = 0;

	if (!test_bit(BTRFS_FS_STATE_ERROR, &fs_info->fs_state))
		WARN_ON(btrfs_root_refs(&root->root_item) != 0);

	spin_lock(&root->inode_lock);
again:
	node = root->inode_tree.rb_node;
	prev = NULL;
	while (node) {
		prev = node;
		entry = rb_entry(node, struct btrfs_inode, rb_node);

		if (objectid < btrfs_ino(entry))
			node = node->rb_left;
		else if (objectid > btrfs_ino(entry))
			node = node->rb_right;
		else
			break;
	}
	if (!node) {
		while (prev) {
			entry = rb_entry(prev, struct btrfs_inode, rb_node);
			if (objectid <= btrfs_ino(entry)) {
				node = prev;
				break;
			}
			prev = rb_next(prev);
		}
	}
	while (node) {
		entry = rb_entry(node, struct btrfs_inode, rb_node);
		objectid = btrfs_ino(entry) + 1;
		inode = igrab(&entry->vfs_inode);
		if (inode) {
			spin_unlock(&root->inode_lock);
			if (atomic_read(&inode->i_count) > 1)
				d_prune_aliases(inode);
			/*
			 * btrfs_drop_inode will have it removed from the inode
			 * cache when its usage count hits zero.
			 */
			iput(inode);
			cond_resched();
			spin_lock(&root->inode_lock);
			goto again;
		}

		if (cond_resched_lock(&root->inode_lock))
			goto again;

		node = rb_next(node);
	}
	spin_unlock(&root->inode_lock);
}

int btrfs_delete_subvolume(struct inode *dir, struct dentry *dentry)
{
	struct btrfs_fs_info *fs_info = btrfs_sb(dentry->d_sb);
	struct btrfs_root *root = BTRFS_I(dir)->root;
	struct inode *inode = d_inode(dentry);
	struct btrfs_root *dest = BTRFS_I(inode)->root;
	struct btrfs_trans_handle *trans;
	struct btrfs_block_rsv block_rsv;
	u64 root_flags;
	int ret;
	int err;

	/*
	 * Don't allow to delete a subvolume with send in progress. This is
	 * inside the inode lock so the error handling that has to drop the bit
	 * again is not run concurrently.
	 */
	spin_lock(&dest->root_item_lock);
	if (dest->send_in_progress) {
		spin_unlock(&dest->root_item_lock);
		btrfs_warn(fs_info,
			   "attempt to delete subvolume %llu during send",
			   dest->root_key.objectid);
		return -EPERM;
	}
	root_flags = btrfs_root_flags(&dest->root_item);
	btrfs_set_root_flags(&dest->root_item,
			     root_flags | BTRFS_ROOT_SUBVOL_DEAD);
	spin_unlock(&dest->root_item_lock);

	down_write(&fs_info->subvol_sem);

	err = may_destroy_subvol(dest);
	if (err)
		goto out_up_write;

	btrfs_init_block_rsv(&block_rsv, BTRFS_BLOCK_RSV_TEMP);
	/*
	 * One for dir inode,
	 * two for dir entries,
	 * two for root ref/backref.
	 */
	err = btrfs_subvolume_reserve_metadata(root, &block_rsv, 5, true);
	if (err)
		goto out_up_write;

	trans = btrfs_start_transaction(root, 0);
	if (IS_ERR(trans)) {
		err = PTR_ERR(trans);
		goto out_release;
	}
	trans->block_rsv = &block_rsv;
	trans->bytes_reserved = block_rsv.size;

	btrfs_record_snapshot_destroy(trans, BTRFS_I(dir));

	ret = btrfs_unlink_subvol(trans, dir, dentry);
	if (ret) {
		err = ret;
		btrfs_abort_transaction(trans, ret);
		goto out_end_trans;
	}

	btrfs_record_root_in_trans(trans, dest);

	memset(&dest->root_item.drop_progress, 0,
		sizeof(dest->root_item.drop_progress));
	dest->root_item.drop_level = 0;
	btrfs_set_root_refs(&dest->root_item, 0);

	if (!test_and_set_bit(BTRFS_ROOT_ORPHAN_ITEM_INSERTED, &dest->state)) {
		ret = btrfs_insert_orphan_item(trans,
					fs_info->tree_root,
					dest->root_key.objectid);
		if (ret) {
			btrfs_abort_transaction(trans, ret);
			err = ret;
			goto out_end_trans;
		}
	}

	ret = btrfs_uuid_tree_remove(trans, dest->root_item.uuid,
				  BTRFS_UUID_KEY_SUBVOL,
				  dest->root_key.objectid);
	if (ret && ret != -ENOENT) {
		btrfs_abort_transaction(trans, ret);
		err = ret;
		goto out_end_trans;
	}
	if (!btrfs_is_empty_uuid(dest->root_item.received_uuid)) {
		ret = btrfs_uuid_tree_remove(trans,
					  dest->root_item.received_uuid,
					  BTRFS_UUID_KEY_RECEIVED_SUBVOL,
					  dest->root_key.objectid);
		if (ret && ret != -ENOENT) {
			btrfs_abort_transaction(trans, ret);
			err = ret;
			goto out_end_trans;
		}
	}

	free_anon_bdev(dest->anon_dev);
	dest->anon_dev = 0;
out_end_trans:
	trans->block_rsv = NULL;
	trans->bytes_reserved = 0;
	ret = btrfs_end_transaction(trans);
	if (ret && !err)
		err = ret;
	inode->i_flags |= S_DEAD;
out_release:
	btrfs_subvolume_release_metadata(root, &block_rsv);
out_up_write:
	up_write(&fs_info->subvol_sem);
	if (err) {
		spin_lock(&dest->root_item_lock);
		root_flags = btrfs_root_flags(&dest->root_item);
		btrfs_set_root_flags(&dest->root_item,
				root_flags & ~BTRFS_ROOT_SUBVOL_DEAD);
		spin_unlock(&dest->root_item_lock);
	} else {
		d_invalidate(dentry);
		btrfs_prune_dentries(dest);
		ASSERT(dest->send_in_progress == 0);

		/* the last ref */
		if (dest->ino_cache_inode) {
			iput(dest->ino_cache_inode);
			dest->ino_cache_inode = NULL;
		}
	}

	return err;
}

static int btrfs_rmdir(struct inode *dir, struct dentry *dentry)
{
	struct inode *inode = d_inode(dentry);
	int err = 0;
	struct btrfs_root *root = BTRFS_I(dir)->root;
	struct btrfs_trans_handle *trans;
	u64 last_unlink_trans;

	if (inode->i_size > BTRFS_EMPTY_DIR_SIZE)
		return -ENOTEMPTY;
	if (btrfs_ino(BTRFS_I(inode)) == BTRFS_FIRST_FREE_OBJECTID)
		return btrfs_delete_subvolume(dir, dentry);

	trans = __unlink_start_trans(dir);
	if (IS_ERR(trans))
		return PTR_ERR(trans);

	if (unlikely(btrfs_ino(BTRFS_I(inode)) == BTRFS_EMPTY_SUBVOL_DIR_OBJECTID)) {
		err = btrfs_unlink_subvol(trans, dir, dentry);
		goto out;
	}

	err = btrfs_orphan_add(trans, BTRFS_I(inode));
	if (err)
		goto out;

	last_unlink_trans = BTRFS_I(inode)->last_unlink_trans;

	/* now the directory is empty */
	err = btrfs_unlink_inode(trans, root, BTRFS_I(dir),
			BTRFS_I(d_inode(dentry)), dentry->d_name.name,
			dentry->d_name.len);
	if (!err) {
		btrfs_i_size_write(BTRFS_I(inode), 0);
		/*
		 * Propagate the last_unlink_trans value of the deleted dir to
		 * its parent directory. This is to prevent an unrecoverable
		 * log tree in the case we do something like this:
		 * 1) create dir foo
		 * 2) create snapshot under dir foo
		 * 3) delete the snapshot
		 * 4) rmdir foo
		 * 5) mkdir foo
		 * 6) fsync foo or some file inside foo
		 */
		if (last_unlink_trans >= trans->transid)
			BTRFS_I(dir)->last_unlink_trans = last_unlink_trans;
	}
out:
	btrfs_end_transaction(trans);
	btrfs_btree_balance_dirty(root->fs_info);

	return err;
}

/*
 * Return this if we need to call truncate_block for the last bit of the
 * truncate.
 */
#define NEED_TRUNCATE_BLOCK 1

/*
 * this can truncate away extent items, csum items and directory items.
 * It starts at a high offset and removes keys until it can't find
 * any higher than new_size
 *
 * csum items that cross the new i_size are truncated to the new size
 * as well.
 *
 * min_type is the minimum key type to truncate down to.  If set to 0, this
 * will kill all the items on this inode, including the INODE_ITEM_KEY.
 */
int btrfs_truncate_inode_items(struct btrfs_trans_handle *trans,
			       struct btrfs_root *root,
			       struct inode *inode,
			       u64 new_size, u32 min_type)
{
	struct btrfs_fs_info *fs_info = root->fs_info;
	struct btrfs_path *path;
	struct extent_buffer *leaf;
	struct btrfs_file_extent_item *fi;
	struct btrfs_key key;
	struct btrfs_key found_key;
	u64 extent_start = 0;
	u64 extent_num_bytes = 0;
	u64 extent_offset = 0;
	u64 item_end = 0;
	u64 last_size = new_size;
	u32 found_type = (u8)-1;
	int found_extent;
	int del_item;
	int pending_del_nr = 0;
	int pending_del_slot = 0;
	int extent_type = -1;
	int ret;
	u64 ino = btrfs_ino(BTRFS_I(inode));
	u64 bytes_deleted = 0;
	bool be_nice = false;
	bool should_throttle = false;
	const u64 lock_start = ALIGN_DOWN(new_size, fs_info->sectorsize);
	struct extent_state *cached_state = NULL;

	BUG_ON(new_size > 0 && min_type != BTRFS_EXTENT_DATA_KEY);

	/*
	 * For non-free space inodes and non-shareable roots, we want to back
	 * off from time to time.  This means all inodes in subvolume roots,
	 * reloc roots, and data reloc roots.
	 */
	if (!btrfs_is_free_space_inode(BTRFS_I(inode)) &&
	    test_bit(BTRFS_ROOT_SHAREABLE, &root->state))
		be_nice = true;

	path = btrfs_alloc_path();
	if (!path)
		return -ENOMEM;
	path->reada = READA_BACK;

	if (root->root_key.objectid != BTRFS_TREE_LOG_OBJECTID) {
		lock_extent_bits(&BTRFS_I(inode)->io_tree, lock_start, (u64)-1,
				 &cached_state);

		/*
		 * We want to drop from the next block forward in case this
		 * new size is not block aligned since we will be keeping the
		 * last block of the extent just the way it is.
		 */
		btrfs_drop_extent_cache(BTRFS_I(inode), ALIGN(new_size,
					fs_info->sectorsize),
					(u64)-1, 0);
	}

	/*
	 * This function is also used to drop the items in the log tree before
	 * we relog the inode, so if root != BTRFS_I(inode)->root, it means
	 * it is used to drop the logged items. So we shouldn't kill the delayed
	 * items.
	 */
	if (min_type == 0 && root == BTRFS_I(inode)->root)
		btrfs_kill_delayed_inode_items(BTRFS_I(inode));

	key.objectid = ino;
	key.offset = (u64)-1;
	key.type = (u8)-1;

search_again:
	/*
	 * with a 16K leaf size and 128MB extents, you can actually queue
	 * up a huge file in a single leaf.  Most of the time that
	 * bytes_deleted is > 0, it will be huge by the time we get here
	 */
	if (be_nice && bytes_deleted > SZ_32M &&
	    btrfs_should_end_transaction(trans)) {
		ret = -EAGAIN;
		goto out;
	}

	ret = btrfs_search_slot(trans, root, &key, path, -1, 1);
	if (ret < 0)
		goto out;

	if (ret > 0) {
		ret = 0;
		/* there are no items in the tree for us to truncate, we're
		 * done
		 */
		if (path->slots[0] == 0)
			goto out;
		path->slots[0]--;
	}

	while (1) {
		u64 clear_start = 0, clear_len = 0;

		fi = NULL;
		leaf = path->nodes[0];
		btrfs_item_key_to_cpu(leaf, &found_key, path->slots[0]);
		found_type = found_key.type;

		if (found_key.objectid != ino)
			break;

		if (found_type < min_type)
			break;

		item_end = found_key.offset;
		if (found_type == BTRFS_EXTENT_DATA_KEY) {
			fi = btrfs_item_ptr(leaf, path->slots[0],
					    struct btrfs_file_extent_item);
			extent_type = btrfs_file_extent_type(leaf, fi);
			if (extent_type != BTRFS_FILE_EXTENT_INLINE) {
				item_end +=
				    btrfs_file_extent_num_bytes(leaf, fi);

				trace_btrfs_truncate_show_fi_regular(
					BTRFS_I(inode), leaf, fi,
					found_key.offset);
			} else if (extent_type == BTRFS_FILE_EXTENT_INLINE) {
				item_end += btrfs_file_extent_ram_bytes(leaf,
									fi);

				trace_btrfs_truncate_show_fi_inline(
					BTRFS_I(inode), leaf, fi, path->slots[0],
					found_key.offset);
			}
			item_end--;
		}
		if (found_type > min_type) {
			del_item = 1;
		} else {
			if (item_end < new_size)
				break;
			if (found_key.offset >= new_size)
				del_item = 1;
			else
				del_item = 0;
		}
		found_extent = 0;
		/* FIXME, shrink the extent if the ref count is only 1 */
		if (found_type != BTRFS_EXTENT_DATA_KEY)
			goto delete;

		if (extent_type != BTRFS_FILE_EXTENT_INLINE) {
			u64 num_dec;

			clear_start = found_key.offset;
			extent_start = btrfs_file_extent_disk_bytenr(leaf, fi);
			if (!del_item) {
				u64 orig_num_bytes =
					btrfs_file_extent_num_bytes(leaf, fi);
				extent_num_bytes = ALIGN(new_size -
						found_key.offset,
						fs_info->sectorsize);
				clear_start = ALIGN(new_size, fs_info->sectorsize);
				btrfs_set_file_extent_num_bytes(leaf, fi,
							 extent_num_bytes);
				num_dec = (orig_num_bytes -
					   extent_num_bytes);
				if (test_bit(BTRFS_ROOT_SHAREABLE,
					     &root->state) &&
				    extent_start != 0)
					inode_sub_bytes(inode, num_dec);
				btrfs_mark_buffer_dirty(leaf);
			} else {
				extent_num_bytes =
					btrfs_file_extent_disk_num_bytes(leaf,
									 fi);
				extent_offset = found_key.offset -
					btrfs_file_extent_offset(leaf, fi);

				/* FIXME blocksize != 4096 */
				num_dec = btrfs_file_extent_num_bytes(leaf, fi);
				if (extent_start != 0) {
					found_extent = 1;
					if (test_bit(BTRFS_ROOT_SHAREABLE,
						     &root->state))
						inode_sub_bytes(inode, num_dec);
				}
			}
			clear_len = num_dec;
		} else if (extent_type == BTRFS_FILE_EXTENT_INLINE) {
			/*
			 * we can't truncate inline items that have had
			 * special encodings
			 */
			if (!del_item &&
			    btrfs_file_extent_encryption(leaf, fi) == 0 &&
			    btrfs_file_extent_other_encoding(leaf, fi) == 0 &&
			    btrfs_file_extent_compression(leaf, fi) == 0) {
				u32 size = (u32)(new_size - found_key.offset);

				btrfs_set_file_extent_ram_bytes(leaf, fi, size);
				size = btrfs_file_extent_calc_inline_size(size);
				btrfs_truncate_item(path, size, 1);
			} else if (!del_item) {
				/*
				 * We have to bail so the last_size is set to
				 * just before this extent.
				 */
				ret = NEED_TRUNCATE_BLOCK;
				break;
			} else {
				/*
				 * Inline extents are special, we just treat
				 * them as a full sector worth in the file
				 * extent tree just for simplicity sake.
				 */
				clear_len = fs_info->sectorsize;
			}

			if (test_bit(BTRFS_ROOT_SHAREABLE, &root->state))
				inode_sub_bytes(inode, item_end + 1 - new_size);
		}
delete:
		/*
		 * We use btrfs_truncate_inode_items() to clean up log trees for
		 * multiple fsyncs, and in this case we don't want to clear the
		 * file extent range because it's just the log.
		 */
		if (root == BTRFS_I(inode)->root) {
			ret = btrfs_inode_clear_file_extent_range(BTRFS_I(inode),
						  clear_start, clear_len);
			if (ret) {
				btrfs_abort_transaction(trans, ret);
				break;
			}
		}

		if (del_item)
			last_size = found_key.offset;
		else
			last_size = new_size;
		if (del_item) {
			if (!pending_del_nr) {
				/* no pending yet, add ourselves */
				pending_del_slot = path->slots[0];
				pending_del_nr = 1;
			} else if (pending_del_nr &&
				   path->slots[0] + 1 == pending_del_slot) {
				/* hop on the pending chunk */
				pending_del_nr++;
				pending_del_slot = path->slots[0];
			} else {
				BUG();
			}
		} else {
			break;
		}
		should_throttle = false;

		if (found_extent &&
		    root->root_key.objectid != BTRFS_TREE_LOG_OBJECTID) {
			struct btrfs_ref ref = { 0 };

			bytes_deleted += extent_num_bytes;

			btrfs_init_generic_ref(&ref, BTRFS_DROP_DELAYED_REF,
					extent_start, extent_num_bytes, 0);
			ref.real_root = root->root_key.objectid;
			btrfs_init_data_ref(&ref, btrfs_header_owner(leaf),
					ino, extent_offset);
			ret = btrfs_free_extent(trans, &ref);
			if (ret) {
				btrfs_abort_transaction(trans, ret);
				break;
			}
			if (be_nice) {
				if (btrfs_should_throttle_delayed_refs(trans))
					should_throttle = true;
			}
		}

		if (found_type == BTRFS_INODE_ITEM_KEY)
			break;

		if (path->slots[0] == 0 ||
		    path->slots[0] != pending_del_slot ||
		    should_throttle) {
			if (pending_del_nr) {
				ret = btrfs_del_items(trans, root, path,
						pending_del_slot,
						pending_del_nr);
				if (ret) {
					btrfs_abort_transaction(trans, ret);
					break;
				}
				pending_del_nr = 0;
			}
			btrfs_release_path(path);

			/*
			 * We can generate a lot of delayed refs, so we need to
			 * throttle every once and a while and make sure we're
			 * adding enough space to keep up with the work we are
			 * generating.  Since we hold a transaction here we
			 * can't flush, and we don't want to FLUSH_LIMIT because
			 * we could have generated too many delayed refs to
			 * actually allocate, so just bail if we're short and
			 * let the normal reservation dance happen higher up.
			 */
			if (should_throttle) {
				ret = btrfs_delayed_refs_rsv_refill(fs_info,
							BTRFS_RESERVE_NO_FLUSH);
				if (ret) {
					ret = -EAGAIN;
					break;
				}
			}
			goto search_again;
		} else {
			path->slots[0]--;
		}
	}
out:
	if (ret >= 0 && pending_del_nr) {
		int err;

		err = btrfs_del_items(trans, root, path, pending_del_slot,
				      pending_del_nr);
		if (err) {
			btrfs_abort_transaction(trans, err);
			ret = err;
		}
	}
	if (root->root_key.objectid != BTRFS_TREE_LOG_OBJECTID) {
		ASSERT(last_size >= new_size);
		if (!ret && last_size > new_size)
			last_size = new_size;
		btrfs_inode_safe_disk_i_size_write(inode, last_size);
		unlock_extent_cached(&BTRFS_I(inode)->io_tree, lock_start,
				     (u64)-1, &cached_state);
	}

	btrfs_free_path(path);
	return ret;
}

/*
 * btrfs_truncate_block - read, zero a chunk and write a block
 * @inode - inode that we're zeroing
 * @from - the offset to start zeroing
 * @len - the length to zero, 0 to zero the entire range respective to the
 *	offset
 * @front - zero up to the offset instead of from the offset on
 *
 * This will find the block for the "from" offset and cow the block and zero the
 * part we want to zero.  This is used with truncate and hole punching.
 */
int btrfs_truncate_block(struct inode *inode, loff_t from, loff_t len,
			int front)
{
	struct btrfs_fs_info *fs_info = btrfs_sb(inode->i_sb);
	struct address_space *mapping = inode->i_mapping;
	struct extent_io_tree *io_tree = &BTRFS_I(inode)->io_tree;
	struct btrfs_ordered_extent *ordered;
	struct extent_state *cached_state = NULL;
	struct extent_changeset *data_reserved = NULL;
	char *kaddr;
	bool only_release_metadata = false;
	u32 blocksize = fs_info->sectorsize;
	pgoff_t index = from >> PAGE_SHIFT;
	unsigned offset = from & (blocksize - 1);
	struct page *page;
	gfp_t mask = btrfs_alloc_write_mask(mapping);
	size_t write_bytes = blocksize;
	int ret = 0;
	u64 block_start;
	u64 block_end;

	if (IS_ALIGNED(offset, blocksize) &&
	    (!len || IS_ALIGNED(len, blocksize)))
		goto out;

	block_start = round_down(from, blocksize);
	block_end = block_start + blocksize - 1;

	ret = btrfs_check_data_free_space(BTRFS_I(inode), &data_reserved,
					  block_start, blocksize);
	if (ret < 0) {
		if (btrfs_check_nocow_lock(BTRFS_I(inode), block_start,
					   &write_bytes) > 0) {
			/* For nocow case, no need to reserve data space */
			only_release_metadata = true;
		} else {
			goto out;
		}
	}
	ret = btrfs_delalloc_reserve_metadata(BTRFS_I(inode), blocksize);
	if (ret < 0) {
		if (!only_release_metadata)
			btrfs_free_reserved_data_space(BTRFS_I(inode),
					data_reserved, block_start, blocksize);
		goto out;
	}
again:
	page = find_or_create_page(mapping, index, mask);
	if (!page) {
		btrfs_delalloc_release_space(BTRFS_I(inode), data_reserved,
					     block_start, blocksize, true);
		btrfs_delalloc_release_extents(BTRFS_I(inode), blocksize);
		ret = -ENOMEM;
		goto out;
	}

	if (!PageUptodate(page)) {
		ret = btrfs_readpage(NULL, page);
		lock_page(page);
		if (page->mapping != mapping) {
			unlock_page(page);
			put_page(page);
			goto again;
		}
		if (!PageUptodate(page)) {
			ret = -EIO;
			goto out_unlock;
		}
	}
	wait_on_page_writeback(page);

	lock_extent_bits(io_tree, block_start, block_end, &cached_state);
	set_page_extent_mapped(page);

	ordered = btrfs_lookup_ordered_extent(BTRFS_I(inode), block_start);
	if (ordered) {
		unlock_extent_cached(io_tree, block_start, block_end,
				     &cached_state);
		unlock_page(page);
		put_page(page);
		btrfs_start_ordered_extent(ordered, 1);
		btrfs_put_ordered_extent(ordered);
		goto again;
	}

	clear_extent_bit(&BTRFS_I(inode)->io_tree, block_start, block_end,
			 EXTENT_DELALLOC | EXTENT_DO_ACCOUNTING | EXTENT_DEFRAG,
			 0, 0, &cached_state);

	ret = btrfs_set_extent_delalloc(BTRFS_I(inode), block_start, block_end, 0,
					&cached_state);
	if (ret) {
		unlock_extent_cached(io_tree, block_start, block_end,
				     &cached_state);
		goto out_unlock;
	}

	if (offset != blocksize) {
		if (!len)
			len = blocksize - offset;
		kaddr = kmap(page);
		if (front)
			memset(kaddr + (block_start - page_offset(page)),
				0, offset);
		else
			memset(kaddr + (block_start - page_offset(page)) +  offset,
				0, len);
		flush_dcache_page(page);
		kunmap(page);
	}
	ClearPageChecked(page);
	set_page_dirty(page);
	unlock_extent_cached(io_tree, block_start, block_end, &cached_state);

	if (only_release_metadata)
		set_extent_bit(&BTRFS_I(inode)->io_tree, block_start,
				block_end, EXTENT_NORESERVE, NULL, NULL,
				GFP_NOFS);

out_unlock:
	if (ret) {
		if (only_release_metadata)
			btrfs_delalloc_release_metadata(BTRFS_I(inode),
					blocksize, true);
		else
			btrfs_delalloc_release_space(BTRFS_I(inode), data_reserved,
					block_start, blocksize, true);
	}
	btrfs_delalloc_release_extents(BTRFS_I(inode), blocksize);
	unlock_page(page);
	put_page(page);
out:
	if (only_release_metadata)
		btrfs_check_nocow_unlock(BTRFS_I(inode));
	extent_changeset_free(data_reserved);
	return ret;
}

static int maybe_insert_hole(struct btrfs_root *root, struct inode *inode,
			     u64 offset, u64 len)
{
	struct btrfs_fs_info *fs_info = btrfs_sb(inode->i_sb);
	struct btrfs_trans_handle *trans;
	int ret;

	/*
	 * Still need to make sure the inode looks like it's been updated so
	 * that any holes get logged if we fsync.
	 */
	if (btrfs_fs_incompat(fs_info, NO_HOLES)) {
		BTRFS_I(inode)->last_trans = fs_info->generation;
		BTRFS_I(inode)->last_sub_trans = root->log_transid;
		BTRFS_I(inode)->last_log_commit = root->last_log_commit;
		return 0;
	}

	/*
	 * 1 - for the one we're dropping
	 * 1 - for the one we're adding
	 * 1 - for updating the inode.
	 */
	trans = btrfs_start_transaction(root, 3);
	if (IS_ERR(trans))
		return PTR_ERR(trans);

	ret = btrfs_drop_extents(trans, root, inode, offset, offset + len, 1);
	if (ret) {
		btrfs_abort_transaction(trans, ret);
		btrfs_end_transaction(trans);
		return ret;
	}

	ret = btrfs_insert_file_extent(trans, root, btrfs_ino(BTRFS_I(inode)),
			offset, 0, 0, len, 0, len, 0, 0, 0);
	if (ret)
		btrfs_abort_transaction(trans, ret);
	else
		btrfs_update_inode(trans, root, inode);
	btrfs_end_transaction(trans);
	return ret;
}

/*
 * This function puts in dummy file extents for the area we're creating a hole
 * for.  So if we are truncating this file to a larger size we need to insert
 * these file extents so that btrfs_get_extent will return a EXTENT_MAP_HOLE for
 * the range between oldsize and size
 */
int btrfs_cont_expand(struct inode *inode, loff_t oldsize, loff_t size)
{
	struct btrfs_fs_info *fs_info = btrfs_sb(inode->i_sb);
	struct btrfs_root *root = BTRFS_I(inode)->root;
	struct extent_io_tree *io_tree = &BTRFS_I(inode)->io_tree;
	struct extent_map *em = NULL;
	struct extent_state *cached_state = NULL;
	struct extent_map_tree *em_tree = &BTRFS_I(inode)->extent_tree;
	u64 hole_start = ALIGN(oldsize, fs_info->sectorsize);
	u64 block_end = ALIGN(size, fs_info->sectorsize);
	u64 last_byte;
	u64 cur_offset;
	u64 hole_size;
	int err = 0;

	/*
	 * If our size started in the middle of a block we need to zero out the
	 * rest of the block before we expand the i_size, otherwise we could
	 * expose stale data.
	 */
	err = btrfs_truncate_block(inode, oldsize, 0, 0);
	if (err)
		return err;

	if (size <= hole_start)
		return 0;

	btrfs_lock_and_flush_ordered_range(BTRFS_I(inode), hole_start,
					   block_end - 1, &cached_state);
	cur_offset = hole_start;
	while (1) {
		em = btrfs_get_extent(BTRFS_I(inode), NULL, 0, cur_offset,
				      block_end - cur_offset);
		if (IS_ERR(em)) {
			err = PTR_ERR(em);
			em = NULL;
			break;
		}
		last_byte = min(extent_map_end(em), block_end);
		last_byte = ALIGN(last_byte, fs_info->sectorsize);
		hole_size = last_byte - cur_offset;

		if (!test_bit(EXTENT_FLAG_PREALLOC, &em->flags)) {
			struct extent_map *hole_em;

			err = maybe_insert_hole(root, inode, cur_offset,
						hole_size);
			if (err)
				break;

			err = btrfs_inode_set_file_extent_range(BTRFS_I(inode),
							cur_offset, hole_size);
			if (err)
				break;

			btrfs_drop_extent_cache(BTRFS_I(inode), cur_offset,
						cur_offset + hole_size - 1, 0);
			hole_em = alloc_extent_map();
			if (!hole_em) {
				set_bit(BTRFS_INODE_NEEDS_FULL_SYNC,
					&BTRFS_I(inode)->runtime_flags);
				goto next;
			}
			hole_em->start = cur_offset;
			hole_em->len = hole_size;
			hole_em->orig_start = cur_offset;

			hole_em->block_start = EXTENT_MAP_HOLE;
			hole_em->block_len = 0;
			hole_em->orig_block_len = 0;
			hole_em->ram_bytes = hole_size;
			hole_em->compress_type = BTRFS_COMPRESS_NONE;
			hole_em->generation = fs_info->generation;

			while (1) {
				write_lock(&em_tree->lock);
				err = add_extent_mapping(em_tree, hole_em, 1);
				write_unlock(&em_tree->lock);
				if (err != -EEXIST)
					break;
				btrfs_drop_extent_cache(BTRFS_I(inode),
							cur_offset,
							cur_offset +
							hole_size - 1, 0);
			}
			free_extent_map(hole_em);
		} else {
			err = btrfs_inode_set_file_extent_range(BTRFS_I(inode),
							cur_offset, hole_size);
			if (err)
				break;
		}
next:
		free_extent_map(em);
		em = NULL;
		cur_offset = last_byte;
		if (cur_offset >= block_end)
			break;
	}
	free_extent_map(em);
	unlock_extent_cached(io_tree, hole_start, block_end - 1, &cached_state);
	return err;
}

static int btrfs_setsize(struct inode *inode, struct iattr *attr)
{
	struct btrfs_root *root = BTRFS_I(inode)->root;
	struct btrfs_trans_handle *trans;
	loff_t oldsize = i_size_read(inode);
	loff_t newsize = attr->ia_size;
	int mask = attr->ia_valid;
	int ret;

	/*
	 * The regular truncate() case without ATTR_CTIME and ATTR_MTIME is a
	 * special case where we need to update the times despite not having
	 * these flags set.  For all other operations the VFS set these flags
	 * explicitly if it wants a timestamp update.
	 */
	if (newsize != oldsize) {
		inode_inc_iversion(inode);
		if (!(mask & (ATTR_CTIME | ATTR_MTIME)))
			inode->i_ctime = inode->i_mtime =
				current_time(inode);
	}

	if (newsize > oldsize) {
		/*
		 * Don't do an expanding truncate while snapshotting is ongoing.
		 * This is to ensure the snapshot captures a fully consistent
		 * state of this file - if the snapshot captures this expanding
		 * truncation, it must capture all writes that happened before
		 * this truncation.
		 */
		btrfs_drew_write_lock(&root->snapshot_lock);
		ret = btrfs_cont_expand(inode, oldsize, newsize);
		if (ret) {
			btrfs_drew_write_unlock(&root->snapshot_lock);
			return ret;
		}

		trans = btrfs_start_transaction(root, 1);
		if (IS_ERR(trans)) {
			btrfs_drew_write_unlock(&root->snapshot_lock);
			return PTR_ERR(trans);
		}

		i_size_write(inode, newsize);
		btrfs_inode_safe_disk_i_size_write(inode, 0);
		pagecache_isize_extended(inode, oldsize, newsize);
		ret = btrfs_update_inode(trans, root, inode);
		btrfs_drew_write_unlock(&root->snapshot_lock);
		btrfs_end_transaction(trans);
	} else {

		/*
		 * We're truncating a file that used to have good data down to
		 * zero. Make sure any new writes to the file get on disk
		 * on close.
		 */
		if (newsize == 0)
			set_bit(BTRFS_INODE_FLUSH_ON_CLOSE,
				&BTRFS_I(inode)->runtime_flags);

		truncate_setsize(inode, newsize);

		inode_dio_wait(inode);

		ret = btrfs_truncate(inode, newsize == oldsize);
		if (ret && inode->i_nlink) {
			int err;

			/*
			 * Truncate failed, so fix up the in-memory size. We
			 * adjusted disk_i_size down as we removed extents, so
			 * wait for disk_i_size to be stable and then update the
			 * in-memory size to match.
			 */
			err = btrfs_wait_ordered_range(inode, 0, (u64)-1);
			if (err)
				return err;
			i_size_write(inode, BTRFS_I(inode)->disk_i_size);
		}
	}

	return ret;
}

static int btrfs_setattr(struct dentry *dentry, struct iattr *attr)
{
	struct inode *inode = d_inode(dentry);
	struct btrfs_root *root = BTRFS_I(inode)->root;
	int err;

	if (btrfs_root_readonly(root))
		return -EROFS;

	err = setattr_prepare(dentry, attr);
	if (err)
		return err;

	if (S_ISREG(inode->i_mode) && (attr->ia_valid & ATTR_SIZE)) {
		err = btrfs_setsize(inode, attr);
		if (err)
			return err;
	}

	if (attr->ia_valid) {
		setattr_copy(inode, attr);
		inode_inc_iversion(inode);
		err = btrfs_dirty_inode(inode);

		if (!err && attr->ia_valid & ATTR_MODE)
			err = posix_acl_chmod(inode, inode->i_mode);
	}

	return err;
}

/*
 * While truncating the inode pages during eviction, we get the VFS calling
 * btrfs_invalidatepage() against each page of the inode. This is slow because
 * the calls to btrfs_invalidatepage() result in a huge amount of calls to
 * lock_extent_bits() and clear_extent_bit(), which keep merging and splitting
 * extent_state structures over and over, wasting lots of time.
 *
 * Therefore if the inode is being evicted, let btrfs_invalidatepage() skip all
 * those expensive operations on a per page basis and do only the ordered io
 * finishing, while we release here the extent_map and extent_state structures,
 * without the excessive merging and splitting.
 */
static void evict_inode_truncate_pages(struct inode *inode)
{
	struct extent_io_tree *io_tree = &BTRFS_I(inode)->io_tree;
	struct extent_map_tree *map_tree = &BTRFS_I(inode)->extent_tree;
	struct rb_node *node;

	ASSERT(inode->i_state & I_FREEING);
	truncate_inode_pages_final(&inode->i_data);

	write_lock(&map_tree->lock);
	while (!RB_EMPTY_ROOT(&map_tree->map.rb_root)) {
		struct extent_map *em;

		node = rb_first_cached(&map_tree->map);
		em = rb_entry(node, struct extent_map, rb_node);
		clear_bit(EXTENT_FLAG_PINNED, &em->flags);
		clear_bit(EXTENT_FLAG_LOGGING, &em->flags);
		remove_extent_mapping(map_tree, em);
		free_extent_map(em);
		if (need_resched()) {
			write_unlock(&map_tree->lock);
			cond_resched();
			write_lock(&map_tree->lock);
		}
	}
	write_unlock(&map_tree->lock);

	/*
	 * Keep looping until we have no more ranges in the io tree.
	 * We can have ongoing bios started by readahead that have
	 * their endio callback (extent_io.c:end_bio_extent_readpage)
	 * still in progress (unlocked the pages in the bio but did not yet
	 * unlocked the ranges in the io tree). Therefore this means some
	 * ranges can still be locked and eviction started because before
	 * submitting those bios, which are executed by a separate task (work
	 * queue kthread), inode references (inode->i_count) were not taken
	 * (which would be dropped in the end io callback of each bio).
	 * Therefore here we effectively end up waiting for those bios and
	 * anyone else holding locked ranges without having bumped the inode's
	 * reference count - if we don't do it, when they access the inode's
	 * io_tree to unlock a range it may be too late, leading to an
	 * use-after-free issue.
	 */
	spin_lock(&io_tree->lock);
	while (!RB_EMPTY_ROOT(&io_tree->state)) {
		struct extent_state *state;
		struct extent_state *cached_state = NULL;
		u64 start;
		u64 end;
		unsigned state_flags;

		node = rb_first(&io_tree->state);
		state = rb_entry(node, struct extent_state, rb_node);
		start = state->start;
		end = state->end;
		state_flags = state->state;
		spin_unlock(&io_tree->lock);

		lock_extent_bits(io_tree, start, end, &cached_state);

		/*
		 * If still has DELALLOC flag, the extent didn't reach disk,
		 * and its reserved space won't be freed by delayed_ref.
		 * So we need to free its reserved space here.
		 * (Refer to comment in btrfs_invalidatepage, case 2)
		 *
		 * Note, end is the bytenr of last byte, so we need + 1 here.
		 */
		if (state_flags & EXTENT_DELALLOC)
			btrfs_qgroup_free_data(BTRFS_I(inode), NULL, start,
					       end - start + 1);

		clear_extent_bit(io_tree, start, end,
				 EXTENT_LOCKED | EXTENT_DELALLOC |
				 EXTENT_DO_ACCOUNTING | EXTENT_DEFRAG, 1, 1,
				 &cached_state);

		cond_resched();
		spin_lock(&io_tree->lock);
	}
	spin_unlock(&io_tree->lock);
}

static struct btrfs_trans_handle *evict_refill_and_join(struct btrfs_root *root,
							struct btrfs_block_rsv *rsv)
{
	struct btrfs_fs_info *fs_info = root->fs_info;
	struct btrfs_block_rsv *global_rsv = &fs_info->global_block_rsv;
	struct btrfs_trans_handle *trans;
	u64 delayed_refs_extra = btrfs_calc_insert_metadata_size(fs_info, 1);
	int ret;

	/*
	 * Eviction should be taking place at some place safe because of our
	 * delayed iputs.  However the normal flushing code will run delayed
	 * iputs, so we cannot use FLUSH_ALL otherwise we'll deadlock.
	 *
	 * We reserve the delayed_refs_extra here again because we can't use
	 * btrfs_start_transaction(root, 0) for the same deadlocky reason as
	 * above.  We reserve our extra bit here because we generate a ton of
	 * delayed refs activity by truncating.
	 *
	 * If we cannot make our reservation we'll attempt to steal from the
	 * global reserve, because we really want to be able to free up space.
	 */
	ret = btrfs_block_rsv_refill(root, rsv, rsv->size + delayed_refs_extra,
				     BTRFS_RESERVE_FLUSH_EVICT);
	if (ret) {
		/*
		 * Try to steal from the global reserve if there is space for
		 * it.
		 */
		if (btrfs_check_space_for_delayed_refs(fs_info) ||
		    btrfs_block_rsv_migrate(global_rsv, rsv, rsv->size, 0)) {
			btrfs_warn(fs_info,
				   "could not allocate space for delete; will truncate on mount");
			return ERR_PTR(-ENOSPC);
		}
		delayed_refs_extra = 0;
	}

	trans = btrfs_join_transaction(root);
	if (IS_ERR(trans))
		return trans;

	if (delayed_refs_extra) {
		trans->block_rsv = &fs_info->trans_block_rsv;
		trans->bytes_reserved = delayed_refs_extra;
		btrfs_block_rsv_migrate(rsv, trans->block_rsv,
					delayed_refs_extra, 1);
	}
	return trans;
}

void btrfs_evict_inode(struct inode *inode)
{
	struct btrfs_fs_info *fs_info = btrfs_sb(inode->i_sb);
	struct btrfs_trans_handle *trans;
	struct btrfs_root *root = BTRFS_I(inode)->root;
	struct btrfs_block_rsv *rsv;
	int ret;

	trace_btrfs_inode_evict(inode);

	if (!root) {
		clear_inode(inode);
		return;
	}

	evict_inode_truncate_pages(inode);

	if (inode->i_nlink &&
	    ((btrfs_root_refs(&root->root_item) != 0 &&
	      root->root_key.objectid != BTRFS_ROOT_TREE_OBJECTID) ||
	     btrfs_is_free_space_inode(BTRFS_I(inode))))
		goto no_delete;

	if (is_bad_inode(inode))
		goto no_delete;

	btrfs_free_io_failure_record(BTRFS_I(inode), 0, (u64)-1);

	if (test_bit(BTRFS_FS_LOG_RECOVERING, &fs_info->flags))
		goto no_delete;

	if (inode->i_nlink > 0) {
		BUG_ON(btrfs_root_refs(&root->root_item) != 0 &&
		       root->root_key.objectid != BTRFS_ROOT_TREE_OBJECTID);
		goto no_delete;
	}

	ret = btrfs_commit_inode_delayed_inode(BTRFS_I(inode));
	if (ret)
		goto no_delete;

	rsv = btrfs_alloc_block_rsv(fs_info, BTRFS_BLOCK_RSV_TEMP);
	if (!rsv)
		goto no_delete;
	rsv->size = btrfs_calc_metadata_size(fs_info, 1);
	rsv->failfast = 1;

	btrfs_i_size_write(BTRFS_I(inode), 0);

	while (1) {
		trans = evict_refill_and_join(root, rsv);
		if (IS_ERR(trans))
			goto free_rsv;

		trans->block_rsv = rsv;

		ret = btrfs_truncate_inode_items(trans, root, inode, 0, 0);
		trans->block_rsv = &fs_info->trans_block_rsv;
		btrfs_end_transaction(trans);
		btrfs_btree_balance_dirty(fs_info);
		if (ret && ret != -ENOSPC && ret != -EAGAIN)
			goto free_rsv;
		else if (!ret)
			break;
	}

	/*
	 * Errors here aren't a big deal, it just means we leave orphan items in
	 * the tree. They will be cleaned up on the next mount. If the inode
	 * number gets reused, cleanup deletes the orphan item without doing
	 * anything, and unlink reuses the existing orphan item.
	 *
	 * If it turns out that we are dropping too many of these, we might want
	 * to add a mechanism for retrying these after a commit.
	 */
	trans = evict_refill_and_join(root, rsv);
	if (!IS_ERR(trans)) {
		trans->block_rsv = rsv;
		btrfs_orphan_del(trans, BTRFS_I(inode));
		trans->block_rsv = &fs_info->trans_block_rsv;
		btrfs_end_transaction(trans);
	}

	if (!(root == fs_info->tree_root ||
	      root->root_key.objectid == BTRFS_TREE_RELOC_OBJECTID))
		btrfs_return_ino(root, btrfs_ino(BTRFS_I(inode)));

free_rsv:
	btrfs_free_block_rsv(fs_info, rsv);
no_delete:
	/*
	 * If we didn't successfully delete, the orphan item will still be in
	 * the tree and we'll retry on the next mount. Again, we might also want
	 * to retry these periodically in the future.
	 */
	btrfs_remove_delayed_node(BTRFS_I(inode));
	clear_inode(inode);
}

/*
 * Return the key found in the dir entry in the location pointer, fill @type
 * with BTRFS_FT_*, and return 0.
 *
 * If no dir entries were found, returns -ENOENT.
 * If found a corrupted location in dir entry, returns -EUCLEAN.
 */
static int btrfs_inode_by_name(struct inode *dir, struct dentry *dentry,
			       struct btrfs_key *location, u8 *type)
{
	const char *name = dentry->d_name.name;
	int namelen = dentry->d_name.len;
	struct btrfs_dir_item *di;
	struct btrfs_path *path;
	struct btrfs_root *root = BTRFS_I(dir)->root;
	int ret = 0;

	path = btrfs_alloc_path();
	if (!path)
		return -ENOMEM;

	di = btrfs_lookup_dir_item(NULL, root, path, btrfs_ino(BTRFS_I(dir)),
			name, namelen, 0);
	if (IS_ERR_OR_NULL(di)) {
		ret = di ? PTR_ERR(di) : -ENOENT;
		goto out;
	}

	btrfs_dir_item_key_to_cpu(path->nodes[0], di, location);
	if (location->type != BTRFS_INODE_ITEM_KEY &&
	    location->type != BTRFS_ROOT_ITEM_KEY) {
		ret = -EUCLEAN;
		btrfs_warn(root->fs_info,
"%s gets something invalid in DIR_ITEM (name %s, directory ino %llu, location(%llu %u %llu))",
			   __func__, name, btrfs_ino(BTRFS_I(dir)),
			   location->objectid, location->type, location->offset);
	}
	if (!ret)
		*type = btrfs_dir_type(path->nodes[0], di);
out:
	btrfs_free_path(path);
	return ret;
}

/*
 * when we hit a tree root in a directory, the btrfs part of the inode
 * needs to be changed to reflect the root directory of the tree root.  This
 * is kind of like crossing a mount point.
 */
static int fixup_tree_root_location(struct btrfs_fs_info *fs_info,
				    struct inode *dir,
				    struct dentry *dentry,
				    struct btrfs_key *location,
				    struct btrfs_root **sub_root)
{
	struct btrfs_path *path;
	struct btrfs_root *new_root;
	struct btrfs_root_ref *ref;
	struct extent_buffer *leaf;
	struct btrfs_key key;
	int ret;
	int err = 0;

	path = btrfs_alloc_path();
	if (!path) {
		err = -ENOMEM;
		goto out;
	}

	err = -ENOENT;
	key.objectid = BTRFS_I(dir)->root->root_key.objectid;
	key.type = BTRFS_ROOT_REF_KEY;
	key.offset = location->objectid;

	ret = btrfs_search_slot(NULL, fs_info->tree_root, &key, path, 0, 0);
	if (ret) {
		if (ret < 0)
			err = ret;
		goto out;
	}

	leaf = path->nodes[0];
	ref = btrfs_item_ptr(leaf, path->slots[0], struct btrfs_root_ref);
	if (btrfs_root_ref_dirid(leaf, ref) != btrfs_ino(BTRFS_I(dir)) ||
	    btrfs_root_ref_name_len(leaf, ref) != dentry->d_name.len)
		goto out;

	ret = memcmp_extent_buffer(leaf, dentry->d_name.name,
				   (unsigned long)(ref + 1),
				   dentry->d_name.len);
	if (ret)
		goto out;

	btrfs_release_path(path);

	new_root = btrfs_get_fs_root(fs_info, location->objectid, true);
	if (IS_ERR(new_root)) {
		err = PTR_ERR(new_root);
		goto out;
	}

	*sub_root = new_root;
	location->objectid = btrfs_root_dirid(&new_root->root_item);
	location->type = BTRFS_INODE_ITEM_KEY;
	location->offset = 0;
	err = 0;
out:
	btrfs_free_path(path);
	return err;
}

static void inode_tree_add(struct inode *inode)
{
	struct btrfs_root *root = BTRFS_I(inode)->root;
	struct btrfs_inode *entry;
	struct rb_node **p;
	struct rb_node *parent;
	struct rb_node *new = &BTRFS_I(inode)->rb_node;
	u64 ino = btrfs_ino(BTRFS_I(inode));

	if (inode_unhashed(inode))
		return;
	parent = NULL;
	spin_lock(&root->inode_lock);
	p = &root->inode_tree.rb_node;
	while (*p) {
		parent = *p;
		entry = rb_entry(parent, struct btrfs_inode, rb_node);

		if (ino < btrfs_ino(entry))
			p = &parent->rb_left;
		else if (ino > btrfs_ino(entry))
			p = &parent->rb_right;
		else {
			WARN_ON(!(entry->vfs_inode.i_state &
				  (I_WILL_FREE | I_FREEING)));
			rb_replace_node(parent, new, &root->inode_tree);
			RB_CLEAR_NODE(parent);
			spin_unlock(&root->inode_lock);
			return;
		}
	}
	rb_link_node(new, parent, p);
	rb_insert_color(new, &root->inode_tree);
	spin_unlock(&root->inode_lock);
}

static void inode_tree_del(struct btrfs_inode *inode)
{
	struct btrfs_root *root = inode->root;
	int empty = 0;

	spin_lock(&root->inode_lock);
	if (!RB_EMPTY_NODE(&inode->rb_node)) {
		rb_erase(&inode->rb_node, &root->inode_tree);
		RB_CLEAR_NODE(&inode->rb_node);
		empty = RB_EMPTY_ROOT(&root->inode_tree);
	}
	spin_unlock(&root->inode_lock);

	if (empty && btrfs_root_refs(&root->root_item) == 0) {
		spin_lock(&root->inode_lock);
		empty = RB_EMPTY_ROOT(&root->inode_tree);
		spin_unlock(&root->inode_lock);
		if (empty)
			btrfs_add_dead_root(root);
	}
}


static int btrfs_init_locked_inode(struct inode *inode, void *p)
{
	struct btrfs_iget_args *args = p;

	inode->i_ino = args->ino;
	BTRFS_I(inode)->location.objectid = args->ino;
	BTRFS_I(inode)->location.type = BTRFS_INODE_ITEM_KEY;
	BTRFS_I(inode)->location.offset = 0;
	BTRFS_I(inode)->root = btrfs_grab_root(args->root);
	BUG_ON(args->root && !BTRFS_I(inode)->root);
	return 0;
}

static int btrfs_find_actor(struct inode *inode, void *opaque)
{
	struct btrfs_iget_args *args = opaque;

	return args->ino == BTRFS_I(inode)->location.objectid &&
		args->root == BTRFS_I(inode)->root;
}

static struct inode *btrfs_iget_locked(struct super_block *s, u64 ino,
				       struct btrfs_root *root)
{
	struct inode *inode;
	struct btrfs_iget_args args;
	unsigned long hashval = btrfs_inode_hash(ino, root);

	args.ino = ino;
	args.root = root;

	inode = iget5_locked(s, hashval, btrfs_find_actor,
			     btrfs_init_locked_inode,
			     (void *)&args);
	return inode;
}

/*
 * Get an inode object given its inode number and corresponding root.
 * Path can be preallocated to prevent recursing back to iget through
 * allocator. NULL is also valid but may require an additional allocation
 * later.
 */
struct inode *btrfs_iget_path(struct super_block *s, u64 ino,
			      struct btrfs_root *root, struct btrfs_path *path)
{
	struct inode *inode;

	inode = btrfs_iget_locked(s, ino, root);
	if (!inode)
		return ERR_PTR(-ENOMEM);

	if (inode->i_state & I_NEW) {
		int ret;

		ret = btrfs_read_locked_inode(inode, path);
		if (!ret) {
			inode_tree_add(inode);
			unlock_new_inode(inode);
		} else {
			iget_failed(inode);
			/*
			 * ret > 0 can come from btrfs_search_slot called by
			 * btrfs_read_locked_inode, this means the inode item
			 * was not found.
			 */
			if (ret > 0)
				ret = -ENOENT;
			inode = ERR_PTR(ret);
		}
	}

	return inode;
}

struct inode *btrfs_iget(struct super_block *s, u64 ino, struct btrfs_root *root)
{
	return btrfs_iget_path(s, ino, root, NULL);
}

static struct inode *new_simple_dir(struct super_block *s,
				    struct btrfs_key *key,
				    struct btrfs_root *root)
{
	struct inode *inode = new_inode(s);

	if (!inode)
		return ERR_PTR(-ENOMEM);

	BTRFS_I(inode)->root = btrfs_grab_root(root);
	memcpy(&BTRFS_I(inode)->location, key, sizeof(*key));
	set_bit(BTRFS_INODE_DUMMY, &BTRFS_I(inode)->runtime_flags);

	inode->i_ino = BTRFS_EMPTY_SUBVOL_DIR_OBJECTID;
	/*
	 * We only need lookup, the rest is read-only and there's no inode
	 * associated with the dentry
	 */
	inode->i_op = &simple_dir_inode_operations;
	inode->i_opflags &= ~IOP_XATTR;
	inode->i_fop = &simple_dir_operations;
	inode->i_mode = S_IFDIR | S_IRUGO | S_IWUSR | S_IXUGO;
	inode->i_mtime = current_time(inode);
	inode->i_atime = inode->i_mtime;
	inode->i_ctime = inode->i_mtime;
	BTRFS_I(inode)->i_otime = inode->i_mtime;

	return inode;
}

static inline u8 btrfs_inode_type(struct inode *inode)
{
	/*
	 * Compile-time asserts that generic FT_* types still match
	 * BTRFS_FT_* types
	 */
	BUILD_BUG_ON(BTRFS_FT_UNKNOWN != FT_UNKNOWN);
	BUILD_BUG_ON(BTRFS_FT_REG_FILE != FT_REG_FILE);
	BUILD_BUG_ON(BTRFS_FT_DIR != FT_DIR);
	BUILD_BUG_ON(BTRFS_FT_CHRDEV != FT_CHRDEV);
	BUILD_BUG_ON(BTRFS_FT_BLKDEV != FT_BLKDEV);
	BUILD_BUG_ON(BTRFS_FT_FIFO != FT_FIFO);
	BUILD_BUG_ON(BTRFS_FT_SOCK != FT_SOCK);
	BUILD_BUG_ON(BTRFS_FT_SYMLINK != FT_SYMLINK);

	return fs_umode_to_ftype(inode->i_mode);
}

struct inode *btrfs_lookup_dentry(struct inode *dir, struct dentry *dentry)
{
	struct btrfs_fs_info *fs_info = btrfs_sb(dir->i_sb);
	struct inode *inode;
	struct btrfs_root *root = BTRFS_I(dir)->root;
	struct btrfs_root *sub_root = root;
	struct btrfs_key location;
	u8 di_type = 0;
	int ret = 0;

	if (dentry->d_name.len > BTRFS_NAME_LEN)
		return ERR_PTR(-ENAMETOOLONG);

	ret = btrfs_inode_by_name(dir, dentry, &location, &di_type);
	if (ret < 0)
		return ERR_PTR(ret);

	if (location.type == BTRFS_INODE_ITEM_KEY) {
		inode = btrfs_iget(dir->i_sb, location.objectid, root);
		if (IS_ERR(inode))
			return inode;

		/* Do extra check against inode mode with di_type */
		if (btrfs_inode_type(inode) != di_type) {
			btrfs_crit(fs_info,
"inode mode mismatch with dir: inode mode=0%o btrfs type=%u dir type=%u",
				  inode->i_mode, btrfs_inode_type(inode),
				  di_type);
			iput(inode);
			return ERR_PTR(-EUCLEAN);
		}
		return inode;
	}

	ret = fixup_tree_root_location(fs_info, dir, dentry,
				       &location, &sub_root);
	if (ret < 0) {
		if (ret != -ENOENT)
			inode = ERR_PTR(ret);
		else
			inode = new_simple_dir(dir->i_sb, &location, sub_root);
	} else {
		inode = btrfs_iget(dir->i_sb, location.objectid, sub_root);
	}
	if (root != sub_root)
		btrfs_put_root(sub_root);

	if (!IS_ERR(inode) && root != sub_root) {
		down_read(&fs_info->cleanup_work_sem);
		if (!sb_rdonly(inode->i_sb))
			ret = btrfs_orphan_cleanup(sub_root);
		up_read(&fs_info->cleanup_work_sem);
		if (ret) {
			iput(inode);
			inode = ERR_PTR(ret);
		}
	}

	return inode;
}

static int btrfs_dentry_delete(const struct dentry *dentry)
{
	struct btrfs_root *root;
	struct inode *inode = d_inode(dentry);

	if (!inode && !IS_ROOT(dentry))
		inode = d_inode(dentry->d_parent);

	if (inode) {
		root = BTRFS_I(inode)->root;
		if (btrfs_root_refs(&root->root_item) == 0)
			return 1;

		if (btrfs_ino(BTRFS_I(inode)) == BTRFS_EMPTY_SUBVOL_DIR_OBJECTID)
			return 1;
	}
	return 0;
}

static struct dentry *btrfs_lookup(struct inode *dir, struct dentry *dentry,
				   unsigned int flags)
{
	struct inode *inode = btrfs_lookup_dentry(dir, dentry);

	if (inode == ERR_PTR(-ENOENT))
		inode = NULL;
	return d_splice_alias(inode, dentry);
}

/*
 * All this infrastructure exists because dir_emit can fault, and we are holding
 * the tree lock when doing readdir.  For now just allocate a buffer and copy
 * our information into that, and then dir_emit from the buffer.  This is
 * similar to what NFS does, only we don't keep the buffer around in pagecache
 * because I'm afraid I'll mess that up.  Long term we need to make filldir do
 * copy_to_user_inatomic so we don't have to worry about page faulting under the
 * tree lock.
 */
static int btrfs_opendir(struct inode *inode, struct file *file)
{
	struct btrfs_file_private *private;

	private = kzalloc(sizeof(struct btrfs_file_private), GFP_KERNEL);
	if (!private)
		return -ENOMEM;
	private->filldir_buf = kzalloc(PAGE_SIZE, GFP_KERNEL);
	if (!private->filldir_buf) {
		kfree(private);
		return -ENOMEM;
	}
	file->private_data = private;
	return 0;
}

struct dir_entry {
	u64 ino;
	u64 offset;
	unsigned type;
	int name_len;
};

static int btrfs_filldir(void *addr, int entries, struct dir_context *ctx)
{
	while (entries--) {
		struct dir_entry *entry = addr;
		char *name = (char *)(entry + 1);

		ctx->pos = get_unaligned(&entry->offset);
		if (!dir_emit(ctx, name, get_unaligned(&entry->name_len),
					 get_unaligned(&entry->ino),
					 get_unaligned(&entry->type)))
			return 1;
		addr += sizeof(struct dir_entry) +
			get_unaligned(&entry->name_len);
		ctx->pos++;
	}
	return 0;
}

static int btrfs_real_readdir(struct file *file, struct dir_context *ctx)
{
	struct inode *inode = file_inode(file);
	struct btrfs_root *root = BTRFS_I(inode)->root;
	struct btrfs_file_private *private = file->private_data;
	struct btrfs_dir_item *di;
	struct btrfs_key key;
	struct btrfs_key found_key;
	struct btrfs_path *path;
	void *addr;
	struct list_head ins_list;
	struct list_head del_list;
	int ret;
	struct extent_buffer *leaf;
	int slot;
	char *name_ptr;
	int name_len;
	int entries = 0;
	int total_len = 0;
	bool put = false;
	struct btrfs_key location;

	if (!dir_emit_dots(file, ctx))
		return 0;

	path = btrfs_alloc_path();
	if (!path)
		return -ENOMEM;

	addr = private->filldir_buf;
	path->reada = READA_FORWARD;

	INIT_LIST_HEAD(&ins_list);
	INIT_LIST_HEAD(&del_list);
	put = btrfs_readdir_get_delayed_items(inode, &ins_list, &del_list);

again:
	key.type = BTRFS_DIR_INDEX_KEY;
	key.offset = ctx->pos;
	key.objectid = btrfs_ino(BTRFS_I(inode));

	ret = btrfs_search_slot(NULL, root, &key, path, 0, 0);
	if (ret < 0)
		goto err;

	while (1) {
		struct dir_entry *entry;

		leaf = path->nodes[0];
		slot = path->slots[0];
		if (slot >= btrfs_header_nritems(leaf)) {
			ret = btrfs_next_leaf(root, path);
			if (ret < 0)
				goto err;
			else if (ret > 0)
				break;
			continue;
		}

		btrfs_item_key_to_cpu(leaf, &found_key, slot);

		if (found_key.objectid != key.objectid)
			break;
		if (found_key.type != BTRFS_DIR_INDEX_KEY)
			break;
		if (found_key.offset < ctx->pos)
			goto next;
		if (btrfs_should_delete_dir_index(&del_list, found_key.offset))
			goto next;
		di = btrfs_item_ptr(leaf, slot, struct btrfs_dir_item);
		name_len = btrfs_dir_name_len(leaf, di);
		if ((total_len + sizeof(struct dir_entry) + name_len) >=
		    PAGE_SIZE) {
			btrfs_release_path(path);
			ret = btrfs_filldir(private->filldir_buf, entries, ctx);
			if (ret)
				goto nopos;
			addr = private->filldir_buf;
			entries = 0;
			total_len = 0;
			goto again;
		}

		entry = addr;
		put_unaligned(name_len, &entry->name_len);
		name_ptr = (char *)(entry + 1);
		read_extent_buffer(leaf, name_ptr, (unsigned long)(di + 1),
				   name_len);
		put_unaligned(fs_ftype_to_dtype(btrfs_dir_type(leaf, di)),
				&entry->type);
		btrfs_dir_item_key_to_cpu(leaf, di, &location);
		put_unaligned(location.objectid, &entry->ino);
		put_unaligned(found_key.offset, &entry->offset);
		entries++;
		addr += sizeof(struct dir_entry) + name_len;
		total_len += sizeof(struct dir_entry) + name_len;
next:
		path->slots[0]++;
	}
	btrfs_release_path(path);

	ret = btrfs_filldir(private->filldir_buf, entries, ctx);
	if (ret)
		goto nopos;

	ret = btrfs_readdir_delayed_dir_index(ctx, &ins_list);
	if (ret)
		goto nopos;

	/*
	 * Stop new entries from being returned after we return the last
	 * entry.
	 *
	 * New directory entries are assigned a strictly increasing
	 * offset.  This means that new entries created during readdir
	 * are *guaranteed* to be seen in the future by that readdir.
	 * This has broken buggy programs which operate on names as
	 * they're returned by readdir.  Until we re-use freed offsets
	 * we have this hack to stop new entries from being returned
	 * under the assumption that they'll never reach this huge
	 * offset.
	 *
	 * This is being careful not to overflow 32bit loff_t unless the
	 * last entry requires it because doing so has broken 32bit apps
	 * in the past.
	 */
	if (ctx->pos >= INT_MAX)
		ctx->pos = LLONG_MAX;
	else
		ctx->pos = INT_MAX;
nopos:
	ret = 0;
err:
	if (put)
		btrfs_readdir_put_delayed_items(inode, &ins_list, &del_list);
	btrfs_free_path(path);
	return ret;
}

/*
 * This is somewhat expensive, updating the tree every time the
 * inode changes.  But, it is most likely to find the inode in cache.
 * FIXME, needs more benchmarking...there are no reasons other than performance
 * to keep or drop this code.
 */
static int btrfs_dirty_inode(struct inode *inode)
{
	struct btrfs_fs_info *fs_info = btrfs_sb(inode->i_sb);
	struct btrfs_root *root = BTRFS_I(inode)->root;
	struct btrfs_trans_handle *trans;
	int ret;

	if (test_bit(BTRFS_INODE_DUMMY, &BTRFS_I(inode)->runtime_flags))
		return 0;

	trans = btrfs_join_transaction(root);
	if (IS_ERR(trans))
		return PTR_ERR(trans);

	ret = btrfs_update_inode(trans, root, inode);
	if (ret && ret == -ENOSPC) {
		/* whoops, lets try again with the full transaction */
		btrfs_end_transaction(trans);
		trans = btrfs_start_transaction(root, 1);
		if (IS_ERR(trans))
			return PTR_ERR(trans);

		ret = btrfs_update_inode(trans, root, inode);
	}
	btrfs_end_transaction(trans);
	if (BTRFS_I(inode)->delayed_node)
		btrfs_balance_delayed_items(fs_info);

	return ret;
}

/*
 * This is a copy of file_update_time.  We need this so we can return error on
 * ENOSPC for updating the inode in the case of file write and mmap writes.
 */
static int btrfs_update_time(struct inode *inode, struct timespec64 *now,
			     int flags)
{
	struct btrfs_root *root = BTRFS_I(inode)->root;
	bool dirty = flags & ~S_VERSION;

	if (btrfs_root_readonly(root))
		return -EROFS;

	if (flags & S_VERSION)
		dirty |= inode_maybe_inc_iversion(inode, dirty);
	if (flags & S_CTIME)
		inode->i_ctime = *now;
	if (flags & S_MTIME)
		inode->i_mtime = *now;
	if (flags & S_ATIME)
		inode->i_atime = *now;
	return dirty ? btrfs_dirty_inode(inode) : 0;
}

/*
 * find the highest existing sequence number in a directory
 * and then set the in-memory index_cnt variable to reflect
 * free sequence numbers
 */
static int btrfs_set_inode_index_count(struct btrfs_inode *inode)
{
	struct btrfs_root *root = inode->root;
	struct btrfs_key key, found_key;
	struct btrfs_path *path;
	struct extent_buffer *leaf;
	int ret;

	key.objectid = btrfs_ino(inode);
	key.type = BTRFS_DIR_INDEX_KEY;
	key.offset = (u64)-1;

	path = btrfs_alloc_path();
	if (!path)
		return -ENOMEM;

	ret = btrfs_search_slot(NULL, root, &key, path, 0, 0);
	if (ret < 0)
		goto out;
	/* FIXME: we should be able to handle this */
	if (ret == 0)
		goto out;
	ret = 0;

	/*
	 * MAGIC NUMBER EXPLANATION:
	 * since we search a directory based on f_pos we have to start at 2
	 * since '.' and '..' have f_pos of 0 and 1 respectively, so everybody
	 * else has to start at 2
	 */
	if (path->slots[0] == 0) {
		inode->index_cnt = 2;
		goto out;
	}

	path->slots[0]--;

	leaf = path->nodes[0];
	btrfs_item_key_to_cpu(leaf, &found_key, path->slots[0]);

	if (found_key.objectid != btrfs_ino(inode) ||
	    found_key.type != BTRFS_DIR_INDEX_KEY) {
		inode->index_cnt = 2;
		goto out;
	}

	inode->index_cnt = found_key.offset + 1;
out:
	btrfs_free_path(path);
	return ret;
}

/*
 * helper to find a free sequence number in a given directory.  This current
 * code is very simple, later versions will do smarter things in the btree
 */
int btrfs_set_inode_index(struct btrfs_inode *dir, u64 *index)
{
	int ret = 0;

	if (dir->index_cnt == (u64)-1) {
		ret = btrfs_inode_delayed_dir_index_count(dir);
		if (ret) {
			ret = btrfs_set_inode_index_count(dir);
			if (ret)
				return ret;
		}
	}

	*index = dir->index_cnt;
	dir->index_cnt++;

	return ret;
}

static int btrfs_insert_inode_locked(struct inode *inode)
{
	struct btrfs_iget_args args;

	args.ino = BTRFS_I(inode)->location.objectid;
	args.root = BTRFS_I(inode)->root;

	return insert_inode_locked4(inode,
		   btrfs_inode_hash(inode->i_ino, BTRFS_I(inode)->root),
		   btrfs_find_actor, &args);
}

/*
 * Inherit flags from the parent inode.
 *
 * Currently only the compression flags and the cow flags are inherited.
 */
static void btrfs_inherit_iflags(struct inode *inode, struct inode *dir)
{
	unsigned int flags;

	if (!dir)
		return;

	flags = BTRFS_I(dir)->flags;

	if (flags & BTRFS_INODE_NOCOMPRESS) {
		BTRFS_I(inode)->flags &= ~BTRFS_INODE_COMPRESS;
		BTRFS_I(inode)->flags |= BTRFS_INODE_NOCOMPRESS;
	} else if (flags & BTRFS_INODE_COMPRESS) {
		BTRFS_I(inode)->flags &= ~BTRFS_INODE_NOCOMPRESS;
		BTRFS_I(inode)->flags |= BTRFS_INODE_COMPRESS;
	}

	if (flags & BTRFS_INODE_NODATACOW) {
		BTRFS_I(inode)->flags |= BTRFS_INODE_NODATACOW;
		if (S_ISREG(inode->i_mode))
			BTRFS_I(inode)->flags |= BTRFS_INODE_NODATASUM;
	}

	btrfs_sync_inode_flags_to_i_flags(inode);
}

static struct inode *btrfs_new_inode(struct btrfs_trans_handle *trans,
				     struct btrfs_root *root,
				     struct inode *dir,
				     const char *name, int name_len,
				     u64 ref_objectid, u64 objectid,
				     umode_t mode, u64 *index)
{
	struct btrfs_fs_info *fs_info = root->fs_info;
	struct inode *inode;
	struct btrfs_inode_item *inode_item;
	struct btrfs_key *location;
	struct btrfs_path *path;
	struct btrfs_inode_ref *ref;
	struct btrfs_key key[2];
	u32 sizes[2];
	int nitems = name ? 2 : 1;
	unsigned long ptr;
	unsigned int nofs_flag;
	int ret;

	path = btrfs_alloc_path();
	if (!path)
		return ERR_PTR(-ENOMEM);

	nofs_flag = memalloc_nofs_save();
	inode = new_inode(fs_info->sb);
	memalloc_nofs_restore(nofs_flag);
	if (!inode) {
		btrfs_free_path(path);
		return ERR_PTR(-ENOMEM);
	}

	/*
	 * O_TMPFILE, set link count to 0, so that after this point,
	 * we fill in an inode item with the correct link count.
	 */
	if (!name)
		set_nlink(inode, 0);

	/*
	 * we have to initialize this early, so we can reclaim the inode
	 * number if we fail afterwards in this function.
	 */
	inode->i_ino = objectid;

	if (dir && name) {
		trace_btrfs_inode_request(dir);

		ret = btrfs_set_inode_index(BTRFS_I(dir), index);
		if (ret) {
			btrfs_free_path(path);
			iput(inode);
			return ERR_PTR(ret);
		}
	} else if (dir) {
		*index = 0;
	}
	/*
	 * index_cnt is ignored for everything but a dir,
	 * btrfs_set_inode_index_count has an explanation for the magic
	 * number
	 */
	BTRFS_I(inode)->index_cnt = 2;
	BTRFS_I(inode)->dir_index = *index;
	BTRFS_I(inode)->root = btrfs_grab_root(root);
	BTRFS_I(inode)->generation = trans->transid;
	inode->i_generation = BTRFS_I(inode)->generation;

	/*
	 * We could have gotten an inode number from somebody who was fsynced
	 * and then removed in this same transaction, so let's just set full
	 * sync since it will be a full sync anyway and this will blow away the
	 * old info in the log.
	 */
	set_bit(BTRFS_INODE_NEEDS_FULL_SYNC, &BTRFS_I(inode)->runtime_flags);

	key[0].objectid = objectid;
	key[0].type = BTRFS_INODE_ITEM_KEY;
	key[0].offset = 0;

	sizes[0] = sizeof(struct btrfs_inode_item);

	if (name) {
		/*
		 * Start new inodes with an inode_ref. This is slightly more
		 * efficient for small numbers of hard links since they will
		 * be packed into one item. Extended refs will kick in if we
		 * add more hard links than can fit in the ref item.
		 */
		key[1].objectid = objectid;
		key[1].type = BTRFS_INODE_REF_KEY;
		key[1].offset = ref_objectid;

		sizes[1] = name_len + sizeof(*ref);
	}

	location = &BTRFS_I(inode)->location;
	location->objectid = objectid;
	location->offset = 0;
	location->type = BTRFS_INODE_ITEM_KEY;

	ret = btrfs_insert_inode_locked(inode);
	if (ret < 0) {
		iput(inode);
		goto fail;
	}

	path->leave_spinning = 1;
	ret = btrfs_insert_empty_items(trans, root, path, key, sizes, nitems);
	if (ret != 0)
		goto fail_unlock;

	inode_init_owner(inode, dir, mode);
	inode_set_bytes(inode, 0);

	inode->i_mtime = current_time(inode);
	inode->i_atime = inode->i_mtime;
	inode->i_ctime = inode->i_mtime;
	BTRFS_I(inode)->i_otime = inode->i_mtime;

	inode_item = btrfs_item_ptr(path->nodes[0], path->slots[0],
				  struct btrfs_inode_item);
	memzero_extent_buffer(path->nodes[0], (unsigned long)inode_item,
			     sizeof(*inode_item));
	fill_inode_item(trans, path->nodes[0], inode_item, inode);

	if (name) {
		ref = btrfs_item_ptr(path->nodes[0], path->slots[0] + 1,
				     struct btrfs_inode_ref);
		btrfs_set_inode_ref_name_len(path->nodes[0], ref, name_len);
		btrfs_set_inode_ref_index(path->nodes[0], ref, *index);
		ptr = (unsigned long)(ref + 1);
		write_extent_buffer(path->nodes[0], name, ptr, name_len);
	}

	btrfs_mark_buffer_dirty(path->nodes[0]);
	btrfs_free_path(path);

	btrfs_inherit_iflags(inode, dir);

	if (S_ISREG(mode)) {
		if (btrfs_test_opt(fs_info, NODATASUM))
			BTRFS_I(inode)->flags |= BTRFS_INODE_NODATASUM;
		if (btrfs_test_opt(fs_info, NODATACOW))
			BTRFS_I(inode)->flags |= BTRFS_INODE_NODATACOW |
				BTRFS_INODE_NODATASUM;
	}

	inode_tree_add(inode);

	trace_btrfs_inode_new(inode);
	btrfs_set_inode_last_trans(trans, BTRFS_I(inode));

	btrfs_update_root_times(trans, root);

	ret = btrfs_inode_inherit_props(trans, inode, dir);
	if (ret)
		btrfs_err(fs_info,
			  "error inheriting props for ino %llu (root %llu): %d",
			btrfs_ino(BTRFS_I(inode)), root->root_key.objectid, ret);

	return inode;

fail_unlock:
	discard_new_inode(inode);
fail:
	if (dir && name)
		BTRFS_I(dir)->index_cnt--;
	btrfs_free_path(path);
	return ERR_PTR(ret);
}

/*
 * utility function to add 'inode' into 'parent_inode' with
 * a give name and a given sequence number.
 * if 'add_backref' is true, also insert a backref from the
 * inode to the parent directory.
 */
int btrfs_add_link(struct btrfs_trans_handle *trans,
		   struct btrfs_inode *parent_inode, struct btrfs_inode *inode,
		   const char *name, int name_len, int add_backref, u64 index)
{
	int ret = 0;
	struct btrfs_key key;
	struct btrfs_root *root = parent_inode->root;
	u64 ino = btrfs_ino(inode);
	u64 parent_ino = btrfs_ino(parent_inode);

	if (unlikely(ino == BTRFS_FIRST_FREE_OBJECTID)) {
		memcpy(&key, &inode->root->root_key, sizeof(key));
	} else {
		key.objectid = ino;
		key.type = BTRFS_INODE_ITEM_KEY;
		key.offset = 0;
	}

	if (unlikely(ino == BTRFS_FIRST_FREE_OBJECTID)) {
		ret = btrfs_add_root_ref(trans, key.objectid,
					 root->root_key.objectid, parent_ino,
					 index, name, name_len);
	} else if (add_backref) {
		ret = btrfs_insert_inode_ref(trans, root, name, name_len, ino,
					     parent_ino, index);
	}

	/* Nothing to clean up yet */
	if (ret)
		return ret;

	ret = btrfs_insert_dir_item(trans, name, name_len, parent_inode, &key,
				    btrfs_inode_type(&inode->vfs_inode), index);
	if (ret == -EEXIST || ret == -EOVERFLOW)
		goto fail_dir_item;
	else if (ret) {
		btrfs_abort_transaction(trans, ret);
		return ret;
	}

	btrfs_i_size_write(parent_inode, parent_inode->vfs_inode.i_size +
			   name_len * 2);
	inode_inc_iversion(&parent_inode->vfs_inode);
	/*
	 * If we are replaying a log tree, we do not want to update the mtime
	 * and ctime of the parent directory with the current time, since the
	 * log replay procedure is responsible for setting them to their correct
	 * values (the ones it had when the fsync was done).
	 */
	if (!test_bit(BTRFS_FS_LOG_RECOVERING, &root->fs_info->flags)) {
		struct timespec64 now = current_time(&parent_inode->vfs_inode);

		parent_inode->vfs_inode.i_mtime = now;
		parent_inode->vfs_inode.i_ctime = now;
	}
	ret = btrfs_update_inode(trans, root, &parent_inode->vfs_inode);
	if (ret)
		btrfs_abort_transaction(trans, ret);
	return ret;

fail_dir_item:
	if (unlikely(ino == BTRFS_FIRST_FREE_OBJECTID)) {
		u64 local_index;
		int err;
		err = btrfs_del_root_ref(trans, key.objectid,
					 root->root_key.objectid, parent_ino,
					 &local_index, name, name_len);
		if (err)
			btrfs_abort_transaction(trans, err);
	} else if (add_backref) {
		u64 local_index;
		int err;

		err = btrfs_del_inode_ref(trans, root, name, name_len,
					  ino, parent_ino, &local_index);
		if (err)
			btrfs_abort_transaction(trans, err);
	}

	/* Return the original error code */
	return ret;
}

static int btrfs_add_nondir(struct btrfs_trans_handle *trans,
			    struct btrfs_inode *dir, struct dentry *dentry,
			    struct btrfs_inode *inode, int backref, u64 index)
{
	int err = btrfs_add_link(trans, dir, inode,
				 dentry->d_name.name, dentry->d_name.len,
				 backref, index);
	if (err > 0)
		err = -EEXIST;
	return err;
}

static int btrfs_mknod(struct inode *dir, struct dentry *dentry,
			umode_t mode, dev_t rdev)
{
	struct btrfs_fs_info *fs_info = btrfs_sb(dir->i_sb);
	struct btrfs_trans_handle *trans;
	struct btrfs_root *root = BTRFS_I(dir)->root;
	struct inode *inode = NULL;
	int err;
	u64 objectid;
	u64 index = 0;

	/*
	 * 2 for inode item and ref
	 * 2 for dir items
	 * 1 for xattr if selinux is on
	 */
	trans = btrfs_start_transaction(root, 5);
	if (IS_ERR(trans))
		return PTR_ERR(trans);

	err = btrfs_find_free_ino(root, &objectid);
	if (err)
		goto out_unlock;

	inode = btrfs_new_inode(trans, root, dir, dentry->d_name.name,
			dentry->d_name.len, btrfs_ino(BTRFS_I(dir)), objectid,
			mode, &index);
	if (IS_ERR(inode)) {
		err = PTR_ERR(inode);
		inode = NULL;
		goto out_unlock;
	}

	/*
	* If the active LSM wants to access the inode during
	* d_instantiate it needs these. Smack checks to see
	* if the filesystem supports xattrs by looking at the
	* ops vector.
	*/
	inode->i_op = &btrfs_special_inode_operations;
	init_special_inode(inode, inode->i_mode, rdev);

	err = btrfs_init_inode_security(trans, inode, dir, &dentry->d_name);
	if (err)
		goto out_unlock;

	err = btrfs_add_nondir(trans, BTRFS_I(dir), dentry, BTRFS_I(inode),
			0, index);
	if (err)
		goto out_unlock;

	btrfs_update_inode(trans, root, inode);
	d_instantiate_new(dentry, inode);

out_unlock:
	btrfs_end_transaction(trans);
	btrfs_btree_balance_dirty(fs_info);
	if (err && inode) {
		inode_dec_link_count(inode);
		discard_new_inode(inode);
	}
	return err;
}

static int btrfs_create(struct inode *dir, struct dentry *dentry,
			umode_t mode, bool excl)
{
	struct btrfs_fs_info *fs_info = btrfs_sb(dir->i_sb);
	struct btrfs_trans_handle *trans;
	struct btrfs_root *root = BTRFS_I(dir)->root;
	struct inode *inode = NULL;
	int err;
	u64 objectid;
	u64 index = 0;

	/*
	 * 2 for inode item and ref
	 * 2 for dir items
	 * 1 for xattr if selinux is on
	 */
	trans = btrfs_start_transaction(root, 5);
	if (IS_ERR(trans))
		return PTR_ERR(trans);

	err = btrfs_find_free_ino(root, &objectid);
	if (err)
		goto out_unlock;

	inode = btrfs_new_inode(trans, root, dir, dentry->d_name.name,
			dentry->d_name.len, btrfs_ino(BTRFS_I(dir)), objectid,
			mode, &index);
	if (IS_ERR(inode)) {
		err = PTR_ERR(inode);
		inode = NULL;
		goto out_unlock;
	}
	/*
	* If the active LSM wants to access the inode during
	* d_instantiate it needs these. Smack checks to see
	* if the filesystem supports xattrs by looking at the
	* ops vector.
	*/
	inode->i_fop = &btrfs_file_operations;
	inode->i_op = &btrfs_file_inode_operations;
	inode->i_mapping->a_ops = &btrfs_aops;

	err = btrfs_init_inode_security(trans, inode, dir, &dentry->d_name);
	if (err)
		goto out_unlock;

	err = btrfs_update_inode(trans, root, inode);
	if (err)
		goto out_unlock;

	err = btrfs_add_nondir(trans, BTRFS_I(dir), dentry, BTRFS_I(inode),
			0, index);
	if (err)
		goto out_unlock;

	d_instantiate_new(dentry, inode);

out_unlock:
	btrfs_end_transaction(trans);
	if (err && inode) {
		inode_dec_link_count(inode);
		discard_new_inode(inode);
	}
	btrfs_btree_balance_dirty(fs_info);
	return err;
}

static int btrfs_link(struct dentry *old_dentry, struct inode *dir,
		      struct dentry *dentry)
{
	struct btrfs_trans_handle *trans = NULL;
	struct btrfs_root *root = BTRFS_I(dir)->root;
	struct inode *inode = d_inode(old_dentry);
	struct btrfs_fs_info *fs_info = btrfs_sb(inode->i_sb);
	u64 index;
	int err;
	int drop_inode = 0;

	/* do not allow sys_link's with other subvols of the same device */
	if (root->root_key.objectid != BTRFS_I(inode)->root->root_key.objectid)
		return -EXDEV;

	if (inode->i_nlink >= BTRFS_LINK_MAX)
		return -EMLINK;

	err = btrfs_set_inode_index(BTRFS_I(dir), &index);
	if (err)
		goto fail;

	/*
	 * 2 items for inode and inode ref
	 * 2 items for dir items
	 * 1 item for parent inode
	 * 1 item for orphan item deletion if O_TMPFILE
	 */
	trans = btrfs_start_transaction(root, inode->i_nlink ? 5 : 6);
	if (IS_ERR(trans)) {
		err = PTR_ERR(trans);
		trans = NULL;
		goto fail;
	}

	/* There are several dir indexes for this inode, clear the cache. */
	BTRFS_I(inode)->dir_index = 0ULL;
	inc_nlink(inode);
	inode_inc_iversion(inode);
	inode->i_ctime = current_time(inode);
	ihold(inode);
	set_bit(BTRFS_INODE_COPY_EVERYTHING, &BTRFS_I(inode)->runtime_flags);

	err = btrfs_add_nondir(trans, BTRFS_I(dir), dentry, BTRFS_I(inode),
			1, index);

	if (err) {
		drop_inode = 1;
	} else {
		struct dentry *parent = dentry->d_parent;

		err = btrfs_update_inode(trans, root, inode);
		if (err)
			goto fail;
		if (inode->i_nlink == 1) {
			/*
			 * If new hard link count is 1, it's a file created
			 * with open(2) O_TMPFILE flag.
			 */
			err = btrfs_orphan_del(trans, BTRFS_I(inode));
			if (err)
				goto fail;
		}
		d_instantiate(dentry, inode);
		btrfs_log_new_name(trans, BTRFS_I(inode), NULL, parent);
	}

fail:
	if (trans)
		btrfs_end_transaction(trans);
	if (drop_inode) {
		inode_dec_link_count(inode);
		iput(inode);
	}
	btrfs_btree_balance_dirty(fs_info);
	return err;
}

static int btrfs_mkdir(struct inode *dir, struct dentry *dentry, umode_t mode)
{
	struct btrfs_fs_info *fs_info = btrfs_sb(dir->i_sb);
	struct inode *inode = NULL;
	struct btrfs_trans_handle *trans;
	struct btrfs_root *root = BTRFS_I(dir)->root;
	int err = 0;
	u64 objectid = 0;
	u64 index = 0;

	/*
	 * 2 items for inode and ref
	 * 2 items for dir items
	 * 1 for xattr if selinux is on
	 */
	trans = btrfs_start_transaction(root, 5);
	if (IS_ERR(trans))
		return PTR_ERR(trans);

	err = btrfs_find_free_ino(root, &objectid);
	if (err)
		goto out_fail;

	inode = btrfs_new_inode(trans, root, dir, dentry->d_name.name,
			dentry->d_name.len, btrfs_ino(BTRFS_I(dir)), objectid,
			S_IFDIR | mode, &index);
	if (IS_ERR(inode)) {
		err = PTR_ERR(inode);
		inode = NULL;
		goto out_fail;
	}

	/* these must be set before we unlock the inode */
	inode->i_op = &btrfs_dir_inode_operations;
	inode->i_fop = &btrfs_dir_file_operations;

	err = btrfs_init_inode_security(trans, inode, dir, &dentry->d_name);
	if (err)
		goto out_fail;

	btrfs_i_size_write(BTRFS_I(inode), 0);
	err = btrfs_update_inode(trans, root, inode);
	if (err)
		goto out_fail;

	err = btrfs_add_link(trans, BTRFS_I(dir), BTRFS_I(inode),
			dentry->d_name.name,
			dentry->d_name.len, 0, index);
	if (err)
		goto out_fail;

	d_instantiate_new(dentry, inode);

out_fail:
	btrfs_end_transaction(trans);
	if (err && inode) {
		inode_dec_link_count(inode);
		discard_new_inode(inode);
	}
	btrfs_btree_balance_dirty(fs_info);
	return err;
}

static noinline int uncompress_inline(struct btrfs_path *path,
				      struct page *page,
				      size_t pg_offset, u64 extent_offset,
				      struct btrfs_file_extent_item *item)
{
	int ret;
	struct extent_buffer *leaf = path->nodes[0];
	char *tmp;
	size_t max_size;
	unsigned long inline_size;
	unsigned long ptr;
	int compress_type;

	WARN_ON(pg_offset != 0);
	compress_type = btrfs_file_extent_compression(leaf, item);
	max_size = btrfs_file_extent_ram_bytes(leaf, item);
	inline_size = btrfs_file_extent_inline_item_len(leaf,
					btrfs_item_nr(path->slots[0]));
	tmp = kmalloc(inline_size, GFP_NOFS);
	if (!tmp)
		return -ENOMEM;
	ptr = btrfs_file_extent_inline_start(item);

	read_extent_buffer(leaf, tmp, ptr, inline_size);

	max_size = min_t(unsigned long, PAGE_SIZE, max_size);
	ret = btrfs_decompress(compress_type, tmp, page,
			       extent_offset, inline_size, max_size);

	/*
	 * decompression code contains a memset to fill in any space between the end
	 * of the uncompressed data and the end of max_size in case the decompressed
	 * data ends up shorter than ram_bytes.  That doesn't cover the hole between
	 * the end of an inline extent and the beginning of the next block, so we
	 * cover that region here.
	 */

	if (max_size + pg_offset < PAGE_SIZE) {
		char *map = kmap(page);
		memset(map + pg_offset + max_size, 0, PAGE_SIZE - max_size - pg_offset);
		kunmap(page);
	}
	kfree(tmp);
	return ret;
}

/**
 * btrfs_get_extent - Lookup the first extent overlapping a range in a file.
 * @inode:	file to search in
 * @page:	page to read extent data into if the extent is inline
 * @pg_offset:	offset into @page to copy to
 * @start:	file offset
 * @len:	length of range starting at @start
 *
 * This returns the first &struct extent_map which overlaps with the given
 * range, reading it from the B-tree and caching it if necessary. Note that
 * there may be more extents which overlap the given range after the returned
 * extent_map.
 *
 * If @page is not NULL and the extent is inline, this also reads the extent
 * data directly into the page and marks the extent up to date in the io_tree.
 *
 * Return: ERR_PTR on error, non-NULL extent_map on success.
 */
struct extent_map *btrfs_get_extent(struct btrfs_inode *inode,
				    struct page *page, size_t pg_offset,
				    u64 start, u64 len)
{
	struct btrfs_fs_info *fs_info = inode->root->fs_info;
	int ret = 0;
	u64 extent_start = 0;
	u64 extent_end = 0;
	u64 objectid = btrfs_ino(inode);
	int extent_type = -1;
	struct btrfs_path *path = NULL;
	struct btrfs_root *root = inode->root;
	struct btrfs_file_extent_item *item;
	struct extent_buffer *leaf;
	struct btrfs_key found_key;
	struct extent_map *em = NULL;
	struct extent_map_tree *em_tree = &inode->extent_tree;
	struct extent_io_tree *io_tree = &inode->io_tree;

	read_lock(&em_tree->lock);
	em = lookup_extent_mapping(em_tree, start, len);
	read_unlock(&em_tree->lock);

	if (em) {
		if (em->start > start || em->start + em->len <= start)
			free_extent_map(em);
		else if (em->block_start == EXTENT_MAP_INLINE && page)
			free_extent_map(em);
		else
			goto out;
	}
	em = alloc_extent_map();
	if (!em) {
		ret = -ENOMEM;
		goto out;
	}
	em->start = EXTENT_MAP_HOLE;
	em->orig_start = EXTENT_MAP_HOLE;
	em->len = (u64)-1;
	em->block_len = (u64)-1;

	path = btrfs_alloc_path();
	if (!path) {
		ret = -ENOMEM;
		goto out;
	}

	/* Chances are we'll be called again, so go ahead and do readahead */
	path->reada = READA_FORWARD;

	/*
	 * Unless we're going to uncompress the inline extent, no sleep would
	 * happen.
	 */
	path->leave_spinning = 1;

	path->recurse = btrfs_is_free_space_inode(inode);

	ret = btrfs_lookup_file_extent(NULL, root, path, objectid, start, 0);
	if (ret < 0) {
		goto out;
	} else if (ret > 0) {
		if (path->slots[0] == 0)
			goto not_found;
		path->slots[0]--;
		ret = 0;
	}

	leaf = path->nodes[0];
	item = btrfs_item_ptr(leaf, path->slots[0],
			      struct btrfs_file_extent_item);
	btrfs_item_key_to_cpu(leaf, &found_key, path->slots[0]);
	if (found_key.objectid != objectid ||
	    found_key.type != BTRFS_EXTENT_DATA_KEY) {
		/*
		 * If we backup past the first extent we want to move forward
		 * and see if there is an extent in front of us, otherwise we'll
		 * say there is a hole for our whole search range which can
		 * cause problems.
		 */
		extent_end = start;
		goto next;
	}

	extent_type = btrfs_file_extent_type(leaf, item);
	extent_start = found_key.offset;
	extent_end = btrfs_file_extent_end(path);
	if (extent_type == BTRFS_FILE_EXTENT_REG ||
	    extent_type == BTRFS_FILE_EXTENT_PREALLOC) {
		/* Only regular file could have regular/prealloc extent */
		if (!S_ISREG(inode->vfs_inode.i_mode)) {
			ret = -EUCLEAN;
			btrfs_crit(fs_info,
		"regular/prealloc extent found for non-regular inode %llu",
				   btrfs_ino(inode));
			goto out;
		}
		trace_btrfs_get_extent_show_fi_regular(inode, leaf, item,
						       extent_start);
	} else if (extent_type == BTRFS_FILE_EXTENT_INLINE) {
		trace_btrfs_get_extent_show_fi_inline(inode, leaf, item,
						      path->slots[0],
						      extent_start);
	}
next:
	if (start >= extent_end) {
		path->slots[0]++;
		if (path->slots[0] >= btrfs_header_nritems(leaf)) {
			ret = btrfs_next_leaf(root, path);
			if (ret < 0)
				goto out;
			else if (ret > 0)
				goto not_found;

			leaf = path->nodes[0];
		}
		btrfs_item_key_to_cpu(leaf, &found_key, path->slots[0]);
		if (found_key.objectid != objectid ||
		    found_key.type != BTRFS_EXTENT_DATA_KEY)
			goto not_found;
		if (start + len <= found_key.offset)
			goto not_found;
		if (start > found_key.offset)
			goto next;

		/* New extent overlaps with existing one */
		em->start = start;
		em->orig_start = start;
		em->len = found_key.offset - start;
		em->block_start = EXTENT_MAP_HOLE;
		goto insert;
	}

	btrfs_extent_item_to_extent_map(inode, path, item, !page, em);

	if (extent_type == BTRFS_FILE_EXTENT_REG ||
	    extent_type == BTRFS_FILE_EXTENT_PREALLOC) {
		goto insert;
	} else if (extent_type == BTRFS_FILE_EXTENT_INLINE) {
		unsigned long ptr;
		char *map;
		size_t size;
		size_t extent_offset;
		size_t copy_size;

		if (!page)
			goto out;

		size = btrfs_file_extent_ram_bytes(leaf, item);
		extent_offset = page_offset(page) + pg_offset - extent_start;
		copy_size = min_t(u64, PAGE_SIZE - pg_offset,
				  size - extent_offset);
		em->start = extent_start + extent_offset;
		em->len = ALIGN(copy_size, fs_info->sectorsize);
		em->orig_block_len = em->len;
		em->orig_start = em->start;
		ptr = btrfs_file_extent_inline_start(item) + extent_offset;

		btrfs_set_path_blocking(path);
		if (!PageUptodate(page)) {
			if (btrfs_file_extent_compression(leaf, item) !=
			    BTRFS_COMPRESS_NONE) {
				ret = uncompress_inline(path, page, pg_offset,
							extent_offset, item);
				if (ret)
					goto out;
			} else {
				map = kmap(page);
				read_extent_buffer(leaf, map + pg_offset, ptr,
						   copy_size);
				if (pg_offset + copy_size < PAGE_SIZE) {
					memset(map + pg_offset + copy_size, 0,
					       PAGE_SIZE - pg_offset -
					       copy_size);
				}
				kunmap(page);
			}
			flush_dcache_page(page);
		}
		set_extent_uptodate(io_tree, em->start,
				    extent_map_end(em) - 1, NULL, GFP_NOFS);
		goto insert;
	}
not_found:
	em->start = start;
	em->orig_start = start;
	em->len = len;
	em->block_start = EXTENT_MAP_HOLE;
insert:
	ret = 0;
	btrfs_release_path(path);
	if (em->start > start || extent_map_end(em) <= start) {
		btrfs_err(fs_info,
			  "bad extent! em: [%llu %llu] passed [%llu %llu]",
			  em->start, em->len, start, len);
		ret = -EIO;
		goto out;
	}

	write_lock(&em_tree->lock);
	ret = btrfs_add_extent_mapping(fs_info, em_tree, &em, start, len);
	write_unlock(&em_tree->lock);
out:
	btrfs_free_path(path);

	trace_btrfs_get_extent(root, inode, em);

	if (ret) {
		free_extent_map(em);
		return ERR_PTR(ret);
	}
	return em;
}

struct extent_map *btrfs_get_extent_fiemap(struct btrfs_inode *inode,
					   u64 start, u64 len)
{
	struct extent_map *em;
	struct extent_map *hole_em = NULL;
	u64 delalloc_start = start;
	u64 end;
	u64 delalloc_len;
	u64 delalloc_end;
	int err = 0;

	em = btrfs_get_extent(inode, NULL, 0, start, len);
	if (IS_ERR(em))
		return em;
	/*
	 * If our em maps to:
	 * - a hole or
	 * - a pre-alloc extent,
	 * there might actually be delalloc bytes behind it.
	 */
	if (em->block_start != EXTENT_MAP_HOLE &&
	    !test_bit(EXTENT_FLAG_PREALLOC, &em->flags))
		return em;
	else
		hole_em = em;

	/* check to see if we've wrapped (len == -1 or similar) */
	end = start + len;
	if (end < start)
		end = (u64)-1;
	else
		end -= 1;

	em = NULL;

	/* ok, we didn't find anything, lets look for delalloc */
	delalloc_len = count_range_bits(&inode->io_tree, &delalloc_start,
				 end, len, EXTENT_DELALLOC, 1);
	delalloc_end = delalloc_start + delalloc_len;
	if (delalloc_end < delalloc_start)
		delalloc_end = (u64)-1;

	/*
	 * We didn't find anything useful, return the original results from
	 * get_extent()
	 */
	if (delalloc_start > end || delalloc_end <= start) {
		em = hole_em;
		hole_em = NULL;
		goto out;
	}

	/*
	 * Adjust the delalloc_start to make sure it doesn't go backwards from
	 * the start they passed in
	 */
	delalloc_start = max(start, delalloc_start);
	delalloc_len = delalloc_end - delalloc_start;

	if (delalloc_len > 0) {
		u64 hole_start;
		u64 hole_len;
		const u64 hole_end = extent_map_end(hole_em);

		em = alloc_extent_map();
		if (!em) {
			err = -ENOMEM;
			goto out;
		}

		ASSERT(hole_em);
		/*
		 * When btrfs_get_extent can't find anything it returns one
		 * huge hole
		 *
		 * Make sure what it found really fits our range, and adjust to
		 * make sure it is based on the start from the caller
		 */
		if (hole_end <= start || hole_em->start > end) {
		       free_extent_map(hole_em);
		       hole_em = NULL;
		} else {
		       hole_start = max(hole_em->start, start);
		       hole_len = hole_end - hole_start;
		}

		if (hole_em && delalloc_start > hole_start) {
			/*
			 * Our hole starts before our delalloc, so we have to
			 * return just the parts of the hole that go until the
			 * delalloc starts
			 */
			em->len = min(hole_len, delalloc_start - hole_start);
			em->start = hole_start;
			em->orig_start = hole_start;
			/*
			 * Don't adjust block start at all, it is fixed at
			 * EXTENT_MAP_HOLE
			 */
			em->block_start = hole_em->block_start;
			em->block_len = hole_len;
			if (test_bit(EXTENT_FLAG_PREALLOC, &hole_em->flags))
				set_bit(EXTENT_FLAG_PREALLOC, &em->flags);
		} else {
			/*
			 * Hole is out of passed range or it starts after
			 * delalloc range
			 */
			em->start = delalloc_start;
			em->len = delalloc_len;
			em->orig_start = delalloc_start;
			em->block_start = EXTENT_MAP_DELALLOC;
			em->block_len = delalloc_len;
		}
	} else {
		return hole_em;
	}
out:

	free_extent_map(hole_em);
	if (err) {
		free_extent_map(em);
		return ERR_PTR(err);
	}
	return em;
}

static struct extent_map *btrfs_create_dio_extent(struct btrfs_inode *inode,
						  const u64 start,
						  const u64 len,
						  const u64 orig_start,
						  const u64 block_start,
						  const u64 block_len,
						  const u64 orig_block_len,
						  const u64 ram_bytes,
						  const int type)
{
	struct extent_map *em = NULL;
	int ret;

	if (type != BTRFS_ORDERED_NOCOW) {
		em = create_io_em(inode, start, len, orig_start, block_start,
				  block_len, orig_block_len, ram_bytes,
				  BTRFS_COMPRESS_NONE, /* compress_type */
				  type);
		if (IS_ERR(em))
			goto out;
	}
	ret = btrfs_add_ordered_extent_dio(inode, start, block_start, len,
					   block_len, type);
	if (ret) {
		if (em) {
			free_extent_map(em);
			btrfs_drop_extent_cache(inode, start, start + len - 1, 0);
		}
		em = ERR_PTR(ret);
	}
 out:

	return em;
}

static struct extent_map *btrfs_new_extent_direct(struct btrfs_inode *inode,
						  u64 start, u64 len)
{
	struct btrfs_root *root = inode->root;
	struct btrfs_fs_info *fs_info = root->fs_info;
	struct extent_map *em;
	struct btrfs_key ins;
	u64 alloc_hint;
	int ret;

	alloc_hint = get_extent_allocation_hint(inode, start, len);
	ret = btrfs_reserve_extent(root, len, len, fs_info->sectorsize,
				   0, alloc_hint, &ins, 1, 1);
	if (ret)
		return ERR_PTR(ret);

	em = btrfs_create_dio_extent(inode, start, ins.offset, start,
				     ins.objectid, ins.offset, ins.offset,
				     ins.offset, BTRFS_ORDERED_REGULAR);
	btrfs_dec_block_group_reservations(fs_info, ins.objectid);
	if (IS_ERR(em))
		btrfs_free_reserved_extent(fs_info, ins.objectid, ins.offset,
					   1);

	return em;
}

/*
 * Check if we can do nocow write into the range [@offset, @offset + @len)
 *
 * @offset:	File offset
 * @len:	The length to write, will be updated to the nocow writeable
 *		range
 * @orig_start:	(optional) Return the original file offset of the file extent
 * @orig_len:	(optional) Return the original on-disk length of the file extent
 * @ram_bytes:	(optional) Return the ram_bytes of the file extent
 * @strict:	if true, omit optimizations that might force us into unnecessary
 *		cow. e.g., don't trust generation number.
 *
 * This function will flush ordered extents in the range to ensure proper
 * nocow checks for (nowait == false) case.
 *
 * Return:
 * >0	and update @len if we can do nocow write
 *  0	if we can't do nocow write
 * <0	if error happened
 *
 * NOTE: This only checks the file extents, caller is responsible to wait for
 *	 any ordered extents.
 */
noinline int can_nocow_extent(struct inode *inode, u64 offset, u64 *len,
			      u64 *orig_start, u64 *orig_block_len,
			      u64 *ram_bytes, bool strict)
{
	struct btrfs_fs_info *fs_info = btrfs_sb(inode->i_sb);
	struct btrfs_path *path;
	int ret;
	struct extent_buffer *leaf;
	struct btrfs_root *root = BTRFS_I(inode)->root;
	struct extent_io_tree *io_tree = &BTRFS_I(inode)->io_tree;
	struct btrfs_file_extent_item *fi;
	struct btrfs_key key;
	u64 disk_bytenr;
	u64 backref_offset;
	u64 extent_end;
	u64 num_bytes;
	int slot;
	int found_type;
	bool nocow = (BTRFS_I(inode)->flags & BTRFS_INODE_NODATACOW);

	path = btrfs_alloc_path();
	if (!path)
		return -ENOMEM;

	ret = btrfs_lookup_file_extent(NULL, root, path,
			btrfs_ino(BTRFS_I(inode)), offset, 0);
	if (ret < 0)
		goto out;

	slot = path->slots[0];
	if (ret == 1) {
		if (slot == 0) {
			/* can't find the item, must cow */
			ret = 0;
			goto out;
		}
		slot--;
	}
	ret = 0;
	leaf = path->nodes[0];
	btrfs_item_key_to_cpu(leaf, &key, slot);
	if (key.objectid != btrfs_ino(BTRFS_I(inode)) ||
	    key.type != BTRFS_EXTENT_DATA_KEY) {
		/* not our file or wrong item type, must cow */
		goto out;
	}

	if (key.offset > offset) {
		/* Wrong offset, must cow */
		goto out;
	}

	fi = btrfs_item_ptr(leaf, slot, struct btrfs_file_extent_item);
	found_type = btrfs_file_extent_type(leaf, fi);
	if (found_type != BTRFS_FILE_EXTENT_REG &&
	    found_type != BTRFS_FILE_EXTENT_PREALLOC) {
		/* not a regular extent, must cow */
		goto out;
	}

	if (!nocow && found_type == BTRFS_FILE_EXTENT_REG)
		goto out;

	extent_end = key.offset + btrfs_file_extent_num_bytes(leaf, fi);
	if (extent_end <= offset)
		goto out;

	disk_bytenr = btrfs_file_extent_disk_bytenr(leaf, fi);
	if (disk_bytenr == 0)
		goto out;

	if (btrfs_file_extent_compression(leaf, fi) ||
	    btrfs_file_extent_encryption(leaf, fi) ||
	    btrfs_file_extent_other_encoding(leaf, fi))
		goto out;

	/*
	 * Do the same check as in btrfs_cross_ref_exist but without the
	 * unnecessary search.
	 */
	if (!strict &&
	    (btrfs_file_extent_generation(leaf, fi) <=
	     btrfs_root_last_snapshot(&root->root_item)))
		goto out;

	backref_offset = btrfs_file_extent_offset(leaf, fi);

	if (orig_start) {
		*orig_start = key.offset - backref_offset;
		*orig_block_len = btrfs_file_extent_disk_num_bytes(leaf, fi);
		*ram_bytes = btrfs_file_extent_ram_bytes(leaf, fi);
	}

	if (btrfs_extent_readonly(fs_info, disk_bytenr))
		goto out;

	num_bytes = min(offset + *len, extent_end) - offset;
	if (!nocow && found_type == BTRFS_FILE_EXTENT_PREALLOC) {
		u64 range_end;

		range_end = round_up(offset + num_bytes,
				     root->fs_info->sectorsize) - 1;
		ret = test_range_bit(io_tree, offset, range_end,
				     EXTENT_DELALLOC, 0, NULL);
		if (ret) {
			ret = -EAGAIN;
			goto out;
		}
	}

	btrfs_release_path(path);

	/*
	 * look for other files referencing this extent, if we
	 * find any we must cow
	 */

	ret = btrfs_cross_ref_exist(root, btrfs_ino(BTRFS_I(inode)),
				    key.offset - backref_offset, disk_bytenr,
				    strict);
	if (ret) {
		ret = 0;
		goto out;
	}

	/*
	 * adjust disk_bytenr and num_bytes to cover just the bytes
	 * in this extent we are about to write.  If there
	 * are any csums in that range we have to cow in order
	 * to keep the csums correct
	 */
	disk_bytenr += backref_offset;
	disk_bytenr += offset - key.offset;
	if (csum_exist_in_range(fs_info, disk_bytenr, num_bytes))
		goto out;
	/*
	 * all of the above have passed, it is safe to overwrite this extent
	 * without cow
	 */
	*len = num_bytes;
	ret = 1;
out:
	btrfs_free_path(path);
	return ret;
}

static int lock_extent_direct(struct inode *inode, u64 lockstart, u64 lockend,
			      struct extent_state **cached_state, bool writing)
{
	struct btrfs_ordered_extent *ordered;
	int ret = 0;

	while (1) {
		lock_extent_bits(&BTRFS_I(inode)->io_tree, lockstart, lockend,
				 cached_state);
		/*
		 * We're concerned with the entire range that we're going to be
		 * doing DIO to, so we need to make sure there's no ordered
		 * extents in this range.
		 */
		ordered = btrfs_lookup_ordered_range(BTRFS_I(inode), lockstart,
						     lockend - lockstart + 1);

		/*
		 * We need to make sure there are no buffered pages in this
		 * range either, we could have raced between the invalidate in
		 * generic_file_direct_write and locking the extent.  The
		 * invalidate needs to happen so that reads after a write do not
		 * get stale data.
		 */
		if (!ordered &&
		    (!writing || !filemap_range_has_page(inode->i_mapping,
							 lockstart, lockend)))
			break;

		unlock_extent_cached(&BTRFS_I(inode)->io_tree, lockstart, lockend,
				     cached_state);

		if (ordered) {
			/*
			 * If we are doing a DIO read and the ordered extent we
			 * found is for a buffered write, we can not wait for it
			 * to complete and retry, because if we do so we can
			 * deadlock with concurrent buffered writes on page
			 * locks. This happens only if our DIO read covers more
			 * than one extent map, if at this point has already
			 * created an ordered extent for a previous extent map
			 * and locked its range in the inode's io tree, and a
			 * concurrent write against that previous extent map's
			 * range and this range started (we unlock the ranges
			 * in the io tree only when the bios complete and
			 * buffered writes always lock pages before attempting
			 * to lock range in the io tree).
			 */
			if (writing ||
			    test_bit(BTRFS_ORDERED_DIRECT, &ordered->flags))
				btrfs_start_ordered_extent(ordered, 1);
			else
				ret = -ENOTBLK;
			btrfs_put_ordered_extent(ordered);
		} else {
			/*
			 * We could trigger writeback for this range (and wait
			 * for it to complete) and then invalidate the pages for
			 * this range (through invalidate_inode_pages2_range()),
			 * but that can lead us to a deadlock with a concurrent
			 * call to readahead (a buffered read or a defrag call
			 * triggered a readahead) on a page lock due to an
			 * ordered dio extent we created before but did not have
			 * yet a corresponding bio submitted (whence it can not
			 * complete), which makes readahead wait for that
			 * ordered extent to complete while holding a lock on
			 * that page.
			 */
			ret = -ENOTBLK;
		}

		if (ret)
			break;

		cond_resched();
	}

	return ret;
}

/* The callers of this must take lock_extent() */
static struct extent_map *create_io_em(struct btrfs_inode *inode, u64 start,
				       u64 len, u64 orig_start, u64 block_start,
				       u64 block_len, u64 orig_block_len,
				       u64 ram_bytes, int compress_type,
				       int type)
{
	struct extent_map_tree *em_tree;
	struct extent_map *em;
	int ret;

	ASSERT(type == BTRFS_ORDERED_PREALLOC ||
	       type == BTRFS_ORDERED_COMPRESSED ||
	       type == BTRFS_ORDERED_NOCOW ||
	       type == BTRFS_ORDERED_REGULAR);

	em_tree = &inode->extent_tree;
	em = alloc_extent_map();
	if (!em)
		return ERR_PTR(-ENOMEM);

	em->start = start;
	em->orig_start = orig_start;
	em->len = len;
	em->block_len = block_len;
	em->block_start = block_start;
	em->orig_block_len = orig_block_len;
	em->ram_bytes = ram_bytes;
	em->generation = -1;
	set_bit(EXTENT_FLAG_PINNED, &em->flags);
	if (type == BTRFS_ORDERED_PREALLOC) {
		set_bit(EXTENT_FLAG_FILLING, &em->flags);
	} else if (type == BTRFS_ORDERED_COMPRESSED) {
		set_bit(EXTENT_FLAG_COMPRESSED, &em->flags);
		em->compress_type = compress_type;
	}

	do {
		btrfs_drop_extent_cache(inode, em->start,
					em->start + em->len - 1, 0);
		write_lock(&em_tree->lock);
		ret = add_extent_mapping(em_tree, em, 1);
		write_unlock(&em_tree->lock);
		/*
		 * The caller has taken lock_extent(), who could race with us
		 * to add em?
		 */
	} while (ret == -EEXIST);

	if (ret) {
		free_extent_map(em);
		return ERR_PTR(ret);
	}

	/* em got 2 refs now, callers needs to do free_extent_map once. */
	return em;
}


static int btrfs_get_blocks_direct_write(struct extent_map **map,
					 struct inode *inode,
					 struct btrfs_dio_data *dio_data,
					 u64 start, u64 len)
{
	struct btrfs_fs_info *fs_info = btrfs_sb(inode->i_sb);
	struct extent_map *em = *map;
	int ret = 0;

	/*
	 * We don't allocate a new extent in the following cases
	 *
	 * 1) The inode is marked as NODATACOW. In this case we'll just use the
	 * existing extent.
	 * 2) The extent is marked as PREALLOC. We're good to go here and can
	 * just use the extent.
	 *
	 */
	if (test_bit(EXTENT_FLAG_PREALLOC, &em->flags) ||
	    ((BTRFS_I(inode)->flags & BTRFS_INODE_NODATACOW) &&
	     em->block_start != EXTENT_MAP_HOLE)) {
		int type;
		u64 block_start, orig_start, orig_block_len, ram_bytes;

		if (test_bit(EXTENT_FLAG_PREALLOC, &em->flags))
			type = BTRFS_ORDERED_PREALLOC;
		else
			type = BTRFS_ORDERED_NOCOW;
		len = min(len, em->len - (start - em->start));
		block_start = em->block_start + (start - em->start);

		if (can_nocow_extent(inode, start, &len, &orig_start,
				     &orig_block_len, &ram_bytes, false) == 1 &&
		    btrfs_inc_nocow_writers(fs_info, block_start)) {
			struct extent_map *em2;

			em2 = btrfs_create_dio_extent(BTRFS_I(inode), start, len,
						      orig_start, block_start,
						      len, orig_block_len,
						      ram_bytes, type);
			btrfs_dec_nocow_writers(fs_info, block_start);
			if (type == BTRFS_ORDERED_PREALLOC) {
				free_extent_map(em);
				*map = em = em2;
			}

			if (em2 && IS_ERR(em2)) {
				ret = PTR_ERR(em2);
				goto out;
			}
			/*
			 * For inode marked NODATACOW or extent marked PREALLOC,
			 * use the existing or preallocated extent, so does not
			 * need to adjust btrfs_space_info's bytes_may_use.
			 */
			btrfs_free_reserved_data_space_noquota(fs_info, len);
			goto skip_cow;
		}
	}

	/* this will cow the extent */
	free_extent_map(em);
	*map = em = btrfs_new_extent_direct(BTRFS_I(inode), start, len);
	if (IS_ERR(em)) {
		ret = PTR_ERR(em);
		goto out;
	}

	len = min(len, em->len - (start - em->start));

skip_cow:
	/*
	 * Need to update the i_size under the extent lock so buffered
	 * readers will get the updated i_size when we unlock.
	 */
	if (start + len > i_size_read(inode))
		i_size_write(inode, start + len);

	dio_data->reserve -= len;
out:
	return ret;
}

static int btrfs_dio_iomap_begin(struct inode *inode, loff_t start,
		loff_t length, unsigned int flags, struct iomap *iomap,
		struct iomap *srcmap)
{
	struct btrfs_fs_info *fs_info = btrfs_sb(inode->i_sb);
	struct extent_map *em;
	struct extent_state *cached_state = NULL;
	struct btrfs_dio_data *dio_data = NULL;
	u64 lockstart, lockend;
	const bool write = !!(flags & IOMAP_WRITE);
	int ret = 0;
	u64 len = length;
	bool unlock_extents = false;
	bool sync = (current->journal_info == BTRFS_DIO_SYNC_STUB);

	/*
	 * We used current->journal_info here to see if we were sync, but
	 * there's a lot of tests in the enospc machinery to not do flushing if
	 * we have a journal_info set, so we need to clear this out and re-set
	 * it in iomap_end.
	 */
	ASSERT(current->journal_info == NULL ||
	       current->journal_info == BTRFS_DIO_SYNC_STUB);
	current->journal_info = NULL;

	if (!write)
		len = min_t(u64, len, fs_info->sectorsize);

	lockstart = start;
	lockend = start + len - 1;

	/*
	 * The generic stuff only does filemap_write_and_wait_range, which
	 * isn't enough if we've written compressed pages to this area, so we
	 * need to flush the dirty pages again to make absolutely sure that any
	 * outstanding dirty pages are on disk.
	 */
	if (test_bit(BTRFS_INODE_HAS_ASYNC_EXTENT,
		     &BTRFS_I(inode)->runtime_flags)) {
		ret = filemap_fdatawrite_range(inode->i_mapping, start,
					       start + length - 1);
		if (ret)
			return ret;
	}

	dio_data = kzalloc(sizeof(*dio_data), GFP_NOFS);
	if (!dio_data)
		return -ENOMEM;

	dio_data->sync = sync;
	dio_data->length = length;
	if (write) {
		dio_data->reserve = round_up(length, fs_info->sectorsize);
		ret = btrfs_delalloc_reserve_space(BTRFS_I(inode),
				&dio_data->data_reserved,
				start, dio_data->reserve);
		if (ret) {
			extent_changeset_free(dio_data->data_reserved);
			kfree(dio_data);
			return ret;
		}
	}
	iomap->private = dio_data;


	/*
	 * If this errors out it's because we couldn't invalidate pagecache for
	 * this range and we need to fallback to buffered.
	 */
	if (lock_extent_direct(inode, lockstart, lockend, &cached_state, write)) {
		ret = -ENOTBLK;
		goto err;
	}

	em = btrfs_get_extent(BTRFS_I(inode), NULL, 0, start, len);
	if (IS_ERR(em)) {
		ret = PTR_ERR(em);
		goto unlock_err;
	}

	/*
	 * Ok for INLINE and COMPRESSED extents we need to fallback on buffered
	 * io.  INLINE is special, and we could probably kludge it in here, but
	 * it's still buffered so for safety lets just fall back to the generic
	 * buffered path.
	 *
	 * For COMPRESSED we _have_ to read the entire extent in so we can
	 * decompress it, so there will be buffering required no matter what we
	 * do, so go ahead and fallback to buffered.
	 *
	 * We return -ENOTBLK because that's what makes DIO go ahead and go back
	 * to buffered IO.  Don't blame me, this is the price we pay for using
	 * the generic code.
	 */
	if (test_bit(EXTENT_FLAG_COMPRESSED, &em->flags) ||
	    em->block_start == EXTENT_MAP_INLINE) {
		free_extent_map(em);
		ret = -ENOTBLK;
		goto unlock_err;
	}

	len = min(len, em->len - (start - em->start));
	if (write) {
		ret = btrfs_get_blocks_direct_write(&em, inode, dio_data,
						    start, len);
		if (ret < 0)
			goto unlock_err;
		unlock_extents = true;
		/* Recalc len in case the new em is smaller than requested */
		len = min(len, em->len - (start - em->start));
	} else {
		/*
		 * We need to unlock only the end area that we aren't using.
		 * The rest is going to be unlocked by the endio routine.
		 */
		lockstart = start + len;
		if (lockstart < lockend)
			unlock_extents = true;
<<<<<<< HEAD
	}

	if (unlock_extents)
		unlock_extent_cached(&BTRFS_I(inode)->io_tree,
				     lockstart, lockend, &cached_state);
	else
		free_extent_state(cached_state);

	/*
	 * Translate extent map information to iomap.
	 * We trim the extents (and move the addr) even though iomap code does
	 * that, since we have locked only the parts we are performing I/O in.
	 */
	if ((em->block_start == EXTENT_MAP_HOLE) ||
	    (test_bit(EXTENT_FLAG_PREALLOC, &em->flags) && !write)) {
		iomap->addr = IOMAP_NULL_ADDR;
		iomap->type = IOMAP_HOLE;
	} else {
		iomap->addr = em->block_start + (start - em->start);
		iomap->type = IOMAP_MAPPED;
=======
>>>>>>> c70595ea
	}
	iomap->offset = start;
	iomap->bdev = fs_info->fs_devices->latest_bdev;
	iomap->length = len;

	if (unlock_extents)
		unlock_extent_cached(&BTRFS_I(inode)->io_tree,
				     lockstart, lockend, &cached_state);
	else
		free_extent_state(cached_state);

	/*
	 * Translate extent map information to iomap.
	 * We trim the extents (and move the addr) even though iomap code does
	 * that, since we have locked only the parts we are performing I/O in.
	 */
	if ((em->block_start == EXTENT_MAP_HOLE) ||
	    (test_bit(EXTENT_FLAG_PREALLOC, &em->flags) && !write)) {
		iomap->addr = IOMAP_NULL_ADDR;
		iomap->type = IOMAP_HOLE;
	} else {
		iomap->addr = em->block_start + (start - em->start);
		iomap->type = IOMAP_MAPPED;
	}
	iomap->offset = start;
	iomap->bdev = fs_info->fs_devices->latest_bdev;
	iomap->length = len;

	free_extent_map(em);

	return 0;

unlock_err:
	unlock_extent_cached(&BTRFS_I(inode)->io_tree, lockstart, lockend,
			     &cached_state);
err:
	if (dio_data) {
		btrfs_delalloc_release_space(BTRFS_I(inode),
				dio_data->data_reserved, start,
				dio_data->reserve, true);
		btrfs_delalloc_release_extents(BTRFS_I(inode), dio_data->reserve);
		extent_changeset_free(dio_data->data_reserved);
		kfree(dio_data);
	}
	return ret;
}

static int btrfs_dio_iomap_end(struct inode *inode, loff_t pos, loff_t length,
		ssize_t written, unsigned int flags, struct iomap *iomap)
{
	int ret = 0;
	struct btrfs_dio_data *dio_data = iomap->private;
	size_t submitted = dio_data->submitted;
	const bool write = !!(flags & IOMAP_WRITE);

	if (!write && (iomap->type == IOMAP_HOLE)) {
		/* If reading from a hole, unlock and return */
		unlock_extent(&BTRFS_I(inode)->io_tree, pos, pos + length - 1);
		goto out;
	}

	if (submitted < length) {
		pos += submitted;
		length -= submitted;
		if (write)
			__endio_write_update_ordered(BTRFS_I(inode), pos,
					length, false);
		else
			unlock_extent(&BTRFS_I(inode)->io_tree, pos,
				      pos + length - 1);
		ret = -ENOTBLK;
	}

	if (write) {
		if (dio_data->reserve)
			btrfs_delalloc_release_space(BTRFS_I(inode),
					dio_data->data_reserved, pos,
					dio_data->reserve, true);
		btrfs_delalloc_release_extents(BTRFS_I(inode), dio_data->length);
		extent_changeset_free(dio_data->data_reserved);
	}
out:
	/*
	 * We're all done, we can re-set the current->journal_info now safely
	 * for our endio.
	 */
	if (dio_data->sync) {
		ASSERT(current->journal_info == NULL);
		current->journal_info = BTRFS_DIO_SYNC_STUB;
	}
	kfree(dio_data);
	iomap->private = NULL;

	return ret;
}

static void btrfs_dio_private_put(struct btrfs_dio_private *dip)
{
	/*
	 * This implies a barrier so that stores to dio_bio->bi_status before
	 * this and loads of dio_bio->bi_status after this are fully ordered.
	 */
	if (!refcount_dec_and_test(&dip->refs))
		return;

	if (bio_op(dip->dio_bio) == REQ_OP_WRITE) {
		__endio_write_update_ordered(BTRFS_I(dip->inode),
					     dip->logical_offset,
					     dip->bytes,
					     !dip->dio_bio->bi_status);
	} else {
		unlock_extent(&BTRFS_I(dip->inode)->io_tree,
			      dip->logical_offset,
			      dip->logical_offset + dip->bytes - 1);
	}

	bio_endio(dip->dio_bio);
	kfree(dip);
}

static blk_status_t submit_dio_repair_bio(struct inode *inode, struct bio *bio,
					  int mirror_num,
					  unsigned long bio_flags)
{
	struct btrfs_dio_private *dip = bio->bi_private;
	struct btrfs_fs_info *fs_info = btrfs_sb(inode->i_sb);
	blk_status_t ret;

	BUG_ON(bio_op(bio) == REQ_OP_WRITE);

	ret = btrfs_bio_wq_end_io(fs_info, bio, BTRFS_WQ_ENDIO_DATA);
	if (ret)
		return ret;

	refcount_inc(&dip->refs);
	ret = btrfs_map_bio(fs_info, bio, mirror_num);
	if (ret)
		refcount_dec(&dip->refs);
	return ret;
}

static blk_status_t btrfs_check_read_dio_bio(struct inode *inode,
					     struct btrfs_io_bio *io_bio,
					     const bool uptodate)
{
	struct btrfs_fs_info *fs_info = BTRFS_I(inode)->root->fs_info;
	const u32 sectorsize = fs_info->sectorsize;
	struct extent_io_tree *failure_tree = &BTRFS_I(inode)->io_failure_tree;
	struct extent_io_tree *io_tree = &BTRFS_I(inode)->io_tree;
	const bool csum = !(BTRFS_I(inode)->flags & BTRFS_INODE_NODATASUM);
	struct bio_vec bvec;
	struct bvec_iter iter;
	u64 start = io_bio->logical;
	int icsum = 0;
	blk_status_t err = BLK_STS_OK;

	__bio_for_each_segment(bvec, &io_bio->bio, iter, io_bio->iter) {
		unsigned int i, nr_sectors, pgoff;

		nr_sectors = BTRFS_BYTES_TO_BLKS(fs_info, bvec.bv_len);
		pgoff = bvec.bv_offset;
		for (i = 0; i < nr_sectors; i++) {
			ASSERT(pgoff < PAGE_SIZE);
			if (uptodate &&
			    (!csum || !check_data_csum(inode, io_bio, icsum,
						       bvec.bv_page, pgoff,
						       start, sectorsize))) {
				clean_io_failure(fs_info, failure_tree, io_tree,
						 start, bvec.bv_page,
						 btrfs_ino(BTRFS_I(inode)),
						 pgoff);
			} else {
				blk_status_t status;

				status = btrfs_submit_read_repair(inode,
							&io_bio->bio,
							start - io_bio->logical,
							bvec.bv_page, pgoff,
							start,
							start + sectorsize - 1,
							io_bio->mirror_num,
							submit_dio_repair_bio);
				if (status)
					err = status;
			}
			start += sectorsize;
			icsum++;
			pgoff += sectorsize;
		}
	}
	return err;
}

static void __endio_write_update_ordered(struct btrfs_inode *inode,
					 const u64 offset, const u64 bytes,
					 const bool uptodate)
{
	struct btrfs_fs_info *fs_info = inode->root->fs_info;
	struct btrfs_ordered_extent *ordered = NULL;
	struct btrfs_workqueue *wq;
	u64 ordered_offset = offset;
	u64 ordered_bytes = bytes;
	u64 last_offset;

	if (btrfs_is_free_space_inode(inode))
		wq = fs_info->endio_freespace_worker;
	else
		wq = fs_info->endio_write_workers;

	while (ordered_offset < offset + bytes) {
		last_offset = ordered_offset;
		if (btrfs_dec_test_first_ordered_pending(inode, &ordered,
							 &ordered_offset,
							 ordered_bytes,
							 uptodate)) {
			btrfs_init_work(&ordered->work, finish_ordered_fn, NULL,
					NULL);
			btrfs_queue_work(wq, &ordered->work);
		}
		/*
		 * If btrfs_dec_test_ordered_pending does not find any ordered
		 * extent in the range, we can exit.
		 */
		if (ordered_offset == last_offset)
			return;
		/*
		 * Our bio might span multiple ordered extents. In this case
		 * we keep going until we have accounted the whole dio.
		 */
		if (ordered_offset < offset + bytes) {
			ordered_bytes = offset + bytes - ordered_offset;
			ordered = NULL;
		}
	}
}

static blk_status_t btrfs_submit_bio_start_direct_io(void *private_data,
				    struct bio *bio, u64 offset)
{
	struct inode *inode = private_data;

	return btrfs_csum_one_bio(BTRFS_I(inode), bio, offset, 1);
}

static void btrfs_end_dio_bio(struct bio *bio)
{
	struct btrfs_dio_private *dip = bio->bi_private;
	blk_status_t err = bio->bi_status;

	if (err)
		btrfs_warn(BTRFS_I(dip->inode)->root->fs_info,
			   "direct IO failed ino %llu rw %d,%u sector %#Lx len %u err no %d",
			   btrfs_ino(BTRFS_I(dip->inode)), bio_op(bio),
			   bio->bi_opf,
			   (unsigned long long)bio->bi_iter.bi_sector,
			   bio->bi_iter.bi_size, err);

	if (bio_op(bio) == REQ_OP_READ) {
		err = btrfs_check_read_dio_bio(dip->inode, btrfs_io_bio(bio),
					       !err);
	}

	if (err)
		dip->dio_bio->bi_status = err;

	bio_put(bio);
	btrfs_dio_private_put(dip);
}

static inline blk_status_t btrfs_submit_dio_bio(struct bio *bio,
		struct inode *inode, u64 file_offset, int async_submit)
{
	struct btrfs_fs_info *fs_info = btrfs_sb(inode->i_sb);
	struct btrfs_dio_private *dip = bio->bi_private;
	bool write = bio_op(bio) == REQ_OP_WRITE;
	blk_status_t ret;

	/* Check btrfs_submit_bio_hook() for rules about async submit. */
	if (async_submit)
		async_submit = !atomic_read(&BTRFS_I(inode)->sync_writers);

	if (!write) {
		ret = btrfs_bio_wq_end_io(fs_info, bio, BTRFS_WQ_ENDIO_DATA);
		if (ret)
			goto err;
	}

	if (BTRFS_I(inode)->flags & BTRFS_INODE_NODATASUM)
		goto map;

	if (write && async_submit) {
		ret = btrfs_wq_submit_bio(fs_info, bio, 0, 0,
					  file_offset, inode,
					  btrfs_submit_bio_start_direct_io);
		goto err;
	} else if (write) {
		/*
		 * If we aren't doing async submit, calculate the csum of the
		 * bio now.
		 */
		ret = btrfs_csum_one_bio(BTRFS_I(inode), bio, file_offset, 1);
		if (ret)
			goto err;
	} else {
		u64 csum_offset;

		csum_offset = file_offset - dip->logical_offset;
		csum_offset >>= inode->i_sb->s_blocksize_bits;
		csum_offset *= btrfs_super_csum_size(fs_info->super_copy);
		btrfs_io_bio(bio)->csum = dip->csums + csum_offset;
	}
map:
	ret = btrfs_map_bio(fs_info, bio, 0);
err:
	return ret;
}

/*
 * If this succeeds, the btrfs_dio_private is responsible for cleaning up locked
 * or ordered extents whether or not we submit any bios.
 */
static struct btrfs_dio_private *btrfs_create_dio_private(struct bio *dio_bio,
							  struct inode *inode,
							  loff_t file_offset)
{
	const bool write = (bio_op(dio_bio) == REQ_OP_WRITE);
	const bool csum = !(BTRFS_I(inode)->flags & BTRFS_INODE_NODATASUM);
	size_t dip_size;
	struct btrfs_dio_private *dip;

	dip_size = sizeof(*dip);
	if (!write && csum) {
		struct btrfs_fs_info *fs_info = btrfs_sb(inode->i_sb);
		const u16 csum_size = btrfs_super_csum_size(fs_info->super_copy);
		size_t nblocks;

		nblocks = dio_bio->bi_iter.bi_size >> inode->i_sb->s_blocksize_bits;
		dip_size += csum_size * nblocks;
	}

	dip = kzalloc(dip_size, GFP_NOFS);
	if (!dip)
		return NULL;

	dip->inode = inode;
	dip->logical_offset = file_offset;
	dip->bytes = dio_bio->bi_iter.bi_size;
	dip->disk_bytenr = (u64)dio_bio->bi_iter.bi_sector << 9;
	dip->dio_bio = dio_bio;
	refcount_set(&dip->refs, 1);
	return dip;
}

static blk_qc_t btrfs_submit_direct(struct inode *inode, struct iomap *iomap,
		struct bio *dio_bio, loff_t file_offset)
{
	const bool write = (bio_op(dio_bio) == REQ_OP_WRITE);
	const bool csum = !(BTRFS_I(inode)->flags & BTRFS_INODE_NODATASUM);
	struct btrfs_fs_info *fs_info = btrfs_sb(inode->i_sb);
	const bool raid56 = (btrfs_data_alloc_profile(fs_info) &
			     BTRFS_BLOCK_GROUP_RAID56_MASK);
	struct btrfs_dio_private *dip;
	struct bio *bio;
	u64 start_sector;
	int async_submit = 0;
	u64 submit_len;
	int clone_offset = 0;
	int clone_len;
	int ret;
	blk_status_t status;
	struct btrfs_io_geometry geom;
	struct btrfs_dio_data *dio_data = iomap->private;

	dip = btrfs_create_dio_private(dio_bio, inode, file_offset);
	if (!dip) {
		if (!write) {
			unlock_extent(&BTRFS_I(inode)->io_tree, file_offset,
				file_offset + dio_bio->bi_iter.bi_size - 1);
		}
		dio_bio->bi_status = BLK_STS_RESOURCE;
		bio_endio(dio_bio);
		return BLK_QC_T_NONE;
	}

	if (!write && csum) {
		/*
		 * Load the csums up front to reduce csum tree searches and
		 * contention when submitting bios.
		 */
		status = btrfs_lookup_bio_sums(inode, dio_bio, file_offset,
					       dip->csums);
		if (status != BLK_STS_OK)
			goto out_err;
	}

	start_sector = dio_bio->bi_iter.bi_sector;
	submit_len = dio_bio->bi_iter.bi_size;

	do {
		ret = btrfs_get_io_geometry(fs_info, btrfs_op(dio_bio),
					    start_sector << 9, submit_len,
					    &geom);
		if (ret) {
			status = errno_to_blk_status(ret);
			goto out_err;
		}
		ASSERT(geom.len <= INT_MAX);

		clone_len = min_t(int, submit_len, geom.len);

		/*
		 * This will never fail as it's passing GPF_NOFS and
		 * the allocation is backed by btrfs_bioset.
		 */
		bio = btrfs_bio_clone_partial(dio_bio, clone_offset, clone_len);
		bio->bi_private = dip;
		bio->bi_end_io = btrfs_end_dio_bio;
		btrfs_io_bio(bio)->logical = file_offset;

		ASSERT(submit_len >= clone_len);
		submit_len -= clone_len;

		/*
		 * Increase the count before we submit the bio so we know
		 * the end IO handler won't happen before we increase the
		 * count. Otherwise, the dip might get freed before we're
		 * done setting it up.
		 *
		 * We transfer the initial reference to the last bio, so we
		 * don't need to increment the reference count for the last one.
		 */
		if (submit_len > 0) {
			refcount_inc(&dip->refs);
			/*
			 * If we are submitting more than one bio, submit them
			 * all asynchronously. The exception is RAID 5 or 6, as
			 * asynchronous checksums make it difficult to collect
			 * full stripe writes.
			 */
			if (!raid56)
				async_submit = 1;
		}

		status = btrfs_submit_dio_bio(bio, inode, file_offset,
						async_submit);
		if (status) {
			bio_put(bio);
			if (submit_len > 0)
				refcount_dec(&dip->refs);
			goto out_err;
		}

		dio_data->submitted += clone_len;
		clone_offset += clone_len;
		start_sector += clone_len >> 9;
		file_offset += clone_len;
	} while (submit_len > 0);
	return BLK_QC_T_NONE;

out_err:
	dip->dio_bio->bi_status = status;
	btrfs_dio_private_put(dip);
	return BLK_QC_T_NONE;
}

static ssize_t check_direct_IO(struct btrfs_fs_info *fs_info,
			       const struct iov_iter *iter, loff_t offset)
{
	int seg;
	int i;
	unsigned int blocksize_mask = fs_info->sectorsize - 1;
	ssize_t retval = -EINVAL;

	if (offset & blocksize_mask)
		goto out;

	if (iov_iter_alignment(iter) & blocksize_mask)
		goto out;

	/* If this is a write we don't need to check anymore */
	if (iov_iter_rw(iter) != READ || !iter_is_iovec(iter))
		return 0;
	/*
	 * Check to make sure we don't have duplicate iov_base's in this
	 * iovec, if so return EINVAL, otherwise we'll get csum errors
	 * when reading back.
	 */
	for (seg = 0; seg < iter->nr_segs; seg++) {
		for (i = seg + 1; i < iter->nr_segs; i++) {
			if (iter->iov[seg].iov_base == iter->iov[i].iov_base)
				goto out;
		}
	}
	retval = 0;
out:
	return retval;
}

static inline int btrfs_maybe_fsync_end_io(struct kiocb *iocb, ssize_t size,
					   int error, unsigned flags)
{
	/*
	 * Now if we're still in the context of our submitter we know we can't
	 * safely run generic_write_sync(), so clear our flag here so that the
	 * caller knows to follow up with a sync.
	 */
	if (current->journal_info == BTRFS_DIO_SYNC_STUB) {
		current->journal_info = NULL;
		return error;
	}

	if (error)
		return error;

	if (size) {
		iocb->ki_flags |= IOCB_DSYNC;
		return generic_write_sync(iocb, size);
	}

	return 0;
}

static const struct iomap_ops btrfs_dio_iomap_ops = {
	.iomap_begin            = btrfs_dio_iomap_begin,
	.iomap_end              = btrfs_dio_iomap_end,
};

static const struct iomap_dio_ops btrfs_dio_ops = {
	.submit_io		= btrfs_submit_direct,
};

static const struct iomap_dio_ops btrfs_sync_dops = {
	.submit_io		= btrfs_submit_direct,
	.end_io			= btrfs_maybe_fsync_end_io,
};

ssize_t btrfs_direct_IO(struct kiocb *iocb, struct iov_iter *iter)
{
	struct file *file = iocb->ki_filp;
	struct inode *inode = file->f_mapping->host;
	struct btrfs_fs_info *fs_info = btrfs_sb(inode->i_sb);
	struct extent_changeset *data_reserved = NULL;
	loff_t offset = iocb->ki_pos;
	size_t count = 0;
	bool relock = false;
	ssize_t ret;

	if (check_direct_IO(fs_info, iter, offset))
		return 0;

	count = iov_iter_count(iter);
	if (iov_iter_rw(iter) == WRITE) {
		/*
		 * If the write DIO is beyond the EOF, we need update
		 * the isize, but it is protected by i_mutex. So we can
		 * not unlock the i_mutex at this case.
		 */
		if (offset + count <= inode->i_size) {
			inode_unlock(inode);
			relock = true;
		}
		down_read(&BTRFS_I(inode)->dio_sem);
	}

	/*
	 * We have are actually a sync iocb, so we need our fancy endio to know
	 * if we need to sync.
	 */
	if (current->journal_info)
		ret = iomap_dio_rw(iocb, iter, &btrfs_dio_iomap_ops,
				   &btrfs_sync_dops, is_sync_kiocb(iocb));
	else
		ret = iomap_dio_rw(iocb, iter, &btrfs_dio_iomap_ops,
				   &btrfs_dio_ops, is_sync_kiocb(iocb));

	if (ret == -ENOTBLK)
		ret = 0;

	if (iov_iter_rw(iter) == WRITE)
		up_read(&BTRFS_I(inode)->dio_sem);

	if (relock)
		inode_lock(inode);

	extent_changeset_free(data_reserved);
	return ret;
}

static int btrfs_fiemap(struct inode *inode, struct fiemap_extent_info *fieinfo,
			u64 start, u64 len)
{
	int	ret;

	ret = fiemap_prep(inode, fieinfo, start, &len, 0);
	if (ret)
		return ret;

	return extent_fiemap(BTRFS_I(inode), fieinfo, start, len);
}

int btrfs_readpage(struct file *file, struct page *page)
{
	struct btrfs_inode *inode = BTRFS_I(page->mapping->host);
	u64 start = page_offset(page);
	u64 end = start + PAGE_SIZE - 1;
	unsigned long bio_flags = 0;
	struct bio *bio = NULL;
	int ret;

	btrfs_lock_and_flush_ordered_range(inode, start, end, NULL);

	ret = btrfs_do_readpage(page, NULL, &bio, &bio_flags, 0, NULL);
	if (bio)
		ret = submit_one_bio(bio, 0, bio_flags);
	return ret;
}

static int btrfs_writepage(struct page *page, struct writeback_control *wbc)
{
	struct inode *inode = page->mapping->host;
	int ret;

	if (current->flags & PF_MEMALLOC) {
		redirty_page_for_writepage(wbc, page);
		unlock_page(page);
		return 0;
	}

	/*
	 * If we are under memory pressure we will call this directly from the
	 * VM, we need to make sure we have the inode referenced for the ordered
	 * extent.  If not just return like we didn't do anything.
	 */
	if (!igrab(inode)) {
		redirty_page_for_writepage(wbc, page);
		return AOP_WRITEPAGE_ACTIVATE;
	}
	ret = extent_write_full_page(page, wbc);
	btrfs_add_delayed_iput(inode);
	return ret;
}

static int btrfs_writepages(struct address_space *mapping,
			    struct writeback_control *wbc)
{
	return extent_writepages(mapping, wbc);
}

static void btrfs_readahead(struct readahead_control *rac)
{
	extent_readahead(rac);
}

static int __btrfs_releasepage(struct page *page, gfp_t gfp_flags)
{
	int ret = try_release_extent_mapping(page, gfp_flags);
	if (ret == 1)
		detach_page_private(page);
	return ret;
}

static int btrfs_releasepage(struct page *page, gfp_t gfp_flags)
{
	if (PageWriteback(page) || PageDirty(page))
		return 0;
	return __btrfs_releasepage(page, gfp_flags);
}

#ifdef CONFIG_MIGRATION
static int btrfs_migratepage(struct address_space *mapping,
			     struct page *newpage, struct page *page,
			     enum migrate_mode mode)
{
	int ret;

	ret = migrate_page_move_mapping(mapping, newpage, page, 0);
	if (ret != MIGRATEPAGE_SUCCESS)
		return ret;

	if (page_has_private(page))
		attach_page_private(newpage, detach_page_private(page));

	if (PagePrivate2(page)) {
		ClearPagePrivate2(page);
		SetPagePrivate2(newpage);
	}

	if (mode != MIGRATE_SYNC_NO_COPY)
		migrate_page_copy(newpage, page);
	else
		migrate_page_states(newpage, page);
	return MIGRATEPAGE_SUCCESS;
}
#endif

static void btrfs_invalidatepage(struct page *page, unsigned int offset,
				 unsigned int length)
{
	struct btrfs_inode *inode = BTRFS_I(page->mapping->host);
	struct extent_io_tree *tree = &inode->io_tree;
	struct btrfs_ordered_extent *ordered;
	struct extent_state *cached_state = NULL;
	u64 page_start = page_offset(page);
	u64 page_end = page_start + PAGE_SIZE - 1;
	u64 start;
	u64 end;
	int inode_evicting = inode->vfs_inode.i_state & I_FREEING;

	/*
	 * we have the page locked, so new writeback can't start,
	 * and the dirty bit won't be cleared while we are here.
	 *
	 * Wait for IO on this page so that we can safely clear
	 * the PagePrivate2 bit and do ordered accounting
	 */
	wait_on_page_writeback(page);

	if (offset) {
		btrfs_releasepage(page, GFP_NOFS);
		return;
	}

	if (!inode_evicting)
		lock_extent_bits(tree, page_start, page_end, &cached_state);
again:
	start = page_start;
	ordered = btrfs_lookup_ordered_range(inode, start, page_end - start + 1);
	if (ordered) {
		end = min(page_end,
			  ordered->file_offset + ordered->num_bytes - 1);
		/*
		 * IO on this page will never be started, so we need
		 * to account for any ordered extents now
		 */
		if (!inode_evicting)
			clear_extent_bit(tree, start, end,
					 EXTENT_DELALLOC | EXTENT_DELALLOC_NEW |
					 EXTENT_LOCKED | EXTENT_DO_ACCOUNTING |
					 EXTENT_DEFRAG, 1, 0, &cached_state);
		/*
		 * whoever cleared the private bit is responsible
		 * for the finish_ordered_io
		 */
		if (TestClearPagePrivate2(page)) {
			struct btrfs_ordered_inode_tree *tree;
			u64 new_len;

			tree = &inode->ordered_tree;

			spin_lock_irq(&tree->lock);
			set_bit(BTRFS_ORDERED_TRUNCATED, &ordered->flags);
			new_len = start - ordered->file_offset;
			if (new_len < ordered->truncated_len)
				ordered->truncated_len = new_len;
			spin_unlock_irq(&tree->lock);

			if (btrfs_dec_test_ordered_pending(inode, &ordered,
							   start,
							   end - start + 1, 1))
				btrfs_finish_ordered_io(ordered);
		}
		btrfs_put_ordered_extent(ordered);
		if (!inode_evicting) {
			cached_state = NULL;
			lock_extent_bits(tree, start, end,
					 &cached_state);
		}

		start = end + 1;
		if (start < page_end)
			goto again;
	}

	/*
	 * Qgroup reserved space handler
	 * Page here will be either
	 * 1) Already written to disk or ordered extent already submitted
	 *    Then its QGROUP_RESERVED bit in io_tree is already cleaned.
	 *    Qgroup will be handled by its qgroup_record then.
	 *    btrfs_qgroup_free_data() call will do nothing here.
	 *
	 * 2) Not written to disk yet
	 *    Then btrfs_qgroup_free_data() call will clear the QGROUP_RESERVED
	 *    bit of its io_tree, and free the qgroup reserved data space.
	 *    Since the IO will never happen for this page.
	 */
	btrfs_qgroup_free_data(inode, NULL, page_start, PAGE_SIZE);
	if (!inode_evicting) {
		clear_extent_bit(tree, page_start, page_end, EXTENT_LOCKED |
				 EXTENT_DELALLOC | EXTENT_DELALLOC_NEW |
				 EXTENT_DO_ACCOUNTING | EXTENT_DEFRAG, 1, 1,
				 &cached_state);

		__btrfs_releasepage(page, GFP_NOFS);
	}

	ClearPageChecked(page);
	detach_page_private(page);
}

/*
 * btrfs_page_mkwrite() is not allowed to change the file size as it gets
 * called from a page fault handler when a page is first dirtied. Hence we must
 * be careful to check for EOF conditions here. We set the page up correctly
 * for a written page which means we get ENOSPC checking when writing into
 * holes and correct delalloc and unwritten extent mapping on filesystems that
 * support these features.
 *
 * We are not allowed to take the i_mutex here so we have to play games to
 * protect against truncate races as the page could now be beyond EOF.  Because
 * truncate_setsize() writes the inode size before removing pages, once we have
 * the page lock we can determine safely if the page is beyond EOF. If it is not
 * beyond EOF, then the page is guaranteed safe against truncation until we
 * unlock the page.
 */
vm_fault_t btrfs_page_mkwrite(struct vm_fault *vmf)
{
	struct page *page = vmf->page;
	struct inode *inode = file_inode(vmf->vma->vm_file);
	struct btrfs_fs_info *fs_info = btrfs_sb(inode->i_sb);
	struct extent_io_tree *io_tree = &BTRFS_I(inode)->io_tree;
	struct btrfs_ordered_extent *ordered;
	struct extent_state *cached_state = NULL;
	struct extent_changeset *data_reserved = NULL;
	char *kaddr;
	unsigned long zero_start;
	loff_t size;
	vm_fault_t ret;
	int ret2;
	int reserved = 0;
	u64 reserved_space;
	u64 page_start;
	u64 page_end;
	u64 end;

	reserved_space = PAGE_SIZE;

	sb_start_pagefault(inode->i_sb);
	page_start = page_offset(page);
	page_end = page_start + PAGE_SIZE - 1;
	end = page_end;

	/*
	 * Reserving delalloc space after obtaining the page lock can lead to
	 * deadlock. For example, if a dirty page is locked by this function
	 * and the call to btrfs_delalloc_reserve_space() ends up triggering
	 * dirty page write out, then the btrfs_writepage() function could
	 * end up waiting indefinitely to get a lock on the page currently
	 * being processed by btrfs_page_mkwrite() function.
	 */
	ret2 = btrfs_delalloc_reserve_space(BTRFS_I(inode), &data_reserved,
					    page_start, reserved_space);
	if (!ret2) {
		ret2 = file_update_time(vmf->vma->vm_file);
		reserved = 1;
	}
	if (ret2) {
		ret = vmf_error(ret2);
		if (reserved)
			goto out;
		goto out_noreserve;
	}

	ret = VM_FAULT_NOPAGE; /* make the VM retry the fault */
again:
	lock_page(page);
	size = i_size_read(inode);

	if ((page->mapping != inode->i_mapping) ||
	    (page_start >= size)) {
		/* page got truncated out from underneath us */
		goto out_unlock;
	}
	wait_on_page_writeback(page);

	lock_extent_bits(io_tree, page_start, page_end, &cached_state);
	set_page_extent_mapped(page);

	/*
	 * we can't set the delalloc bits if there are pending ordered
	 * extents.  Drop our locks and wait for them to finish
	 */
	ordered = btrfs_lookup_ordered_range(BTRFS_I(inode), page_start,
			PAGE_SIZE);
	if (ordered) {
		unlock_extent_cached(io_tree, page_start, page_end,
				     &cached_state);
		unlock_page(page);
		btrfs_start_ordered_extent(ordered, 1);
		btrfs_put_ordered_extent(ordered);
		goto again;
	}

	if (page->index == ((size - 1) >> PAGE_SHIFT)) {
		reserved_space = round_up(size - page_start,
					  fs_info->sectorsize);
		if (reserved_space < PAGE_SIZE) {
			end = page_start + reserved_space - 1;
			btrfs_delalloc_release_space(BTRFS_I(inode),
					data_reserved, page_start,
					PAGE_SIZE - reserved_space, true);
		}
	}

	/*
	 * page_mkwrite gets called when the page is firstly dirtied after it's
	 * faulted in, but write(2) could also dirty a page and set delalloc
	 * bits, thus in this case for space account reason, we still need to
	 * clear any delalloc bits within this page range since we have to
	 * reserve data&meta space before lock_page() (see above comments).
	 */
	clear_extent_bit(&BTRFS_I(inode)->io_tree, page_start, end,
			  EXTENT_DELALLOC | EXTENT_DO_ACCOUNTING |
			  EXTENT_DEFRAG, 0, 0, &cached_state);

	ret2 = btrfs_set_extent_delalloc(BTRFS_I(inode), page_start, end, 0,
					&cached_state);
	if (ret2) {
		unlock_extent_cached(io_tree, page_start, page_end,
				     &cached_state);
		ret = VM_FAULT_SIGBUS;
		goto out_unlock;
	}

	/* page is wholly or partially inside EOF */
	if (page_start + PAGE_SIZE > size)
		zero_start = offset_in_page(size);
	else
		zero_start = PAGE_SIZE;

	if (zero_start != PAGE_SIZE) {
		kaddr = kmap(page);
		memset(kaddr + zero_start, 0, PAGE_SIZE - zero_start);
		flush_dcache_page(page);
		kunmap(page);
	}
	ClearPageChecked(page);
	set_page_dirty(page);
	SetPageUptodate(page);

	BTRFS_I(inode)->last_trans = fs_info->generation;
	BTRFS_I(inode)->last_sub_trans = BTRFS_I(inode)->root->log_transid;
	BTRFS_I(inode)->last_log_commit = BTRFS_I(inode)->root->last_log_commit;

	unlock_extent_cached(io_tree, page_start, page_end, &cached_state);

	btrfs_delalloc_release_extents(BTRFS_I(inode), PAGE_SIZE);
	sb_end_pagefault(inode->i_sb);
	extent_changeset_free(data_reserved);
	return VM_FAULT_LOCKED;

out_unlock:
	unlock_page(page);
out:
	btrfs_delalloc_release_extents(BTRFS_I(inode), PAGE_SIZE);
	btrfs_delalloc_release_space(BTRFS_I(inode), data_reserved, page_start,
				     reserved_space, (ret != 0));
out_noreserve:
	sb_end_pagefault(inode->i_sb);
	extent_changeset_free(data_reserved);
	return ret;
}

static int btrfs_truncate(struct inode *inode, bool skip_writeback)
{
	struct btrfs_fs_info *fs_info = btrfs_sb(inode->i_sb);
	struct btrfs_root *root = BTRFS_I(inode)->root;
	struct btrfs_block_rsv *rsv;
	int ret;
	struct btrfs_trans_handle *trans;
	u64 mask = fs_info->sectorsize - 1;
	u64 min_size = btrfs_calc_metadata_size(fs_info, 1);

	if (!skip_writeback) {
		ret = btrfs_wait_ordered_range(inode, inode->i_size & (~mask),
					       (u64)-1);
		if (ret)
			return ret;
	}

	/*
	 * Yes ladies and gentlemen, this is indeed ugly.  We have a couple of
	 * things going on here:
	 *
	 * 1) We need to reserve space to update our inode.
	 *
	 * 2) We need to have something to cache all the space that is going to
	 * be free'd up by the truncate operation, but also have some slack
	 * space reserved in case it uses space during the truncate (thank you
	 * very much snapshotting).
	 *
	 * And we need these to be separate.  The fact is we can use a lot of
	 * space doing the truncate, and we have no earthly idea how much space
	 * we will use, so we need the truncate reservation to be separate so it
	 * doesn't end up using space reserved for updating the inode.  We also
	 * need to be able to stop the transaction and start a new one, which
	 * means we need to be able to update the inode several times, and we
	 * have no idea of knowing how many times that will be, so we can't just
	 * reserve 1 item for the entirety of the operation, so that has to be
	 * done separately as well.
	 *
	 * So that leaves us with
	 *
	 * 1) rsv - for the truncate reservation, which we will steal from the
	 * transaction reservation.
	 * 2) fs_info->trans_block_rsv - this will have 1 items worth left for
	 * updating the inode.
	 */
	rsv = btrfs_alloc_block_rsv(fs_info, BTRFS_BLOCK_RSV_TEMP);
	if (!rsv)
		return -ENOMEM;
	rsv->size = min_size;
	rsv->failfast = 1;

	/*
	 * 1 for the truncate slack space
	 * 1 for updating the inode.
	 */
	trans = btrfs_start_transaction(root, 2);
	if (IS_ERR(trans)) {
		ret = PTR_ERR(trans);
		goto out;
	}

	/* Migrate the slack space for the truncate to our reserve */
	ret = btrfs_block_rsv_migrate(&fs_info->trans_block_rsv, rsv,
				      min_size, false);
	BUG_ON(ret);

	/*
	 * So if we truncate and then write and fsync we normally would just
	 * write the extents that changed, which is a problem if we need to
	 * first truncate that entire inode.  So set this flag so we write out
	 * all of the extents in the inode to the sync log so we're completely
	 * safe.
	 */
	set_bit(BTRFS_INODE_NEEDS_FULL_SYNC, &BTRFS_I(inode)->runtime_flags);
	trans->block_rsv = rsv;

	while (1) {
		ret = btrfs_truncate_inode_items(trans, root, inode,
						 inode->i_size,
						 BTRFS_EXTENT_DATA_KEY);
		trans->block_rsv = &fs_info->trans_block_rsv;
		if (ret != -ENOSPC && ret != -EAGAIN)
			break;

		ret = btrfs_update_inode(trans, root, inode);
		if (ret)
			break;

		btrfs_end_transaction(trans);
		btrfs_btree_balance_dirty(fs_info);

		trans = btrfs_start_transaction(root, 2);
		if (IS_ERR(trans)) {
			ret = PTR_ERR(trans);
			trans = NULL;
			break;
		}

		btrfs_block_rsv_release(fs_info, rsv, -1, NULL);
		ret = btrfs_block_rsv_migrate(&fs_info->trans_block_rsv,
					      rsv, min_size, false);
		BUG_ON(ret);	/* shouldn't happen */
		trans->block_rsv = rsv;
	}

	/*
	 * We can't call btrfs_truncate_block inside a trans handle as we could
	 * deadlock with freeze, if we got NEED_TRUNCATE_BLOCK then we know
	 * we've truncated everything except the last little bit, and can do
	 * btrfs_truncate_block and then update the disk_i_size.
	 */
	if (ret == NEED_TRUNCATE_BLOCK) {
		btrfs_end_transaction(trans);
		btrfs_btree_balance_dirty(fs_info);

		ret = btrfs_truncate_block(inode, inode->i_size, 0, 0);
		if (ret)
			goto out;
		trans = btrfs_start_transaction(root, 1);
		if (IS_ERR(trans)) {
			ret = PTR_ERR(trans);
			goto out;
		}
		btrfs_inode_safe_disk_i_size_write(inode, 0);
	}

	if (trans) {
		int ret2;

		trans->block_rsv = &fs_info->trans_block_rsv;
		ret2 = btrfs_update_inode(trans, root, inode);
		if (ret2 && !ret)
			ret = ret2;

		ret2 = btrfs_end_transaction(trans);
		if (ret2 && !ret)
			ret = ret2;
		btrfs_btree_balance_dirty(fs_info);
	}
out:
	btrfs_free_block_rsv(fs_info, rsv);

	return ret;
}

/*
 * create a new subvolume directory/inode (helper for the ioctl).
 */
int btrfs_create_subvol_root(struct btrfs_trans_handle *trans,
			     struct btrfs_root *new_root,
			     struct btrfs_root *parent_root,
			     u64 new_dirid)
{
	struct inode *inode;
	int err;
	u64 index = 0;

	inode = btrfs_new_inode(trans, new_root, NULL, "..", 2,
				new_dirid, new_dirid,
				S_IFDIR | (~current_umask() & S_IRWXUGO),
				&index);
	if (IS_ERR(inode))
		return PTR_ERR(inode);
	inode->i_op = &btrfs_dir_inode_operations;
	inode->i_fop = &btrfs_dir_file_operations;

	set_nlink(inode, 1);
	btrfs_i_size_write(BTRFS_I(inode), 0);
	unlock_new_inode(inode);

	err = btrfs_subvol_inherit_props(trans, new_root, parent_root);
	if (err)
		btrfs_err(new_root->fs_info,
			  "error inheriting subvolume %llu properties: %d",
			  new_root->root_key.objectid, err);

	err = btrfs_update_inode(trans, new_root, inode);

	iput(inode);
	return err;
}

struct inode *btrfs_alloc_inode(struct super_block *sb)
{
	struct btrfs_fs_info *fs_info = btrfs_sb(sb);
	struct btrfs_inode *ei;
	struct inode *inode;

	ei = kmem_cache_alloc(btrfs_inode_cachep, GFP_KERNEL);
	if (!ei)
		return NULL;

	ei->root = NULL;
	ei->generation = 0;
	ei->last_trans = 0;
	ei->last_sub_trans = 0;
	ei->logged_trans = 0;
	ei->delalloc_bytes = 0;
	ei->new_delalloc_bytes = 0;
	ei->defrag_bytes = 0;
	ei->disk_i_size = 0;
	ei->flags = 0;
	ei->csum_bytes = 0;
	ei->index_cnt = (u64)-1;
	ei->dir_index = 0;
	ei->last_unlink_trans = 0;
	ei->last_reflink_trans = 0;
	ei->last_log_commit = 0;

	spin_lock_init(&ei->lock);
	ei->outstanding_extents = 0;
	if (sb->s_magic != BTRFS_TEST_MAGIC)
		btrfs_init_metadata_block_rsv(fs_info, &ei->block_rsv,
					      BTRFS_BLOCK_RSV_DELALLOC);
	ei->runtime_flags = 0;
	ei->prop_compress = BTRFS_COMPRESS_NONE;
	ei->defrag_compress = BTRFS_COMPRESS_NONE;

	ei->delayed_node = NULL;

	ei->i_otime.tv_sec = 0;
	ei->i_otime.tv_nsec = 0;

	inode = &ei->vfs_inode;
	extent_map_tree_init(&ei->extent_tree);
	extent_io_tree_init(fs_info, &ei->io_tree, IO_TREE_INODE_IO, inode);
	extent_io_tree_init(fs_info, &ei->io_failure_tree,
			    IO_TREE_INODE_IO_FAILURE, inode);
	extent_io_tree_init(fs_info, &ei->file_extent_tree,
			    IO_TREE_INODE_FILE_EXTENT, inode);
	ei->io_tree.track_uptodate = true;
	ei->io_failure_tree.track_uptodate = true;
	atomic_set(&ei->sync_writers, 0);
	mutex_init(&ei->log_mutex);
	btrfs_ordered_inode_tree_init(&ei->ordered_tree);
	INIT_LIST_HEAD(&ei->delalloc_inodes);
	INIT_LIST_HEAD(&ei->delayed_iput);
	RB_CLEAR_NODE(&ei->rb_node);
	init_rwsem(&ei->dio_sem);

	return inode;
}

#ifdef CONFIG_BTRFS_FS_RUN_SANITY_TESTS
void btrfs_test_destroy_inode(struct inode *inode)
{
	btrfs_drop_extent_cache(BTRFS_I(inode), 0, (u64)-1, 0);
	kmem_cache_free(btrfs_inode_cachep, BTRFS_I(inode));
}
#endif

void btrfs_free_inode(struct inode *inode)
{
	kmem_cache_free(btrfs_inode_cachep, BTRFS_I(inode));
}

void btrfs_destroy_inode(struct inode *vfs_inode)
{
	struct btrfs_ordered_extent *ordered;
	struct btrfs_inode *inode = BTRFS_I(vfs_inode);
	struct btrfs_root *root = inode->root;

	WARN_ON(!hlist_empty(&vfs_inode->i_dentry));
	WARN_ON(vfs_inode->i_data.nrpages);
	WARN_ON(inode->block_rsv.reserved);
	WARN_ON(inode->block_rsv.size);
	WARN_ON(inode->outstanding_extents);
	WARN_ON(inode->delalloc_bytes);
	WARN_ON(inode->new_delalloc_bytes);
	WARN_ON(inode->csum_bytes);
	WARN_ON(inode->defrag_bytes);

	/*
	 * This can happen where we create an inode, but somebody else also
	 * created the same inode and we need to destroy the one we already
	 * created.
	 */
	if (!root)
		return;

	while (1) {
		ordered = btrfs_lookup_first_ordered_extent(inode, (u64)-1);
		if (!ordered)
			break;
		else {
			btrfs_err(root->fs_info,
				  "found ordered extent %llu %llu on inode cleanup",
				  ordered->file_offset, ordered->num_bytes);
			btrfs_remove_ordered_extent(inode, ordered);
			btrfs_put_ordered_extent(ordered);
			btrfs_put_ordered_extent(ordered);
		}
	}
	btrfs_qgroup_check_reserved_leak(inode);
	inode_tree_del(inode);
	btrfs_drop_extent_cache(inode, 0, (u64)-1, 0);
	btrfs_inode_clear_file_extent_range(inode, 0, (u64)-1);
	btrfs_put_root(inode->root);
}

int btrfs_drop_inode(struct inode *inode)
{
	struct btrfs_root *root = BTRFS_I(inode)->root;

	if (root == NULL)
		return 1;

	/* the snap/subvol tree is on deleting */
	if (btrfs_root_refs(&root->root_item) == 0)
		return 1;
	else
		return generic_drop_inode(inode);
}

static void init_once(void *foo)
{
	struct btrfs_inode *ei = (struct btrfs_inode *) foo;

	inode_init_once(&ei->vfs_inode);
}

void __cold btrfs_destroy_cachep(void)
{
	/*
	 * Make sure all delayed rcu free inodes are flushed before we
	 * destroy cache.
	 */
	rcu_barrier();
	kmem_cache_destroy(btrfs_inode_cachep);
	kmem_cache_destroy(btrfs_trans_handle_cachep);
	kmem_cache_destroy(btrfs_path_cachep);
	kmem_cache_destroy(btrfs_free_space_cachep);
	kmem_cache_destroy(btrfs_free_space_bitmap_cachep);
}

int __init btrfs_init_cachep(void)
{
	btrfs_inode_cachep = kmem_cache_create("btrfs_inode",
			sizeof(struct btrfs_inode), 0,
			SLAB_RECLAIM_ACCOUNT | SLAB_MEM_SPREAD | SLAB_ACCOUNT,
			init_once);
	if (!btrfs_inode_cachep)
		goto fail;

	btrfs_trans_handle_cachep = kmem_cache_create("btrfs_trans_handle",
			sizeof(struct btrfs_trans_handle), 0,
			SLAB_TEMPORARY | SLAB_MEM_SPREAD, NULL);
	if (!btrfs_trans_handle_cachep)
		goto fail;

	btrfs_path_cachep = kmem_cache_create("btrfs_path",
			sizeof(struct btrfs_path), 0,
			SLAB_MEM_SPREAD, NULL);
	if (!btrfs_path_cachep)
		goto fail;

	btrfs_free_space_cachep = kmem_cache_create("btrfs_free_space",
			sizeof(struct btrfs_free_space), 0,
			SLAB_MEM_SPREAD, NULL);
	if (!btrfs_free_space_cachep)
		goto fail;

	btrfs_free_space_bitmap_cachep = kmem_cache_create("btrfs_free_space_bitmap",
							PAGE_SIZE, PAGE_SIZE,
							SLAB_RED_ZONE, NULL);
	if (!btrfs_free_space_bitmap_cachep)
		goto fail;

	return 0;
fail:
	btrfs_destroy_cachep();
	return -ENOMEM;
}

static int btrfs_getattr(const struct path *path, struct kstat *stat,
			 u32 request_mask, unsigned int flags)
{
	u64 delalloc_bytes;
	struct inode *inode = d_inode(path->dentry);
	u32 blocksize = inode->i_sb->s_blocksize;
	u32 bi_flags = BTRFS_I(inode)->flags;

	stat->result_mask |= STATX_BTIME;
	stat->btime.tv_sec = BTRFS_I(inode)->i_otime.tv_sec;
	stat->btime.tv_nsec = BTRFS_I(inode)->i_otime.tv_nsec;
	if (bi_flags & BTRFS_INODE_APPEND)
		stat->attributes |= STATX_ATTR_APPEND;
	if (bi_flags & BTRFS_INODE_COMPRESS)
		stat->attributes |= STATX_ATTR_COMPRESSED;
	if (bi_flags & BTRFS_INODE_IMMUTABLE)
		stat->attributes |= STATX_ATTR_IMMUTABLE;
	if (bi_flags & BTRFS_INODE_NODUMP)
		stat->attributes |= STATX_ATTR_NODUMP;

	stat->attributes_mask |= (STATX_ATTR_APPEND |
				  STATX_ATTR_COMPRESSED |
				  STATX_ATTR_IMMUTABLE |
				  STATX_ATTR_NODUMP);

	generic_fillattr(inode, stat);
	stat->dev = BTRFS_I(inode)->root->anon_dev;

	spin_lock(&BTRFS_I(inode)->lock);
	delalloc_bytes = BTRFS_I(inode)->new_delalloc_bytes;
	spin_unlock(&BTRFS_I(inode)->lock);
	stat->blocks = (ALIGN(inode_get_bytes(inode), blocksize) +
			ALIGN(delalloc_bytes, blocksize)) >> 9;
	return 0;
}

static int btrfs_rename_exchange(struct inode *old_dir,
			      struct dentry *old_dentry,
			      struct inode *new_dir,
			      struct dentry *new_dentry)
{
	struct btrfs_fs_info *fs_info = btrfs_sb(old_dir->i_sb);
	struct btrfs_trans_handle *trans;
	struct btrfs_root *root = BTRFS_I(old_dir)->root;
	struct btrfs_root *dest = BTRFS_I(new_dir)->root;
	struct inode *new_inode = new_dentry->d_inode;
	struct inode *old_inode = old_dentry->d_inode;
	struct timespec64 ctime = current_time(old_inode);
	u64 old_ino = btrfs_ino(BTRFS_I(old_inode));
	u64 new_ino = btrfs_ino(BTRFS_I(new_inode));
	u64 old_idx = 0;
	u64 new_idx = 0;
	int ret;
	int ret2;
	bool root_log_pinned = false;
	bool dest_log_pinned = false;

	/* we only allow rename subvolume link between subvolumes */
	if (old_ino != BTRFS_FIRST_FREE_OBJECTID && root != dest)
		return -EXDEV;

	/* close the race window with snapshot create/destroy ioctl */
	if (old_ino == BTRFS_FIRST_FREE_OBJECTID ||
	    new_ino == BTRFS_FIRST_FREE_OBJECTID)
		down_read(&fs_info->subvol_sem);

	/*
	 * We want to reserve the absolute worst case amount of items.  So if
	 * both inodes are subvols and we need to unlink them then that would
	 * require 4 item modifications, but if they are both normal inodes it
	 * would require 5 item modifications, so we'll assume their normal
	 * inodes.  So 5 * 2 is 10, plus 2 for the new links, so 12 total items
	 * should cover the worst case number of items we'll modify.
	 */
	trans = btrfs_start_transaction(root, 12);
	if (IS_ERR(trans)) {
		ret = PTR_ERR(trans);
		goto out_notrans;
	}

	if (dest != root)
		btrfs_record_root_in_trans(trans, dest);

	/*
	 * We need to find a free sequence number both in the source and
	 * in the destination directory for the exchange.
	 */
	ret = btrfs_set_inode_index(BTRFS_I(new_dir), &old_idx);
	if (ret)
		goto out_fail;
	ret = btrfs_set_inode_index(BTRFS_I(old_dir), &new_idx);
	if (ret)
		goto out_fail;

	BTRFS_I(old_inode)->dir_index = 0ULL;
	BTRFS_I(new_inode)->dir_index = 0ULL;

	/* Reference for the source. */
	if (old_ino == BTRFS_FIRST_FREE_OBJECTID) {
		/* force full log commit if subvolume involved. */
		btrfs_set_log_full_commit(trans);
	} else {
		btrfs_pin_log_trans(root);
		root_log_pinned = true;
		ret = btrfs_insert_inode_ref(trans, dest,
					     new_dentry->d_name.name,
					     new_dentry->d_name.len,
					     old_ino,
					     btrfs_ino(BTRFS_I(new_dir)),
					     old_idx);
		if (ret)
			goto out_fail;
	}

	/* And now for the dest. */
	if (new_ino == BTRFS_FIRST_FREE_OBJECTID) {
		/* force full log commit if subvolume involved. */
		btrfs_set_log_full_commit(trans);
	} else {
		btrfs_pin_log_trans(dest);
		dest_log_pinned = true;
		ret = btrfs_insert_inode_ref(trans, root,
					     old_dentry->d_name.name,
					     old_dentry->d_name.len,
					     new_ino,
					     btrfs_ino(BTRFS_I(old_dir)),
					     new_idx);
		if (ret)
			goto out_fail;
	}

	/* Update inode version and ctime/mtime. */
	inode_inc_iversion(old_dir);
	inode_inc_iversion(new_dir);
	inode_inc_iversion(old_inode);
	inode_inc_iversion(new_inode);
	old_dir->i_ctime = old_dir->i_mtime = ctime;
	new_dir->i_ctime = new_dir->i_mtime = ctime;
	old_inode->i_ctime = ctime;
	new_inode->i_ctime = ctime;

	if (old_dentry->d_parent != new_dentry->d_parent) {
		btrfs_record_unlink_dir(trans, BTRFS_I(old_dir),
				BTRFS_I(old_inode), 1);
		btrfs_record_unlink_dir(trans, BTRFS_I(new_dir),
				BTRFS_I(new_inode), 1);
	}

	/* src is a subvolume */
	if (old_ino == BTRFS_FIRST_FREE_OBJECTID) {
		ret = btrfs_unlink_subvol(trans, old_dir, old_dentry);
	} else { /* src is an inode */
		ret = __btrfs_unlink_inode(trans, root, BTRFS_I(old_dir),
					   BTRFS_I(old_dentry->d_inode),
					   old_dentry->d_name.name,
					   old_dentry->d_name.len);
		if (!ret)
			ret = btrfs_update_inode(trans, root, old_inode);
	}
	if (ret) {
		btrfs_abort_transaction(trans, ret);
		goto out_fail;
	}

	/* dest is a subvolume */
	if (new_ino == BTRFS_FIRST_FREE_OBJECTID) {
		ret = btrfs_unlink_subvol(trans, new_dir, new_dentry);
	} else { /* dest is an inode */
		ret = __btrfs_unlink_inode(trans, dest, BTRFS_I(new_dir),
					   BTRFS_I(new_dentry->d_inode),
					   new_dentry->d_name.name,
					   new_dentry->d_name.len);
		if (!ret)
			ret = btrfs_update_inode(trans, dest, new_inode);
	}
	if (ret) {
		btrfs_abort_transaction(trans, ret);
		goto out_fail;
	}

	ret = btrfs_add_link(trans, BTRFS_I(new_dir), BTRFS_I(old_inode),
			     new_dentry->d_name.name,
			     new_dentry->d_name.len, 0, old_idx);
	if (ret) {
		btrfs_abort_transaction(trans, ret);
		goto out_fail;
	}

	ret = btrfs_add_link(trans, BTRFS_I(old_dir), BTRFS_I(new_inode),
			     old_dentry->d_name.name,
			     old_dentry->d_name.len, 0, new_idx);
	if (ret) {
		btrfs_abort_transaction(trans, ret);
		goto out_fail;
	}

	if (old_inode->i_nlink == 1)
		BTRFS_I(old_inode)->dir_index = old_idx;
	if (new_inode->i_nlink == 1)
		BTRFS_I(new_inode)->dir_index = new_idx;

	if (root_log_pinned) {
		btrfs_log_new_name(trans, BTRFS_I(old_inode), BTRFS_I(old_dir),
				   new_dentry->d_parent);
		btrfs_end_log_trans(root);
		root_log_pinned = false;
	}
	if (dest_log_pinned) {
		btrfs_log_new_name(trans, BTRFS_I(new_inode), BTRFS_I(new_dir),
				   old_dentry->d_parent);
		btrfs_end_log_trans(dest);
		dest_log_pinned = false;
	}
out_fail:
	/*
	 * If we have pinned a log and an error happened, we unpin tasks
	 * trying to sync the log and force them to fallback to a transaction
	 * commit if the log currently contains any of the inodes involved in
	 * this rename operation (to ensure we do not persist a log with an
	 * inconsistent state for any of these inodes or leading to any
	 * inconsistencies when replayed). If the transaction was aborted, the
	 * abortion reason is propagated to userspace when attempting to commit
	 * the transaction. If the log does not contain any of these inodes, we
	 * allow the tasks to sync it.
	 */
	if (ret && (root_log_pinned || dest_log_pinned)) {
		if (btrfs_inode_in_log(BTRFS_I(old_dir), fs_info->generation) ||
		    btrfs_inode_in_log(BTRFS_I(new_dir), fs_info->generation) ||
		    btrfs_inode_in_log(BTRFS_I(old_inode), fs_info->generation) ||
		    (new_inode &&
		     btrfs_inode_in_log(BTRFS_I(new_inode), fs_info->generation)))
			btrfs_set_log_full_commit(trans);

		if (root_log_pinned) {
			btrfs_end_log_trans(root);
			root_log_pinned = false;
		}
		if (dest_log_pinned) {
			btrfs_end_log_trans(dest);
			dest_log_pinned = false;
		}
	}
	ret2 = btrfs_end_transaction(trans);
	ret = ret ? ret : ret2;
out_notrans:
	if (new_ino == BTRFS_FIRST_FREE_OBJECTID ||
	    old_ino == BTRFS_FIRST_FREE_OBJECTID)
		up_read(&fs_info->subvol_sem);

	return ret;
}

static int btrfs_whiteout_for_rename(struct btrfs_trans_handle *trans,
				     struct btrfs_root *root,
				     struct inode *dir,
				     struct dentry *dentry)
{
	int ret;
	struct inode *inode;
	u64 objectid;
	u64 index;

	ret = btrfs_find_free_ino(root, &objectid);
	if (ret)
		return ret;

	inode = btrfs_new_inode(trans, root, dir,
				dentry->d_name.name,
				dentry->d_name.len,
				btrfs_ino(BTRFS_I(dir)),
				objectid,
				S_IFCHR | WHITEOUT_MODE,
				&index);

	if (IS_ERR(inode)) {
		ret = PTR_ERR(inode);
		return ret;
	}

	inode->i_op = &btrfs_special_inode_operations;
	init_special_inode(inode, inode->i_mode,
		WHITEOUT_DEV);

	ret = btrfs_init_inode_security(trans, inode, dir,
				&dentry->d_name);
	if (ret)
		goto out;

	ret = btrfs_add_nondir(trans, BTRFS_I(dir), dentry,
				BTRFS_I(inode), 0, index);
	if (ret)
		goto out;

	ret = btrfs_update_inode(trans, root, inode);
out:
	unlock_new_inode(inode);
	if (ret)
		inode_dec_link_count(inode);
	iput(inode);

	return ret;
}

static int btrfs_rename(struct inode *old_dir, struct dentry *old_dentry,
			   struct inode *new_dir, struct dentry *new_dentry,
			   unsigned int flags)
{
	struct btrfs_fs_info *fs_info = btrfs_sb(old_dir->i_sb);
	struct btrfs_trans_handle *trans;
	unsigned int trans_num_items;
	struct btrfs_root *root = BTRFS_I(old_dir)->root;
	struct btrfs_root *dest = BTRFS_I(new_dir)->root;
	struct inode *new_inode = d_inode(new_dentry);
	struct inode *old_inode = d_inode(old_dentry);
	u64 index = 0;
	int ret;
	int ret2;
	u64 old_ino = btrfs_ino(BTRFS_I(old_inode));
	bool log_pinned = false;

	if (btrfs_ino(BTRFS_I(new_dir)) == BTRFS_EMPTY_SUBVOL_DIR_OBJECTID)
		return -EPERM;

	/* we only allow rename subvolume link between subvolumes */
	if (old_ino != BTRFS_FIRST_FREE_OBJECTID && root != dest)
		return -EXDEV;

	if (old_ino == BTRFS_EMPTY_SUBVOL_DIR_OBJECTID ||
	    (new_inode && btrfs_ino(BTRFS_I(new_inode)) == BTRFS_FIRST_FREE_OBJECTID))
		return -ENOTEMPTY;

	if (S_ISDIR(old_inode->i_mode) && new_inode &&
	    new_inode->i_size > BTRFS_EMPTY_DIR_SIZE)
		return -ENOTEMPTY;


	/* check for collisions, even if the  name isn't there */
	ret = btrfs_check_dir_item_collision(dest, new_dir->i_ino,
			     new_dentry->d_name.name,
			     new_dentry->d_name.len);

	if (ret) {
		if (ret == -EEXIST) {
			/* we shouldn't get
			 * eexist without a new_inode */
			if (WARN_ON(!new_inode)) {
				return ret;
			}
		} else {
			/* maybe -EOVERFLOW */
			return ret;
		}
	}
	ret = 0;

	/*
	 * we're using rename to replace one file with another.  Start IO on it
	 * now so  we don't add too much work to the end of the transaction
	 */
	if (new_inode && S_ISREG(old_inode->i_mode) && new_inode->i_size)
		filemap_flush(old_inode->i_mapping);

	/* close the racy window with snapshot create/destroy ioctl */
	if (old_ino == BTRFS_FIRST_FREE_OBJECTID)
		down_read(&fs_info->subvol_sem);
	/*
	 * We want to reserve the absolute worst case amount of items.  So if
	 * both inodes are subvols and we need to unlink them then that would
	 * require 4 item modifications, but if they are both normal inodes it
	 * would require 5 item modifications, so we'll assume they are normal
	 * inodes.  So 5 * 2 is 10, plus 1 for the new link, so 11 total items
	 * should cover the worst case number of items we'll modify.
	 * If our rename has the whiteout flag, we need more 5 units for the
	 * new inode (1 inode item, 1 inode ref, 2 dir items and 1 xattr item
	 * when selinux is enabled).
	 */
	trans_num_items = 11;
	if (flags & RENAME_WHITEOUT)
		trans_num_items += 5;
	trans = btrfs_start_transaction(root, trans_num_items);
	if (IS_ERR(trans)) {
		ret = PTR_ERR(trans);
		goto out_notrans;
	}

	if (dest != root)
		btrfs_record_root_in_trans(trans, dest);

	ret = btrfs_set_inode_index(BTRFS_I(new_dir), &index);
	if (ret)
		goto out_fail;

	BTRFS_I(old_inode)->dir_index = 0ULL;
	if (unlikely(old_ino == BTRFS_FIRST_FREE_OBJECTID)) {
		/* force full log commit if subvolume involved. */
		btrfs_set_log_full_commit(trans);
	} else {
		btrfs_pin_log_trans(root);
		log_pinned = true;
		ret = btrfs_insert_inode_ref(trans, dest,
					     new_dentry->d_name.name,
					     new_dentry->d_name.len,
					     old_ino,
					     btrfs_ino(BTRFS_I(new_dir)), index);
		if (ret)
			goto out_fail;
	}

	inode_inc_iversion(old_dir);
	inode_inc_iversion(new_dir);
	inode_inc_iversion(old_inode);
	old_dir->i_ctime = old_dir->i_mtime =
	new_dir->i_ctime = new_dir->i_mtime =
	old_inode->i_ctime = current_time(old_dir);

	if (old_dentry->d_parent != new_dentry->d_parent)
		btrfs_record_unlink_dir(trans, BTRFS_I(old_dir),
				BTRFS_I(old_inode), 1);

	if (unlikely(old_ino == BTRFS_FIRST_FREE_OBJECTID)) {
		ret = btrfs_unlink_subvol(trans, old_dir, old_dentry);
	} else {
		ret = __btrfs_unlink_inode(trans, root, BTRFS_I(old_dir),
					BTRFS_I(d_inode(old_dentry)),
					old_dentry->d_name.name,
					old_dentry->d_name.len);
		if (!ret)
			ret = btrfs_update_inode(trans, root, old_inode);
	}
	if (ret) {
		btrfs_abort_transaction(trans, ret);
		goto out_fail;
	}

	if (new_inode) {
		inode_inc_iversion(new_inode);
		new_inode->i_ctime = current_time(new_inode);
		if (unlikely(btrfs_ino(BTRFS_I(new_inode)) ==
			     BTRFS_EMPTY_SUBVOL_DIR_OBJECTID)) {
			ret = btrfs_unlink_subvol(trans, new_dir, new_dentry);
			BUG_ON(new_inode->i_nlink == 0);
		} else {
			ret = btrfs_unlink_inode(trans, dest, BTRFS_I(new_dir),
						 BTRFS_I(d_inode(new_dentry)),
						 new_dentry->d_name.name,
						 new_dentry->d_name.len);
		}
		if (!ret && new_inode->i_nlink == 0)
			ret = btrfs_orphan_add(trans,
					BTRFS_I(d_inode(new_dentry)));
		if (ret) {
			btrfs_abort_transaction(trans, ret);
			goto out_fail;
		}
	}

	ret = btrfs_add_link(trans, BTRFS_I(new_dir), BTRFS_I(old_inode),
			     new_dentry->d_name.name,
			     new_dentry->d_name.len, 0, index);
	if (ret) {
		btrfs_abort_transaction(trans, ret);
		goto out_fail;
	}

	if (old_inode->i_nlink == 1)
		BTRFS_I(old_inode)->dir_index = index;

	if (log_pinned) {
		btrfs_log_new_name(trans, BTRFS_I(old_inode), BTRFS_I(old_dir),
				   new_dentry->d_parent);
		btrfs_end_log_trans(root);
		log_pinned = false;
	}

	if (flags & RENAME_WHITEOUT) {
		ret = btrfs_whiteout_for_rename(trans, root, old_dir,
						old_dentry);

		if (ret) {
			btrfs_abort_transaction(trans, ret);
			goto out_fail;
		}
	}
out_fail:
	/*
	 * If we have pinned the log and an error happened, we unpin tasks
	 * trying to sync the log and force them to fallback to a transaction
	 * commit if the log currently contains any of the inodes involved in
	 * this rename operation (to ensure we do not persist a log with an
	 * inconsistent state for any of these inodes or leading to any
	 * inconsistencies when replayed). If the transaction was aborted, the
	 * abortion reason is propagated to userspace when attempting to commit
	 * the transaction. If the log does not contain any of these inodes, we
	 * allow the tasks to sync it.
	 */
	if (ret && log_pinned) {
		if (btrfs_inode_in_log(BTRFS_I(old_dir), fs_info->generation) ||
		    btrfs_inode_in_log(BTRFS_I(new_dir), fs_info->generation) ||
		    btrfs_inode_in_log(BTRFS_I(old_inode), fs_info->generation) ||
		    (new_inode &&
		     btrfs_inode_in_log(BTRFS_I(new_inode), fs_info->generation)))
			btrfs_set_log_full_commit(trans);

		btrfs_end_log_trans(root);
		log_pinned = false;
	}
	ret2 = btrfs_end_transaction(trans);
	ret = ret ? ret : ret2;
out_notrans:
	if (old_ino == BTRFS_FIRST_FREE_OBJECTID)
		up_read(&fs_info->subvol_sem);

	return ret;
}

static int btrfs_rename2(struct inode *old_dir, struct dentry *old_dentry,
			 struct inode *new_dir, struct dentry *new_dentry,
			 unsigned int flags)
{
	if (flags & ~(RENAME_NOREPLACE | RENAME_EXCHANGE | RENAME_WHITEOUT))
		return -EINVAL;

	if (flags & RENAME_EXCHANGE)
		return btrfs_rename_exchange(old_dir, old_dentry, new_dir,
					  new_dentry);

	return btrfs_rename(old_dir, old_dentry, new_dir, new_dentry, flags);
}

struct btrfs_delalloc_work {
	struct inode *inode;
	struct completion completion;
	struct list_head list;
	struct btrfs_work work;
};

static void btrfs_run_delalloc_work(struct btrfs_work *work)
{
	struct btrfs_delalloc_work *delalloc_work;
	struct inode *inode;

	delalloc_work = container_of(work, struct btrfs_delalloc_work,
				     work);
	inode = delalloc_work->inode;
	filemap_flush(inode->i_mapping);
	if (test_bit(BTRFS_INODE_HAS_ASYNC_EXTENT,
				&BTRFS_I(inode)->runtime_flags))
		filemap_flush(inode->i_mapping);

	iput(inode);
	complete(&delalloc_work->completion);
}

static struct btrfs_delalloc_work *btrfs_alloc_delalloc_work(struct inode *inode)
{
	struct btrfs_delalloc_work *work;

	work = kmalloc(sizeof(*work), GFP_NOFS);
	if (!work)
		return NULL;

	init_completion(&work->completion);
	INIT_LIST_HEAD(&work->list);
	work->inode = inode;
	btrfs_init_work(&work->work, btrfs_run_delalloc_work, NULL, NULL);

	return work;
}

/*
 * some fairly slow code that needs optimization. This walks the list
 * of all the inodes with pending delalloc and forces them to disk.
 */
<<<<<<< HEAD
static int start_delalloc_inodes(struct btrfs_root *root, u64 *nr, bool snapshot)
=======
static int start_delalloc_inodes(struct btrfs_root *root,
				 struct writeback_control *wbc, bool snapshot,
				 bool in_reclaim_context)
>>>>>>> c70595ea
{
	struct btrfs_inode *binode;
	struct inode *inode;
	struct btrfs_delalloc_work *work, *next;
	struct list_head works;
	struct list_head splice;
	int ret = 0;
	bool full_flush = wbc->nr_to_write == LONG_MAX;

	INIT_LIST_HEAD(&works);
	INIT_LIST_HEAD(&splice);

	mutex_lock(&root->delalloc_mutex);
	spin_lock(&root->delalloc_lock);
	list_splice_init(&root->delalloc_inodes, &splice);
	while (!list_empty(&splice)) {
		binode = list_entry(splice.next, struct btrfs_inode,
				    delalloc_inodes);

		list_move_tail(&binode->delalloc_inodes,
			       &root->delalloc_inodes);

		if (in_reclaim_context &&
		    test_bit(BTRFS_INODE_NO_DELALLOC_FLUSH, &binode->runtime_flags))
			continue;

		inode = igrab(&binode->vfs_inode);
		if (!inode) {
			cond_resched_lock(&root->delalloc_lock);
			continue;
		}
		spin_unlock(&root->delalloc_lock);

		if (snapshot)
			set_bit(BTRFS_INODE_SNAPSHOT_FLUSH,
				&binode->runtime_flags);
		if (full_flush) {
			work = btrfs_alloc_delalloc_work(inode);
			if (!work) {
				iput(inode);
				ret = -ENOMEM;
				goto out;
			}
			list_add_tail(&work->list, &works);
			btrfs_queue_work(root->fs_info->flush_workers,
					 &work->work);
		} else {
			ret = sync_inode(inode, wbc);
			if (!ret &&
			    test_bit(BTRFS_INODE_HAS_ASYNC_EXTENT,
				     &BTRFS_I(inode)->runtime_flags))
				ret = sync_inode(inode, wbc);
			btrfs_add_delayed_iput(inode);
			if (ret || wbc->nr_to_write <= 0)
				goto out;
		}
<<<<<<< HEAD
		list_add_tail(&work->list, &works);
		btrfs_queue_work(root->fs_info->flush_workers,
				 &work->work);
		if (*nr != U64_MAX) {
			(*nr)--;
			if (*nr == 0)
				goto out;
		}
=======
>>>>>>> c70595ea
		cond_resched();
		spin_lock(&root->delalloc_lock);
	}
	spin_unlock(&root->delalloc_lock);

out:
	list_for_each_entry_safe(work, next, &works, list) {
		list_del_init(&work->list);
		wait_for_completion(&work->completion);
		kfree(work);
	}

	if (!list_empty(&splice)) {
		spin_lock(&root->delalloc_lock);
		list_splice_tail(&splice, &root->delalloc_inodes);
		spin_unlock(&root->delalloc_lock);
	}
	mutex_unlock(&root->delalloc_mutex);
	return ret;
}

int btrfs_start_delalloc_snapshot(struct btrfs_root *root)
{
	struct writeback_control wbc = {
		.nr_to_write = LONG_MAX,
		.sync_mode = WB_SYNC_NONE,
		.range_start = 0,
		.range_end = LLONG_MAX,
	};
	struct btrfs_fs_info *fs_info = root->fs_info;
<<<<<<< HEAD
	u64 nr = U64_MAX;
=======
>>>>>>> c70595ea

	if (test_bit(BTRFS_FS_STATE_ERROR, &fs_info->fs_state))
		return -EROFS;

<<<<<<< HEAD
	return start_delalloc_inodes(root, &nr, true);
}

int btrfs_start_delalloc_roots(struct btrfs_fs_info *fs_info, u64 nr)
=======
	return start_delalloc_inodes(root, &wbc, true, false);
}

int btrfs_start_delalloc_roots(struct btrfs_fs_info *fs_info, u64 nr,
			       bool in_reclaim_context)
>>>>>>> c70595ea
{
	struct writeback_control wbc = {
		.nr_to_write = (nr == U64_MAX) ? LONG_MAX : (unsigned long)nr,
		.sync_mode = WB_SYNC_NONE,
		.range_start = 0,
		.range_end = LLONG_MAX,
	};
	struct btrfs_root *root;
	struct list_head splice;
	int ret;

	if (test_bit(BTRFS_FS_STATE_ERROR, &fs_info->fs_state))
		return -EROFS;

	INIT_LIST_HEAD(&splice);

	mutex_lock(&fs_info->delalloc_root_mutex);
	spin_lock(&fs_info->delalloc_root_lock);
	list_splice_init(&fs_info->delalloc_roots, &splice);
	while (!list_empty(&splice) && nr) {
		/*
		 * Reset nr_to_write here so we know that we're doing a full
		 * flush.
		 */
		if (nr == U64_MAX)
			wbc.nr_to_write = LONG_MAX;

		root = list_first_entry(&splice, struct btrfs_root,
					delalloc_root);
		root = btrfs_grab_root(root);
		BUG_ON(!root);
		list_move_tail(&root->delalloc_root,
			       &fs_info->delalloc_roots);
		spin_unlock(&fs_info->delalloc_root_lock);

<<<<<<< HEAD
		ret = start_delalloc_inodes(root, &nr, false);
=======
		ret = start_delalloc_inodes(root, &wbc, false, in_reclaim_context);
>>>>>>> c70595ea
		btrfs_put_root(root);
		if (ret < 0 || wbc.nr_to_write <= 0)
			goto out;
		spin_lock(&fs_info->delalloc_root_lock);
	}
	spin_unlock(&fs_info->delalloc_root_lock);

	ret = 0;
out:
	if (!list_empty(&splice)) {
		spin_lock(&fs_info->delalloc_root_lock);
		list_splice_tail(&splice, &fs_info->delalloc_roots);
		spin_unlock(&fs_info->delalloc_root_lock);
	}
	mutex_unlock(&fs_info->delalloc_root_mutex);
	return ret;
}

static int btrfs_symlink(struct inode *dir, struct dentry *dentry,
			 const char *symname)
{
	struct btrfs_fs_info *fs_info = btrfs_sb(dir->i_sb);
	struct btrfs_trans_handle *trans;
	struct btrfs_root *root = BTRFS_I(dir)->root;
	struct btrfs_path *path;
	struct btrfs_key key;
	struct inode *inode = NULL;
	int err;
	u64 objectid;
	u64 index = 0;
	int name_len;
	int datasize;
	unsigned long ptr;
	struct btrfs_file_extent_item *ei;
	struct extent_buffer *leaf;

	name_len = strlen(symname);
	if (name_len > BTRFS_MAX_INLINE_DATA_SIZE(fs_info))
		return -ENAMETOOLONG;

	/*
	 * 2 items for inode item and ref
	 * 2 items for dir items
	 * 1 item for updating parent inode item
	 * 1 item for the inline extent item
	 * 1 item for xattr if selinux is on
	 */
	trans = btrfs_start_transaction(root, 7);
	if (IS_ERR(trans))
		return PTR_ERR(trans);

	err = btrfs_find_free_ino(root, &objectid);
	if (err)
		goto out_unlock;

	inode = btrfs_new_inode(trans, root, dir, dentry->d_name.name,
				dentry->d_name.len, btrfs_ino(BTRFS_I(dir)),
				objectid, S_IFLNK|S_IRWXUGO, &index);
	if (IS_ERR(inode)) {
		err = PTR_ERR(inode);
		inode = NULL;
		goto out_unlock;
	}

	/*
	* If the active LSM wants to access the inode during
	* d_instantiate it needs these. Smack checks to see
	* if the filesystem supports xattrs by looking at the
	* ops vector.
	*/
	inode->i_fop = &btrfs_file_operations;
	inode->i_op = &btrfs_file_inode_operations;
	inode->i_mapping->a_ops = &btrfs_aops;

	err = btrfs_init_inode_security(trans, inode, dir, &dentry->d_name);
	if (err)
		goto out_unlock;

	path = btrfs_alloc_path();
	if (!path) {
		err = -ENOMEM;
		goto out_unlock;
	}
	key.objectid = btrfs_ino(BTRFS_I(inode));
	key.offset = 0;
	key.type = BTRFS_EXTENT_DATA_KEY;
	datasize = btrfs_file_extent_calc_inline_size(name_len);
	err = btrfs_insert_empty_item(trans, root, path, &key,
				      datasize);
	if (err) {
		btrfs_free_path(path);
		goto out_unlock;
	}
	leaf = path->nodes[0];
	ei = btrfs_item_ptr(leaf, path->slots[0],
			    struct btrfs_file_extent_item);
	btrfs_set_file_extent_generation(leaf, ei, trans->transid);
	btrfs_set_file_extent_type(leaf, ei,
				   BTRFS_FILE_EXTENT_INLINE);
	btrfs_set_file_extent_encryption(leaf, ei, 0);
	btrfs_set_file_extent_compression(leaf, ei, 0);
	btrfs_set_file_extent_other_encoding(leaf, ei, 0);
	btrfs_set_file_extent_ram_bytes(leaf, ei, name_len);

	ptr = btrfs_file_extent_inline_start(ei);
	write_extent_buffer(leaf, symname, ptr, name_len);
	btrfs_mark_buffer_dirty(leaf);
	btrfs_free_path(path);

	inode->i_op = &btrfs_symlink_inode_operations;
	inode_nohighmem(inode);
	inode_set_bytes(inode, name_len);
	btrfs_i_size_write(BTRFS_I(inode), name_len);
	err = btrfs_update_inode(trans, root, inode);
	/*
	 * Last step, add directory indexes for our symlink inode. This is the
	 * last step to avoid extra cleanup of these indexes if an error happens
	 * elsewhere above.
	 */
	if (!err)
		err = btrfs_add_nondir(trans, BTRFS_I(dir), dentry,
				BTRFS_I(inode), 0, index);
	if (err)
		goto out_unlock;

	d_instantiate_new(dentry, inode);

out_unlock:
	btrfs_end_transaction(trans);
	if (err && inode) {
		inode_dec_link_count(inode);
		discard_new_inode(inode);
	}
	btrfs_btree_balance_dirty(fs_info);
	return err;
}

static struct btrfs_trans_handle *insert_prealloc_file_extent(
				       struct btrfs_trans_handle *trans_in,
				       struct inode *inode, struct btrfs_key *ins,
				       u64 file_offset)
{
	struct btrfs_file_extent_item stack_fi;
	struct btrfs_replace_extent_info extent_info;
	struct btrfs_trans_handle *trans = trans_in;
	struct btrfs_path *path;
	u64 start = ins->objectid;
	u64 len = ins->offset;
	int ret;

	memset(&stack_fi, 0, sizeof(stack_fi));

	btrfs_set_stack_file_extent_type(&stack_fi, BTRFS_FILE_EXTENT_PREALLOC);
	btrfs_set_stack_file_extent_disk_bytenr(&stack_fi, start);
	btrfs_set_stack_file_extent_disk_num_bytes(&stack_fi, len);
	btrfs_set_stack_file_extent_num_bytes(&stack_fi, len);
	btrfs_set_stack_file_extent_ram_bytes(&stack_fi, len);
	btrfs_set_stack_file_extent_compression(&stack_fi, BTRFS_COMPRESS_NONE);
	/* Encryption and other encoding is reserved and all 0 */

	ret = btrfs_qgroup_release_data(BTRFS_I(inode), file_offset, len);
	if (ret < 0)
		return ERR_PTR(ret);

	if (trans) {
		ret = insert_reserved_file_extent(trans, BTRFS_I(inode),
						  file_offset, &stack_fi, ret);
		if (ret)
			return ERR_PTR(ret);
		return trans;
	}

	extent_info.disk_offset = start;
	extent_info.disk_len = len;
	extent_info.data_offset = 0;
	extent_info.data_len = len;
	extent_info.file_offset = file_offset;
	extent_info.extent_buf = (char *)&stack_fi;
	extent_info.is_new_extent = true;
	extent_info.qgroup_reserved = ret;
	extent_info.insertions = 0;

	path = btrfs_alloc_path();
	if (!path)
		return ERR_PTR(-ENOMEM);

	ret = btrfs_replace_file_extents(inode, path, file_offset,
				     file_offset + len - 1, &extent_info,
				     &trans);
	btrfs_free_path(path);
	if (ret)
		return ERR_PTR(ret);

	return trans;
}

static int __btrfs_prealloc_file_range(struct inode *inode, int mode,
				       u64 start, u64 num_bytes, u64 min_size,
				       loff_t actual_len, u64 *alloc_hint,
				       struct btrfs_trans_handle *trans)
{
	struct btrfs_fs_info *fs_info = btrfs_sb(inode->i_sb);
	struct extent_map_tree *em_tree = &BTRFS_I(inode)->extent_tree;
	struct extent_map *em;
	struct btrfs_root *root = BTRFS_I(inode)->root;
	struct btrfs_key ins;
	u64 cur_offset = start;
	u64 clear_offset = start;
	u64 i_size;
	u64 cur_bytes;
	u64 last_alloc = (u64)-1;
	int ret = 0;
	bool own_trans = true;
	u64 end = start + num_bytes - 1;

	if (trans)
		own_trans = false;
	while (num_bytes > 0) {
		cur_bytes = min_t(u64, num_bytes, SZ_256M);
		cur_bytes = max(cur_bytes, min_size);
		/*
		 * If we are severely fragmented we could end up with really
		 * small allocations, so if the allocator is returning small
		 * chunks lets make its job easier by only searching for those
		 * sized chunks.
		 */
		cur_bytes = min(cur_bytes, last_alloc);
		ret = btrfs_reserve_extent(root, cur_bytes, cur_bytes,
				min_size, 0, *alloc_hint, &ins, 1, 0);
		if (ret)
			break;

		/*
		 * We've reserved this space, and thus converted it from
		 * ->bytes_may_use to ->bytes_reserved.  Any error that happens
		 * from here on out we will only need to clear our reservation
		 * for the remaining unreserved area, so advance our
		 * clear_offset by our extent size.
		 */
		clear_offset += ins.offset;

		last_alloc = ins.offset;
		trans = insert_prealloc_file_extent(trans, inode, &ins, cur_offset);
		/*
		 * Now that we inserted the prealloc extent we can finally
		 * decrement the number of reservations in the block group.
		 * If we did it before, we could race with relocation and have
		 * relocation miss the reserved extent, making it fail later.
		 */
		btrfs_dec_block_group_reservations(fs_info, ins.objectid);
		if (IS_ERR(trans)) {
			ret = PTR_ERR(trans);
			btrfs_free_reserved_extent(fs_info, ins.objectid,
						   ins.offset, 0);
			break;
		}

		btrfs_drop_extent_cache(BTRFS_I(inode), cur_offset,
					cur_offset + ins.offset -1, 0);

		em = alloc_extent_map();
		if (!em) {
			set_bit(BTRFS_INODE_NEEDS_FULL_SYNC,
				&BTRFS_I(inode)->runtime_flags);
			goto next;
		}

		em->start = cur_offset;
		em->orig_start = cur_offset;
		em->len = ins.offset;
		em->block_start = ins.objectid;
		em->block_len = ins.offset;
		em->orig_block_len = ins.offset;
		em->ram_bytes = ins.offset;
		set_bit(EXTENT_FLAG_PREALLOC, &em->flags);
		em->generation = trans->transid;

		while (1) {
			write_lock(&em_tree->lock);
			ret = add_extent_mapping(em_tree, em, 1);
			write_unlock(&em_tree->lock);
			if (ret != -EEXIST)
				break;
			btrfs_drop_extent_cache(BTRFS_I(inode), cur_offset,
						cur_offset + ins.offset - 1,
						0);
		}
		free_extent_map(em);
next:
		num_bytes -= ins.offset;
		cur_offset += ins.offset;
		*alloc_hint = ins.objectid + ins.offset;

		inode_inc_iversion(inode);
		inode->i_ctime = current_time(inode);
		BTRFS_I(inode)->flags |= BTRFS_INODE_PREALLOC;
		if (!(mode & FALLOC_FL_KEEP_SIZE) &&
		    (actual_len > inode->i_size) &&
		    (cur_offset > inode->i_size)) {
			if (cur_offset > actual_len)
				i_size = actual_len;
			else
				i_size = cur_offset;
			i_size_write(inode, i_size);
			btrfs_inode_safe_disk_i_size_write(inode, 0);
		}

		ret = btrfs_update_inode(trans, root, inode);

		if (ret) {
			btrfs_abort_transaction(trans, ret);
			if (own_trans)
				btrfs_end_transaction(trans);
			break;
		}

		if (own_trans) {
			btrfs_end_transaction(trans);
			trans = NULL;
		}
	}
	if (clear_offset < end)
		btrfs_free_reserved_data_space(BTRFS_I(inode), NULL, clear_offset,
			end - clear_offset + 1);
	return ret;
}

int btrfs_prealloc_file_range(struct inode *inode, int mode,
			      u64 start, u64 num_bytes, u64 min_size,
			      loff_t actual_len, u64 *alloc_hint)
{
	return __btrfs_prealloc_file_range(inode, mode, start, num_bytes,
					   min_size, actual_len, alloc_hint,
					   NULL);
}

int btrfs_prealloc_file_range_trans(struct inode *inode,
				    struct btrfs_trans_handle *trans, int mode,
				    u64 start, u64 num_bytes, u64 min_size,
				    loff_t actual_len, u64 *alloc_hint)
{
	return __btrfs_prealloc_file_range(inode, mode, start, num_bytes,
					   min_size, actual_len, alloc_hint, trans);
}

static int btrfs_set_page_dirty(struct page *page)
{
	return __set_page_dirty_nobuffers(page);
}

static int btrfs_permission(struct inode *inode, int mask)
{
	struct btrfs_root *root = BTRFS_I(inode)->root;
	umode_t mode = inode->i_mode;

	if (mask & MAY_WRITE &&
	    (S_ISREG(mode) || S_ISDIR(mode) || S_ISLNK(mode))) {
		if (btrfs_root_readonly(root))
			return -EROFS;
		if (BTRFS_I(inode)->flags & BTRFS_INODE_READONLY)
			return -EACCES;
	}
	return generic_permission(inode, mask);
}

static int btrfs_tmpfile(struct inode *dir, struct dentry *dentry, umode_t mode)
{
	struct btrfs_fs_info *fs_info = btrfs_sb(dir->i_sb);
	struct btrfs_trans_handle *trans;
	struct btrfs_root *root = BTRFS_I(dir)->root;
	struct inode *inode = NULL;
	u64 objectid;
	u64 index;
	int ret = 0;

	/*
	 * 5 units required for adding orphan entry
	 */
	trans = btrfs_start_transaction(root, 5);
	if (IS_ERR(trans))
		return PTR_ERR(trans);

	ret = btrfs_find_free_ino(root, &objectid);
	if (ret)
		goto out;

	inode = btrfs_new_inode(trans, root, dir, NULL, 0,
			btrfs_ino(BTRFS_I(dir)), objectid, mode, &index);
	if (IS_ERR(inode)) {
		ret = PTR_ERR(inode);
		inode = NULL;
		goto out;
	}

	inode->i_fop = &btrfs_file_operations;
	inode->i_op = &btrfs_file_inode_operations;

	inode->i_mapping->a_ops = &btrfs_aops;

	ret = btrfs_init_inode_security(trans, inode, dir, NULL);
	if (ret)
		goto out;

	ret = btrfs_update_inode(trans, root, inode);
	if (ret)
		goto out;
	ret = btrfs_orphan_add(trans, BTRFS_I(inode));
	if (ret)
		goto out;

	/*
	 * We set number of links to 0 in btrfs_new_inode(), and here we set
	 * it to 1 because d_tmpfile() will issue a warning if the count is 0,
	 * through:
	 *
	 *    d_tmpfile() -> inode_dec_link_count() -> drop_nlink()
	 */
	set_nlink(inode, 1);
	d_tmpfile(dentry, inode);
	unlock_new_inode(inode);
	mark_inode_dirty(inode);
out:
	btrfs_end_transaction(trans);
	if (ret && inode)
		discard_new_inode(inode);
	btrfs_btree_balance_dirty(fs_info);
	return ret;
}

void btrfs_set_range_writeback(struct extent_io_tree *tree, u64 start, u64 end)
{
	struct inode *inode = tree->private_data;
	unsigned long index = start >> PAGE_SHIFT;
	unsigned long end_index = end >> PAGE_SHIFT;
	struct page *page;

	while (index <= end_index) {
		page = find_get_page(inode->i_mapping, index);
		ASSERT(page); /* Pages should be in the extent_io_tree */
		set_page_writeback(page);
		put_page(page);
		index++;
	}
}

#ifdef CONFIG_SWAP
/*
 * Add an entry indicating a block group or device which is pinned by a
 * swapfile. Returns 0 on success, 1 if there is already an entry for it, or a
 * negative errno on failure.
 */
static int btrfs_add_swapfile_pin(struct inode *inode, void *ptr,
				  bool is_block_group)
{
	struct btrfs_fs_info *fs_info = BTRFS_I(inode)->root->fs_info;
	struct btrfs_swapfile_pin *sp, *entry;
	struct rb_node **p;
	struct rb_node *parent = NULL;

	sp = kmalloc(sizeof(*sp), GFP_NOFS);
	if (!sp)
		return -ENOMEM;
	sp->ptr = ptr;
	sp->inode = inode;
	sp->is_block_group = is_block_group;

	spin_lock(&fs_info->swapfile_pins_lock);
	p = &fs_info->swapfile_pins.rb_node;
	while (*p) {
		parent = *p;
		entry = rb_entry(parent, struct btrfs_swapfile_pin, node);
		if (sp->ptr < entry->ptr ||
		    (sp->ptr == entry->ptr && sp->inode < entry->inode)) {
			p = &(*p)->rb_left;
		} else if (sp->ptr > entry->ptr ||
			   (sp->ptr == entry->ptr && sp->inode > entry->inode)) {
			p = &(*p)->rb_right;
		} else {
			spin_unlock(&fs_info->swapfile_pins_lock);
			kfree(sp);
			return 1;
		}
	}
	rb_link_node(&sp->node, parent, p);
	rb_insert_color(&sp->node, &fs_info->swapfile_pins);
	spin_unlock(&fs_info->swapfile_pins_lock);
	return 0;
}

/* Free all of the entries pinned by this swapfile. */
static void btrfs_free_swapfile_pins(struct inode *inode)
{
	struct btrfs_fs_info *fs_info = BTRFS_I(inode)->root->fs_info;
	struct btrfs_swapfile_pin *sp;
	struct rb_node *node, *next;

	spin_lock(&fs_info->swapfile_pins_lock);
	node = rb_first(&fs_info->swapfile_pins);
	while (node) {
		next = rb_next(node);
		sp = rb_entry(node, struct btrfs_swapfile_pin, node);
		if (sp->inode == inode) {
			rb_erase(&sp->node, &fs_info->swapfile_pins);
			if (sp->is_block_group)
				btrfs_put_block_group(sp->ptr);
			kfree(sp);
		}
		node = next;
	}
	spin_unlock(&fs_info->swapfile_pins_lock);
}

struct btrfs_swap_info {
	u64 start;
	u64 block_start;
	u64 block_len;
	u64 lowest_ppage;
	u64 highest_ppage;
	unsigned long nr_pages;
	int nr_extents;
};

static int btrfs_add_swap_extent(struct swap_info_struct *sis,
				 struct btrfs_swap_info *bsi)
{
	unsigned long nr_pages;
	u64 first_ppage, first_ppage_reported, next_ppage;
	int ret;

	first_ppage = ALIGN(bsi->block_start, PAGE_SIZE) >> PAGE_SHIFT;
	next_ppage = ALIGN_DOWN(bsi->block_start + bsi->block_len,
				PAGE_SIZE) >> PAGE_SHIFT;

	if (first_ppage >= next_ppage)
		return 0;
	nr_pages = next_ppage - first_ppage;

	first_ppage_reported = first_ppage;
	if (bsi->start == 0)
		first_ppage_reported++;
	if (bsi->lowest_ppage > first_ppage_reported)
		bsi->lowest_ppage = first_ppage_reported;
	if (bsi->highest_ppage < (next_ppage - 1))
		bsi->highest_ppage = next_ppage - 1;

	ret = add_swap_extent(sis, bsi->nr_pages, nr_pages, first_ppage);
	if (ret < 0)
		return ret;
	bsi->nr_extents += ret;
	bsi->nr_pages += nr_pages;
	return 0;
}

static void btrfs_swap_deactivate(struct file *file)
{
	struct inode *inode = file_inode(file);

	btrfs_free_swapfile_pins(inode);
	atomic_dec(&BTRFS_I(inode)->root->nr_swapfiles);
}

static int btrfs_swap_activate(struct swap_info_struct *sis, struct file *file,
			       sector_t *span)
{
	struct inode *inode = file_inode(file);
	struct btrfs_fs_info *fs_info = BTRFS_I(inode)->root->fs_info;
	struct extent_io_tree *io_tree = &BTRFS_I(inode)->io_tree;
	struct extent_state *cached_state = NULL;
	struct extent_map *em = NULL;
	struct btrfs_device *device = NULL;
	struct btrfs_swap_info bsi = {
		.lowest_ppage = (sector_t)-1ULL,
	};
	int ret = 0;
	u64 isize;
	u64 start;

	/*
	 * If the swap file was just created, make sure delalloc is done. If the
	 * file changes again after this, the user is doing something stupid and
	 * we don't really care.
	 */
	ret = btrfs_wait_ordered_range(inode, 0, (u64)-1);
	if (ret)
		return ret;

	/*
	 * The inode is locked, so these flags won't change after we check them.
	 */
	if (BTRFS_I(inode)->flags & BTRFS_INODE_COMPRESS) {
		btrfs_warn(fs_info, "swapfile must not be compressed");
		return -EINVAL;
	}
	if (!(BTRFS_I(inode)->flags & BTRFS_INODE_NODATACOW)) {
		btrfs_warn(fs_info, "swapfile must not be copy-on-write");
		return -EINVAL;
	}
	if (!(BTRFS_I(inode)->flags & BTRFS_INODE_NODATASUM)) {
		btrfs_warn(fs_info, "swapfile must not be checksummed");
		return -EINVAL;
	}

	/*
	 * Balance or device remove/replace/resize can move stuff around from
	 * under us. The exclop protection makes sure they aren't running/won't
	 * run concurrently while we are mapping the swap extents, and
	 * fs_info->swapfile_pins prevents them from running while the swap
	 * file is active and moving the extents. Note that this also prevents
	 * a concurrent device add which isn't actually necessary, but it's not
	 * really worth the trouble to allow it.
	 */
	if (!btrfs_exclop_start(fs_info, BTRFS_EXCLOP_SWAP_ACTIVATE)) {
		btrfs_warn(fs_info,
	   "cannot activate swapfile while exclusive operation is running");
		return -EBUSY;
	}
	/*
	 * Snapshots can create extents which require COW even if NODATACOW is
	 * set. We use this counter to prevent snapshots. We must increment it
	 * before walking the extents because we don't want a concurrent
	 * snapshot to run after we've already checked the extents.
	 */
	atomic_inc(&BTRFS_I(inode)->root->nr_swapfiles);

	isize = ALIGN_DOWN(inode->i_size, fs_info->sectorsize);

	lock_extent_bits(io_tree, 0, isize - 1, &cached_state);
	start = 0;
	while (start < isize) {
		u64 logical_block_start, physical_block_start;
		struct btrfs_block_group *bg;
		u64 len = isize - start;

		em = btrfs_get_extent(BTRFS_I(inode), NULL, 0, start, len);
		if (IS_ERR(em)) {
			ret = PTR_ERR(em);
			goto out;
		}

		if (em->block_start == EXTENT_MAP_HOLE) {
			btrfs_warn(fs_info, "swapfile must not have holes");
			ret = -EINVAL;
			goto out;
		}
		if (em->block_start == EXTENT_MAP_INLINE) {
			/*
			 * It's unlikely we'll ever actually find ourselves
			 * here, as a file small enough to fit inline won't be
			 * big enough to store more than the swap header, but in
			 * case something changes in the future, let's catch it
			 * here rather than later.
			 */
			btrfs_warn(fs_info, "swapfile must not be inline");
			ret = -EINVAL;
			goto out;
		}
		if (test_bit(EXTENT_FLAG_COMPRESSED, &em->flags)) {
			btrfs_warn(fs_info, "swapfile must not be compressed");
			ret = -EINVAL;
			goto out;
		}

		logical_block_start = em->block_start + (start - em->start);
		len = min(len, em->len - (start - em->start));
		free_extent_map(em);
		em = NULL;

		ret = can_nocow_extent(inode, start, &len, NULL, NULL, NULL, true);
		if (ret < 0) {
			goto out;
		} else if (ret) {
			ret = 0;
		} else {
			btrfs_warn(fs_info,
				   "swapfile must not be copy-on-write");
			ret = -EINVAL;
			goto out;
		}

		em = btrfs_get_chunk_map(fs_info, logical_block_start, len);
		if (IS_ERR(em)) {
			ret = PTR_ERR(em);
			goto out;
		}

		if (em->map_lookup->type & BTRFS_BLOCK_GROUP_PROFILE_MASK) {
			btrfs_warn(fs_info,
				   "swapfile must have single data profile");
			ret = -EINVAL;
			goto out;
		}

		if (device == NULL) {
			device = em->map_lookup->stripes[0].dev;
			ret = btrfs_add_swapfile_pin(inode, device, false);
			if (ret == 1)
				ret = 0;
			else if (ret)
				goto out;
		} else if (device != em->map_lookup->stripes[0].dev) {
			btrfs_warn(fs_info, "swapfile must be on one device");
			ret = -EINVAL;
			goto out;
		}

		physical_block_start = (em->map_lookup->stripes[0].physical +
					(logical_block_start - em->start));
		len = min(len, em->len - (logical_block_start - em->start));
		free_extent_map(em);
		em = NULL;

		bg = btrfs_lookup_block_group(fs_info, logical_block_start);
		if (!bg) {
			btrfs_warn(fs_info,
			   "could not find block group containing swapfile");
			ret = -EINVAL;
			goto out;
		}

		ret = btrfs_add_swapfile_pin(inode, bg, true);
		if (ret) {
			btrfs_put_block_group(bg);
			if (ret == 1)
				ret = 0;
			else
				goto out;
		}

		if (bsi.block_len &&
		    bsi.block_start + bsi.block_len == physical_block_start) {
			bsi.block_len += len;
		} else {
			if (bsi.block_len) {
				ret = btrfs_add_swap_extent(sis, &bsi);
				if (ret)
					goto out;
			}
			bsi.start = start;
			bsi.block_start = physical_block_start;
			bsi.block_len = len;
		}

		start += len;
	}

	if (bsi.block_len)
		ret = btrfs_add_swap_extent(sis, &bsi);

out:
	if (!IS_ERR_OR_NULL(em))
		free_extent_map(em);

	unlock_extent_cached(io_tree, 0, isize - 1, &cached_state);

	if (ret)
		btrfs_swap_deactivate(file);

	btrfs_exclop_finish(fs_info);

	if (ret)
		return ret;

	if (device)
		sis->bdev = device->bdev;
	*span = bsi.highest_ppage - bsi.lowest_ppage + 1;
	sis->max = bsi.nr_pages;
	sis->pages = bsi.nr_pages - 1;
	sis->highest_bit = bsi.nr_pages - 1;
	return bsi.nr_extents;
}
#else
static void btrfs_swap_deactivate(struct file *file)
{
}

static int btrfs_swap_activate(struct swap_info_struct *sis, struct file *file,
			       sector_t *span)
{
	return -EOPNOTSUPP;
}
#endif

static const struct inode_operations btrfs_dir_inode_operations = {
	.getattr	= btrfs_getattr,
	.lookup		= btrfs_lookup,
	.create		= btrfs_create,
	.unlink		= btrfs_unlink,
	.link		= btrfs_link,
	.mkdir		= btrfs_mkdir,
	.rmdir		= btrfs_rmdir,
	.rename		= btrfs_rename2,
	.symlink	= btrfs_symlink,
	.setattr	= btrfs_setattr,
	.mknod		= btrfs_mknod,
	.listxattr	= btrfs_listxattr,
	.permission	= btrfs_permission,
	.get_acl	= btrfs_get_acl,
	.set_acl	= btrfs_set_acl,
	.update_time	= btrfs_update_time,
	.tmpfile        = btrfs_tmpfile,
};

static const struct file_operations btrfs_dir_file_operations = {
	.llseek		= generic_file_llseek,
	.read		= generic_read_dir,
	.iterate_shared	= btrfs_real_readdir,
	.open		= btrfs_opendir,
	.unlocked_ioctl	= btrfs_ioctl,
#ifdef CONFIG_COMPAT
	.compat_ioctl	= btrfs_compat_ioctl,
#endif
	.release        = btrfs_release_file,
	.fsync		= btrfs_sync_file,
};

/*
 * btrfs doesn't support the bmap operation because swapfiles
 * use bmap to make a mapping of extents in the file.  They assume
 * these extents won't change over the life of the file and they
 * use the bmap result to do IO directly to the drive.
 *
 * the btrfs bmap call would return logical addresses that aren't
 * suitable for IO and they also will change frequently as COW
 * operations happen.  So, swapfile + btrfs == corruption.
 *
 * For now we're avoiding this by dropping bmap.
 */
static const struct address_space_operations btrfs_aops = {
	.readpage	= btrfs_readpage,
	.writepage	= btrfs_writepage,
	.writepages	= btrfs_writepages,
	.readahead	= btrfs_readahead,
	.direct_IO	= noop_direct_IO,
	.invalidatepage = btrfs_invalidatepage,
	.releasepage	= btrfs_releasepage,
#ifdef CONFIG_MIGRATION
	.migratepage	= btrfs_migratepage,
#endif
	.set_page_dirty	= btrfs_set_page_dirty,
	.error_remove_page = generic_error_remove_page,
	.swap_activate	= btrfs_swap_activate,
	.swap_deactivate = btrfs_swap_deactivate,
};

static const struct inode_operations btrfs_file_inode_operations = {
	.getattr	= btrfs_getattr,
	.setattr	= btrfs_setattr,
	.listxattr      = btrfs_listxattr,
	.permission	= btrfs_permission,
	.fiemap		= btrfs_fiemap,
	.get_acl	= btrfs_get_acl,
	.set_acl	= btrfs_set_acl,
	.update_time	= btrfs_update_time,
};
static const struct inode_operations btrfs_special_inode_operations = {
	.getattr	= btrfs_getattr,
	.setattr	= btrfs_setattr,
	.permission	= btrfs_permission,
	.listxattr	= btrfs_listxattr,
	.get_acl	= btrfs_get_acl,
	.set_acl	= btrfs_set_acl,
	.update_time	= btrfs_update_time,
};
static const struct inode_operations btrfs_symlink_inode_operations = {
	.get_link	= page_get_link,
	.getattr	= btrfs_getattr,
	.setattr	= btrfs_setattr,
	.permission	= btrfs_permission,
	.listxattr	= btrfs_listxattr,
	.update_time	= btrfs_update_time,
};

const struct dentry_operations btrfs_dentry_operations = {
	.d_delete	= btrfs_dentry_delete,
};<|MERGE_RESOLUTION|>--- conflicted
+++ resolved
@@ -7482,33 +7482,7 @@
 		lockstart = start + len;
 		if (lockstart < lockend)
 			unlock_extents = true;
-<<<<<<< HEAD
-	}
-
-	if (unlock_extents)
-		unlock_extent_cached(&BTRFS_I(inode)->io_tree,
-				     lockstart, lockend, &cached_state);
-	else
-		free_extent_state(cached_state);
-
-	/*
-	 * Translate extent map information to iomap.
-	 * We trim the extents (and move the addr) even though iomap code does
-	 * that, since we have locked only the parts we are performing I/O in.
-	 */
-	if ((em->block_start == EXTENT_MAP_HOLE) ||
-	    (test_bit(EXTENT_FLAG_PREALLOC, &em->flags) && !write)) {
-		iomap->addr = IOMAP_NULL_ADDR;
-		iomap->type = IOMAP_HOLE;
-	} else {
-		iomap->addr = em->block_start + (start - em->start);
-		iomap->type = IOMAP_MAPPED;
-=======
->>>>>>> c70595ea
-	}
-	iomap->offset = start;
-	iomap->bdev = fs_info->fs_devices->latest_bdev;
-	iomap->length = len;
+	}
 
 	if (unlock_extents)
 		unlock_extent_cached(&BTRFS_I(inode)->io_tree,
@@ -9415,13 +9389,9 @@
  * some fairly slow code that needs optimization. This walks the list
  * of all the inodes with pending delalloc and forces them to disk.
  */
-<<<<<<< HEAD
-static int start_delalloc_inodes(struct btrfs_root *root, u64 *nr, bool snapshot)
-=======
 static int start_delalloc_inodes(struct btrfs_root *root,
 				 struct writeback_control *wbc, bool snapshot,
 				 bool in_reclaim_context)
->>>>>>> c70595ea
 {
 	struct btrfs_inode *binode;
 	struct inode *inode;
@@ -9478,17 +9448,6 @@
 			if (ret || wbc->nr_to_write <= 0)
 				goto out;
 		}
-<<<<<<< HEAD
-		list_add_tail(&work->list, &works);
-		btrfs_queue_work(root->fs_info->flush_workers,
-				 &work->work);
-		if (*nr != U64_MAX) {
-			(*nr)--;
-			if (*nr == 0)
-				goto out;
-		}
-=======
->>>>>>> c70595ea
 		cond_resched();
 		spin_lock(&root->delalloc_lock);
 	}
@@ -9519,26 +9478,15 @@
 		.range_end = LLONG_MAX,
 	};
 	struct btrfs_fs_info *fs_info = root->fs_info;
-<<<<<<< HEAD
-	u64 nr = U64_MAX;
-=======
->>>>>>> c70595ea
 
 	if (test_bit(BTRFS_FS_STATE_ERROR, &fs_info->fs_state))
 		return -EROFS;
 
-<<<<<<< HEAD
-	return start_delalloc_inodes(root, &nr, true);
-}
-
-int btrfs_start_delalloc_roots(struct btrfs_fs_info *fs_info, u64 nr)
-=======
 	return start_delalloc_inodes(root, &wbc, true, false);
 }
 
 int btrfs_start_delalloc_roots(struct btrfs_fs_info *fs_info, u64 nr,
 			       bool in_reclaim_context)
->>>>>>> c70595ea
 {
 	struct writeback_control wbc = {
 		.nr_to_write = (nr == U64_MAX) ? LONG_MAX : (unsigned long)nr,
@@ -9574,11 +9522,7 @@
 			       &fs_info->delalloc_roots);
 		spin_unlock(&fs_info->delalloc_root_lock);
 
-<<<<<<< HEAD
-		ret = start_delalloc_inodes(root, &nr, false);
-=======
 		ret = start_delalloc_inodes(root, &wbc, false, in_reclaim_context);
->>>>>>> c70595ea
 		btrfs_put_root(root);
 		if (ret < 0 || wbc.nr_to_write <= 0)
 			goto out;
