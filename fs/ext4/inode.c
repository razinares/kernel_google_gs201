--- conflicted
+++ resolved
@@ -3517,16 +3517,9 @@
 	if (ret < 0)
 		return ret;
 out:
-<<<<<<< HEAD
-
-	/*
-	 * When inline encryption is enabled, sometimes I/O to an encrypted file
-	 * has to be broken up to guarantee DUN contiguity. Handle this by
-=======
 	/*
 	 * When inline encryption is enabled, sometimes I/O to an encrypted file
 	 * has to be broken up to guarantee DUN contiguity.  Handle this by
->>>>>>> 68980ff9
 	 * limiting the length of the mapping returned.
 	 */
 	map.m_len = fscrypt_limit_io_blocks(inode, map.m_lblk, map.m_len);
