--- conflicted
+++ resolved
@@ -225,10 +225,7 @@
 #define PDO_FIXED_EXTPOWER		BIT(27) /* Externally powered */
 #define PDO_FIXED_USB_COMM		BIT(26) /* USB communications capable */
 #define PDO_FIXED_DATA_SWAP		BIT(25) /* Data role swap supported */
-<<<<<<< HEAD
 #define PDO_FIXED_UNCHUNK_EXT		BIT(24) /* Unchunked Ext. Msg. supp (Source) */
-=======
->>>>>>> a34582fe
 #define PDO_FIXED_FRS_CURR_MASK		(BIT(24) | BIT(23)) /* FR_Swap Current (Sink) */
 #define PDO_FIXED_FRS_CURR_SHIFT	23
 #define PDO_FIXED_VOLT_SHIFT		10	/* 50mV units */
@@ -459,11 +456,7 @@
 #define PD_T_NO_RESPONSE	5000	/* 4.5 - 5.5 seconds */
 #define PD_T_DB_DETECT		10000	/* 10 - 15 seconds */
 #define PD_T_SEND_SOURCE_CAP	150	/* 100 - 200 ms */
-<<<<<<< HEAD
-#define PD_T_SENDER_RESPONSE	26	/* 24 - 30 ms, relaxed */
-=======
 #define PD_T_SENDER_RESPONSE	60	/* 24 - 30 ms, relaxed */
->>>>>>> a34582fe
 #define PD_T_RECEIVER_RESPONSE	15	/* 15ms max */
 #define PD_T_SOURCE_ACTIVITY	45
 #define PD_T_SINK_ACTIVITY	135
@@ -483,18 +476,12 @@
 #define PD_T_VCONN_SOURCE_ON	100
 #define PD_T_SINK_REQUEST	100	/* 100 ms minimum */
 #define PD_T_ERROR_RECOVERY	100	/* minimum 25 is insufficient */
-<<<<<<< HEAD
 #define PD_T_SRCSWAPSTDBY      625     /* Maximum of 650ms */
 #define PD_T_NEWSRC            250     /* Maximum of 275ms */
 #define PD_T_SINK_TX		16	/* 16 - 20 ms */
 #define PD_T_CHUNK_NOT_SUPP	42	/* 40 - 50 ms */
 #define PD_T_SWAP_SRC_START	20	/* Miniimum of 20ms */
-=======
-#define PD_T_SRCSWAPSTDBY	625	/* Maximum of 650ms */
-#define PD_T_NEWSRC		250	/* Maximum of 275ms */
-#define PD_T_SWAP_SRC_START	20	/* Minimum of 20ms */
 #define PD_T_BIST_CONT_MODE	50	/* 30 - 60 ms */
->>>>>>> a34582fe
 
 #define PD_T_DRP_TRY		100	/* 75 - 150 ms */
 #define PD_T_DRP_TRYWAIT	600	/* 400 - 800 ms */
@@ -506,9 +493,5 @@
 #define PD_N_CAPS_COUNT		(PD_T_NO_RESPONSE / PD_T_SEND_SOURCE_CAP)
 #define PD_N_HARD_RESET_COUNT	2
 
-<<<<<<< HEAD
-#define PD_T_BIST_CONT_MODE	50 /* 30 - 60 ms */
 #define PD_P_SNK_STDBY_5V	500	/* 2500 mw - 500mA @ 5V */
-=======
->>>>>>> a34582fe
 #endif /* __LINUX_USB_PD_H */