/* SPDX-License-Identifier: GPL-2.0-or-later */
/*
 *  Copyright (c) 1999 Andreas Gal
 *  Copyright (c) 2000-2001 Vojtech Pavlik
 *  Copyright (c) 2006-2007 Jiri Kosina
 */
/*
 *
 * Should you need to contact me, the author, you can do so either by
 * e-mail - mail your message to <vojtech@ucw.cz>, or by paper mail:
 * Vojtech Pavlik, Simunkova 1594, Prague 8, 182 00 Czech Republic
 */
#ifndef __HID_H
#define __HID_H


#include <linux/bitops.h>
#include <linux/types.h>
#include <linux/slab.h>
#include <linux/list.h>
#include <linux/mod_devicetable.h> /* hid_device_id */
#include <linux/timer.h>
#include <linux/workqueue.h>
#include <linux/input.h>
#include <linux/semaphore.h>
#include <linux/mutex.h>
#include <linux/power_supply.h>
#include <uapi/linux/hid.h>
#include <linux/android_kabi.h>

/*
 * We parse each description item into this structure. Short items data
 * values are expanded to 32-bit signed int, long items contain a pointer
 * into the data area.
 */

struct hid_item {
	unsigned  format;
	__u8      size;
	__u8      type;
	__u8      tag;
	union {
	    __u8   u8;
	    __s8   s8;
	    __u16  u16;
	    __s16  s16;
	    __u32  u32;
	    __s32  s32;
	    __u8  *longdata;
	} data;
};

/*
 * HID report item format
 */

#define HID_ITEM_FORMAT_SHORT	0
#define HID_ITEM_FORMAT_LONG	1

/*
 * Special tag indicating long items
 */

#define HID_ITEM_TAG_LONG	15

/*
 * HID report descriptor item type (prefix bit 2,3)
 */

#define HID_ITEM_TYPE_MAIN		0
#define HID_ITEM_TYPE_GLOBAL		1
#define HID_ITEM_TYPE_LOCAL		2
#define HID_ITEM_TYPE_RESERVED		3

/*
 * HID report descriptor main item tags
 */

#define HID_MAIN_ITEM_TAG_INPUT			8
#define HID_MAIN_ITEM_TAG_OUTPUT		9
#define HID_MAIN_ITEM_TAG_FEATURE		11
#define HID_MAIN_ITEM_TAG_BEGIN_COLLECTION	10
#define HID_MAIN_ITEM_TAG_END_COLLECTION	12

/*
 * HID report descriptor main item contents
 */

#define HID_MAIN_ITEM_CONSTANT		0x001
#define HID_MAIN_ITEM_VARIABLE		0x002
#define HID_MAIN_ITEM_RELATIVE		0x004
#define HID_MAIN_ITEM_WRAP		0x008
#define HID_MAIN_ITEM_NONLINEAR		0x010
#define HID_MAIN_ITEM_NO_PREFERRED	0x020
#define HID_MAIN_ITEM_NULL_STATE	0x040
#define HID_MAIN_ITEM_VOLATILE		0x080
#define HID_MAIN_ITEM_BUFFERED_BYTE	0x100

/*
 * HID report descriptor collection item types
 */

#define HID_COLLECTION_PHYSICAL		0
#define HID_COLLECTION_APPLICATION	1
#define HID_COLLECTION_LOGICAL		2

/*
 * HID report descriptor global item tags
 */

#define HID_GLOBAL_ITEM_TAG_USAGE_PAGE		0
#define HID_GLOBAL_ITEM_TAG_LOGICAL_MINIMUM	1
#define HID_GLOBAL_ITEM_TAG_LOGICAL_MAXIMUM	2
#define HID_GLOBAL_ITEM_TAG_PHYSICAL_MINIMUM	3
#define HID_GLOBAL_ITEM_TAG_PHYSICAL_MAXIMUM	4
#define HID_GLOBAL_ITEM_TAG_UNIT_EXPONENT	5
#define HID_GLOBAL_ITEM_TAG_UNIT		6
#define HID_GLOBAL_ITEM_TAG_REPORT_SIZE		7
#define HID_GLOBAL_ITEM_TAG_REPORT_ID		8
#define HID_GLOBAL_ITEM_TAG_REPORT_COUNT	9
#define HID_GLOBAL_ITEM_TAG_PUSH		10
#define HID_GLOBAL_ITEM_TAG_POP			11

/*
 * HID report descriptor local item tags
 */

#define HID_LOCAL_ITEM_TAG_USAGE		0
#define HID_LOCAL_ITEM_TAG_USAGE_MINIMUM	1
#define HID_LOCAL_ITEM_TAG_USAGE_MAXIMUM	2
#define HID_LOCAL_ITEM_TAG_DESIGNATOR_INDEX	3
#define HID_LOCAL_ITEM_TAG_DESIGNATOR_MINIMUM	4
#define HID_LOCAL_ITEM_TAG_DESIGNATOR_MAXIMUM	5
#define HID_LOCAL_ITEM_TAG_STRING_INDEX		7
#define HID_LOCAL_ITEM_TAG_STRING_MINIMUM	8
#define HID_LOCAL_ITEM_TAG_STRING_MAXIMUM	9
#define HID_LOCAL_ITEM_TAG_DELIMITER		10

/*
 * HID usage tables
 */

#define HID_USAGE_PAGE		0xffff0000

#define HID_UP_UNDEFINED	0x00000000
#define HID_UP_GENDESK		0x00010000
#define HID_UP_SIMULATION	0x00020000
#define HID_UP_GENDEVCTRLS	0x00060000
#define HID_UP_KEYBOARD		0x00070000
#define HID_UP_LED		0x00080000
#define HID_UP_BUTTON		0x00090000
#define HID_UP_ORDINAL		0x000a0000
#define HID_UP_TELEPHONY	0x000b0000
#define HID_UP_CONSUMER		0x000c0000
#define HID_UP_DIGITIZER	0x000d0000
#define HID_UP_PID		0x000f0000
#define HID_UP_HPVENDOR         0xff7f0000
#define HID_UP_HPVENDOR2        0xff010000
#define HID_UP_MSVENDOR		0xff000000
#define HID_UP_CUSTOM		0x00ff0000
#define HID_UP_LOGIVENDOR	0xffbc0000
#define HID_UP_LOGIVENDOR2   0xff090000
#define HID_UP_LOGIVENDOR3   0xff430000
#define HID_UP_LNVENDOR		0xffa00000
#define HID_UP_SENSOR		0x00200000
#define HID_UP_ASUSVENDOR	0xff310000
#define HID_UP_GOOGLEVENDOR	0xffd10000

#define HID_USAGE		0x0000ffff

#define HID_GD_POINTER		0x00010001
#define HID_GD_MOUSE		0x00010002
#define HID_GD_JOYSTICK		0x00010004
#define HID_GD_GAMEPAD		0x00010005
#define HID_GD_KEYBOARD		0x00010006
#define HID_GD_KEYPAD		0x00010007
#define HID_GD_MULTIAXIS	0x00010008
/*
 * Microsoft Win8 Wireless Radio Controls extensions CA, see:
 * http://www.usb.org/developers/hidpage/HUTRR40RadioHIDUsagesFinal.pdf
 */
#define HID_GD_WIRELESS_RADIO_CTLS	0x0001000c
/*
 * System Multi-Axis, see:
 * http://www.usb.org/developers/hidpage/HUTRR62_-_Generic_Desktop_CA_for_System_Multi-Axis_Controllers.txt
 */
#define HID_GD_SYSTEM_MULTIAXIS	0x0001000e

#define HID_GD_X		0x00010030
#define HID_GD_Y		0x00010031
#define HID_GD_Z		0x00010032
#define HID_GD_RX		0x00010033
#define HID_GD_RY		0x00010034
#define HID_GD_RZ		0x00010035
#define HID_GD_SLIDER		0x00010036
#define HID_GD_DIAL		0x00010037
#define HID_GD_WHEEL		0x00010038
#define HID_GD_HATSWITCH	0x00010039
#define HID_GD_BUFFER		0x0001003a
#define HID_GD_BYTECOUNT	0x0001003b
#define HID_GD_MOTION		0x0001003c
#define HID_GD_START		0x0001003d
#define HID_GD_SELECT		0x0001003e
#define HID_GD_VX		0x00010040
#define HID_GD_VY		0x00010041
#define HID_GD_VZ		0x00010042
#define HID_GD_VBRX		0x00010043
#define HID_GD_VBRY		0x00010044
#define HID_GD_VBRZ		0x00010045
#define HID_GD_VNO		0x00010046
#define HID_GD_FEATURE		0x00010047
#define HID_GD_RESOLUTION_MULTIPLIER	0x00010048
#define HID_GD_SYSTEM_CONTROL	0x00010080
#define HID_GD_UP		0x00010090
#define HID_GD_DOWN		0x00010091
#define HID_GD_RIGHT		0x00010092
#define HID_GD_LEFT		0x00010093
/* Microsoft Win8 Wireless Radio Controls CA usage codes */
#define HID_GD_RFKILL_BTN	0x000100c6
#define HID_GD_RFKILL_LED	0x000100c7
#define HID_GD_RFKILL_SWITCH	0x000100c8

#define HID_DC_BATTERYSTRENGTH	0x00060020

#define HID_CP_CONSUMER_CONTROL	0x000c0001
#define HID_CP_AC_PAN		0x000c0238

#define HID_DG_DIGITIZER	0x000d0001
#define HID_DG_PEN		0x000d0002
#define HID_DG_LIGHTPEN		0x000d0003
#define HID_DG_TOUCHSCREEN	0x000d0004
#define HID_DG_TOUCHPAD		0x000d0005
#define HID_DG_WHITEBOARD	0x000d0006
#define HID_DG_STYLUS		0x000d0020
#define HID_DG_PUCK		0x000d0021
#define HID_DG_FINGER		0x000d0022
#define HID_DG_TIPPRESSURE	0x000d0030
#define HID_DG_BARRELPRESSURE	0x000d0031
#define HID_DG_INRANGE		0x000d0032
#define HID_DG_TOUCH		0x000d0033
#define HID_DG_UNTOUCH		0x000d0034
#define HID_DG_TAP		0x000d0035
#define HID_DG_TABLETFUNCTIONKEY	0x000d0039
#define HID_DG_PROGRAMCHANGEKEY	0x000d003a
#define HID_DG_BATTERYSTRENGTH	0x000d003b
#define HID_DG_INVERT		0x000d003c
#define HID_DG_TILT_X		0x000d003d
#define HID_DG_TILT_Y		0x000d003e
#define HID_DG_TWIST		0x000d0041
#define HID_DG_TIPSWITCH	0x000d0042
#define HID_DG_TIPSWITCH2	0x000d0043
#define HID_DG_BARRELSWITCH	0x000d0044
#define HID_DG_ERASER		0x000d0045
#define HID_DG_TABLETPICK	0x000d0046

#define HID_CP_CONSUMERCONTROL	0x000c0001
#define HID_CP_NUMERICKEYPAD	0x000c0002
#define HID_CP_PROGRAMMABLEBUTTONS	0x000c0003
#define HID_CP_MICROPHONE	0x000c0004
#define HID_CP_HEADPHONE	0x000c0005
#define HID_CP_GRAPHICEQUALIZER	0x000c0006
#define HID_CP_FUNCTIONBUTTONS	0x000c0036
#define HID_CP_SELECTION	0x000c0080
#define HID_CP_MEDIASELECTION	0x000c0087
#define HID_CP_SELECTDISC	0x000c00ba
#define HID_CP_VOLUMEUP		0x000c00e9
#define HID_CP_VOLUMEDOWN	0x000c00ea
#define HID_CP_PLAYBACKSPEED	0x000c00f1
#define HID_CP_PROXIMITY	0x000c0109
#define HID_CP_SPEAKERSYSTEM	0x000c0160
#define HID_CP_CHANNELLEFT	0x000c0161
#define HID_CP_CHANNELRIGHT	0x000c0162
#define HID_CP_CHANNELCENTER	0x000c0163
#define HID_CP_CHANNELFRONT	0x000c0164
#define HID_CP_CHANNELCENTERFRONT	0x000c0165
#define HID_CP_CHANNELSIDE	0x000c0166
#define HID_CP_CHANNELSURROUND	0x000c0167
#define HID_CP_CHANNELLOWFREQUENCYENHANCEMENT	0x000c0168
#define HID_CP_CHANNELTOP	0x000c0169
#define HID_CP_CHANNELUNKNOWN	0x000c016a
#define HID_CP_APPLICATIONLAUNCHBUTTONS	0x000c0180
#define HID_CP_GENERICGUIAPPLICATIONCONTROLS	0x000c0200

#define HID_DG_DEVICECONFIG	0x000d000e
#define HID_DG_DEVICESETTINGS	0x000d0023
#define HID_DG_AZIMUTH		0x000d003f
#define HID_DG_CONFIDENCE	0x000d0047
#define HID_DG_WIDTH		0x000d0048
#define HID_DG_HEIGHT		0x000d0049
#define HID_DG_CONTACTID	0x000d0051
#define HID_DG_INPUTMODE	0x000d0052
#define HID_DG_DEVICEINDEX	0x000d0053
#define HID_DG_CONTACTCOUNT	0x000d0054
#define HID_DG_CONTACTMAX	0x000d0055
#define HID_DG_SCANTIME		0x000d0056
#define HID_DG_SURFACESWITCH	0x000d0057
#define HID_DG_BUTTONSWITCH	0x000d0058
#define HID_DG_BUTTONTYPE	0x000d0059
#define HID_DG_BARRELSWITCH2	0x000d005a
#define HID_DG_TOOLSERIALNUMBER	0x000d005b
#define HID_DG_LATENCYMODE	0x000d0060

#define HID_VD_ASUS_CUSTOM_MEDIA_KEYS	0xff310076
/*
 * HID report types --- Ouch! HID spec says 1 2 3!
 */

#define HID_INPUT_REPORT	0
#define HID_OUTPUT_REPORT	1
#define HID_FEATURE_REPORT	2

#define HID_REPORT_TYPES	3

/*
 * HID connect requests
 */

#define HID_CONNECT_HIDINPUT		BIT(0)
#define HID_CONNECT_HIDINPUT_FORCE	BIT(1)
#define HID_CONNECT_HIDRAW		BIT(2)
#define HID_CONNECT_HIDDEV		BIT(3)
#define HID_CONNECT_HIDDEV_FORCE	BIT(4)
#define HID_CONNECT_FF			BIT(5)
#define HID_CONNECT_DRIVER		BIT(6)
#define HID_CONNECT_DEFAULT	(HID_CONNECT_HIDINPUT|HID_CONNECT_HIDRAW| \
		HID_CONNECT_HIDDEV|HID_CONNECT_FF)

/*
 * HID device quirks.
 */

/* 
 * Increase this if you need to configure more HID quirks at module load time
 */
#define MAX_USBHID_BOOT_QUIRKS 4

#define HID_QUIRK_INVERT			BIT(0)
#define HID_QUIRK_NOTOUCH			BIT(1)
#define HID_QUIRK_IGNORE			BIT(2)
#define HID_QUIRK_NOGET				BIT(3)
#define HID_QUIRK_HIDDEV_FORCE			BIT(4)
#define HID_QUIRK_BADPAD			BIT(5)
#define HID_QUIRK_MULTI_INPUT			BIT(6)
#define HID_QUIRK_HIDINPUT_FORCE		BIT(7)
/* BIT(8) reserved for backward compatibility, was HID_QUIRK_NO_EMPTY_INPUT */
/* BIT(9) reserved for backward compatibility, was NO_INIT_INPUT_REPORTS */
#define HID_QUIRK_ALWAYS_POLL			BIT(10)
#define HID_QUIRK_INPUT_PER_APP			BIT(11)
#define HID_QUIRK_X_INVERT			BIT(12)
#define HID_QUIRK_Y_INVERT			BIT(13)
#define HID_QUIRK_SKIP_OUTPUT_REPORTS		BIT(16)
#define HID_QUIRK_SKIP_OUTPUT_REPORT_ID		BIT(17)
#define HID_QUIRK_NO_OUTPUT_REPORTS_ON_INTR_EP	BIT(18)
#define HID_QUIRK_HAVE_SPECIAL_DRIVER		BIT(19)
#define HID_QUIRK_INCREMENT_USAGE_ON_DUPLICATE	BIT(20)
#define HID_QUIRK_FULLSPEED_INTERVAL		BIT(28)
#define HID_QUIRK_NO_INIT_REPORTS		BIT(29)
#define HID_QUIRK_NO_IGNORE			BIT(30)
#define HID_QUIRK_NO_INPUT_SYNC			BIT(31)

/*
 * HID device groups
 *
 * Note: HID_GROUP_ANY is declared in linux/mod_devicetable.h
 * and has a value of 0x0000
 */
#define HID_GROUP_GENERIC			0x0001
#define HID_GROUP_MULTITOUCH			0x0002
#define HID_GROUP_SENSOR_HUB			0x0003
#define HID_GROUP_MULTITOUCH_WIN_8		0x0004

/*
 * Vendor specific HID device groups
 */
#define HID_GROUP_RMI				0x0100
#define HID_GROUP_WACOM				0x0101
#define HID_GROUP_LOGITECH_DJ_DEVICE		0x0102
#define HID_GROUP_STEAM				0x0103
#define HID_GROUP_LOGITECH_27MHZ_DEVICE		0x0104
#define HID_GROUP_VIVALDI			0x0105

/*
 * HID protocol status
 */
#define HID_REPORT_PROTOCOL	1
#define HID_BOOT_PROTOCOL	0

/*
 * This is the global environment of the parser. This information is
 * persistent for main-items. The global environment can be saved and
 * restored with PUSH/POP statements.
 */

struct hid_global {
	unsigned usage_page;
	__s32    logical_minimum;
	__s32    logical_maximum;
	__s32    physical_minimum;
	__s32    physical_maximum;
	__s32    unit_exponent;
	unsigned unit;
	unsigned report_id;
	unsigned report_size;
	unsigned report_count;
};

/*
 * This is the local environment. It is persistent up the next main-item.
 */

#define HID_MAX_USAGES			12288
#define HID_DEFAULT_NUM_COLLECTIONS	16

struct hid_local {
	unsigned usage[HID_MAX_USAGES]; /* usage array */
	u8 usage_size[HID_MAX_USAGES]; /* usage size array */
	unsigned collection_index[HID_MAX_USAGES]; /* collection index array */
	unsigned usage_index;
	unsigned usage_minimum;
	unsigned delimiter_depth;
	unsigned delimiter_branch;
};

/*
 * This is the collection stack. We climb up the stack to determine
 * application and function of each field.
 */

struct hid_collection {
	int parent_idx; /* device->collection */
	unsigned type;
	unsigned usage;
	unsigned level;
};

struct hid_usage {
	unsigned  hid;			/* hid usage code */
	unsigned  collection_index;	/* index into collection array */
	unsigned  usage_index;		/* index into usage array */
	__s8	  resolution_multiplier;/* Effective Resolution Multiplier
					   (HUT v1.12, 4.3.1), default: 1 */
	/* hidinput data */
	__s8	  wheel_factor;		/* 120/resolution_multiplier */
	__u16     code;			/* input driver code */
	__u8      type;			/* input driver type */
	__s8	  hat_min;		/* hat switch fun */
	__s8	  hat_max;		/* ditto */
	__s8	  hat_dir;		/* ditto */
	__s16	  wheel_accumulated;	/* hi-res wheel */
};

struct hid_input;

struct hid_field {
	unsigned  physical;		/* physical usage for this field */
	unsigned  logical;		/* logical usage for this field */
	unsigned  application;		/* application usage for this field */
	struct hid_usage *usage;	/* usage table for this function */
	unsigned  maxusage;		/* maximum usage index */
	unsigned  flags;		/* main-item flags (i.e. volatile,array,constant) */
	unsigned  report_offset;	/* bit offset in the report */
	unsigned  report_size;		/* size of this field in the report */
	unsigned  report_count;		/* number of this field in the report */
	unsigned  report_type;		/* (input,output,feature) */
	__s32    *value;		/* last known value(s) */
	__s32     logical_minimum;
	__s32     logical_maximum;
	__s32     physical_minimum;
	__s32     physical_maximum;
	__s32     unit_exponent;
	unsigned  unit;
	struct hid_report *report;	/* associated report */
	unsigned index;			/* index into report->field[] */
	/* hidinput data */
	struct hid_input *hidinput;	/* associated input structure */
	__u16 dpad;			/* dpad input code */
};

#define HID_MAX_FIELDS 256

struct hid_report {
	struct list_head list;
	struct list_head hidinput_list;
	unsigned int id;				/* id of this report */
	unsigned int type;				/* report type */
	unsigned int application;			/* application usage for this report */
	struct hid_field *field[HID_MAX_FIELDS];	/* fields of the report */
	unsigned maxfield;				/* maximum valid field index */
	unsigned size;					/* size of the report (bits) */
	struct hid_device *device;			/* associated device */
};

#define HID_MAX_IDS 256

struct hid_report_enum {
	unsigned numbered;
	struct list_head report_list;
	struct hid_report *report_id_hash[HID_MAX_IDS];
};

#define HID_MIN_BUFFER_SIZE	64		/* make sure there is at least a packet size of space */
#define HID_MAX_BUFFER_SIZE	8192		/* 8kb */
#define HID_CONTROL_FIFO_SIZE	256		/* to init devices with >100 reports */
#define HID_OUTPUT_FIFO_SIZE	64

struct hid_control_fifo {
	unsigned char dir;
	struct hid_report *report;
	char *raw_report;
};

struct hid_output_fifo {
	struct hid_report *report;
	char *raw_report;
};

#define HID_CLAIMED_INPUT	BIT(0)
#define HID_CLAIMED_HIDDEV	BIT(1)
#define HID_CLAIMED_HIDRAW	BIT(2)
#define HID_CLAIMED_DRIVER	BIT(3)

#define HID_STAT_ADDED		BIT(0)
#define HID_STAT_PARSED		BIT(1)
#define HID_STAT_DUP_DETECTED	BIT(2)
#define HID_STAT_REPROBED	BIT(3)

struct hid_input {
	struct list_head list;
	struct hid_report *report;
	struct input_dev *input;
	const char *name;
	bool registered;
	struct list_head reports;	/* the list of reports */
	unsigned int application;	/* application usage for this input */
};

enum hid_type {
	HID_TYPE_OTHER = 0,
	HID_TYPE_USBMOUSE,
	HID_TYPE_USBNONE
};

enum hid_battery_status {
	HID_BATTERY_UNKNOWN = 0,
	HID_BATTERY_QUERIED,		/* Kernel explicitly queried battery strength */
	HID_BATTERY_REPORTED,		/* Device sent unsolicited battery strength report */
};

struct hid_driver;
struct hid_ll_driver;

struct hid_device {							/* device report descriptor */
	__u8 *dev_rdesc;
	unsigned dev_rsize;
	__u8 *rdesc;
	unsigned rsize;
	struct hid_collection *collection;				/* List of HID collections */
	unsigned collection_size;					/* Number of allocated hid_collections */
	unsigned maxcollection;						/* Number of parsed collections */
	unsigned maxapplication;					/* Number of applications */
	__u16 bus;							/* BUS ID */
	__u16 group;							/* Report group */
	__u32 vendor;							/* Vendor ID */
	__u32 product;							/* Product ID */
	__u32 version;							/* HID version */
	enum hid_type type;						/* device type (mouse, kbd, ...) */
	unsigned country;						/* HID country */
	struct hid_report_enum report_enum[HID_REPORT_TYPES];
	struct work_struct led_work;					/* delayed LED worker */

	struct semaphore driver_input_lock;				/* protects the current driver */
	struct device dev;						/* device */
	struct hid_driver *driver;

	struct hid_ll_driver *ll_driver;
	struct mutex ll_open_lock;
	unsigned int ll_open_count;

#ifdef CONFIG_HID_BATTERY_STRENGTH
	/*
	 * Power supply information for HID devices which report
	 * battery strength. power_supply was successfully registered if
	 * battery is non-NULL.
	 */
	struct power_supply *battery;
	__s32 battery_capacity;
	__s32 battery_min;
	__s32 battery_max;
	__s32 battery_report_type;
	__s32 battery_report_id;
	enum hid_battery_status battery_status;
	bool battery_avoid_query;
#endif

	unsigned long status;						/* see STAT flags above */
	unsigned claimed;						/* Claimed by hidinput, hiddev? */
	unsigned quirks;						/* Various quirks the device can pull on us */
	bool io_started;						/* If IO has started */

	struct list_head inputs;					/* The list of inputs */
	void *hiddev;							/* The hiddev structure */
	void *hidraw;

	char name[128];							/* Device name */
	char phys[64];							/* Device physical location */
	char uniq[64];							/* Device unique identifier (serial #) */

	void *driver_data;

	/* temporary hid_ff handling (until moved to the drivers) */
	int (*ff_init)(struct hid_device *);

	/* hiddev event handler */
	int (*hiddev_connect)(struct hid_device *, unsigned int);
	void (*hiddev_disconnect)(struct hid_device *);
	void (*hiddev_hid_event) (struct hid_device *, struct hid_field *field,
				  struct hid_usage *, __s32);
	void (*hiddev_report_event) (struct hid_device *, struct hid_report *);

	/* debugging support via debugfs */
	unsigned short debug;
	struct dentry *debug_dir;
	struct dentry *debug_rdesc;
	struct dentry *debug_events;
	struct list_head debug_list;
	spinlock_t  debug_list_lock;
	wait_queue_head_t debug_wait;
<<<<<<< HEAD

	ANDROID_KABI_RESERVE(1);
	ANDROID_KABI_RESERVE(2);
=======
	struct kref			ref;

	unsigned int id;						/* system unique id */
>>>>>>> d330ef1d
};

void hiddev_free(struct kref *ref);

#define to_hid_device(pdev) \
	container_of(pdev, struct hid_device, dev)

static inline void *hid_get_drvdata(struct hid_device *hdev)
{
	return dev_get_drvdata(&hdev->dev);
}

static inline void hid_set_drvdata(struct hid_device *hdev, void *data)
{
	dev_set_drvdata(&hdev->dev, data);
}

#define HID_GLOBAL_STACK_SIZE 4
#define HID_COLLECTION_STACK_SIZE 4

#define HID_SCAN_FLAG_MT_WIN_8			BIT(0)
#define HID_SCAN_FLAG_VENDOR_SPECIFIC		BIT(1)
#define HID_SCAN_FLAG_GD_POINTER		BIT(2)

struct hid_parser {
	struct hid_global     global;
	struct hid_global     global_stack[HID_GLOBAL_STACK_SIZE];
	unsigned int          global_stack_ptr;
	struct hid_local      local;
	unsigned int         *collection_stack;
	unsigned int          collection_stack_ptr;
	unsigned int          collection_stack_size;
	struct hid_device    *device;
	unsigned int          scan_flags;
};

struct hid_class_descriptor {
	__u8  bDescriptorType;
	__le16 wDescriptorLength;
} __attribute__ ((packed));

struct hid_descriptor {
	__u8  bLength;
	__u8  bDescriptorType;
	__le16 bcdHID;
	__u8  bCountryCode;
	__u8  bNumDescriptors;

	struct hid_class_descriptor desc[1];
} __attribute__ ((packed));

#define HID_DEVICE(b, g, ven, prod)					\
	.bus = (b), .group = (g), .vendor = (ven), .product = (prod)
#define HID_USB_DEVICE(ven, prod)				\
	.bus = BUS_USB, .vendor = (ven), .product = (prod)
#define HID_BLUETOOTH_DEVICE(ven, prod)					\
	.bus = BUS_BLUETOOTH, .vendor = (ven), .product = (prod)
#define HID_I2C_DEVICE(ven, prod)				\
	.bus = BUS_I2C, .vendor = (ven), .product = (prod)

#define HID_REPORT_ID(rep) \
	.report_type = (rep)
#define HID_USAGE_ID(uhid, utype, ucode) \
	.usage_hid = (uhid), .usage_type = (utype), .usage_code = (ucode)
/* we don't want to catch types and codes equal to 0 */
#define HID_TERMINATOR		(HID_ANY_ID - 1)

struct hid_report_id {
	__u32 report_type;
};
struct hid_usage_id {
	__u32 usage_hid;
	__u32 usage_type;
	__u32 usage_code;
};

/**
 * struct hid_driver
 * @name: driver name (e.g. "Footech_bar-wheel")
 * @id_table: which devices is this driver for (must be non-NULL for probe
 * 	      to be called)
 * @dyn_list: list of dynamically added device ids
 * @dyn_lock: lock protecting @dyn_list
 * @match: check if the given device is handled by this driver
 * @probe: new device inserted
 * @remove: device removed (NULL if not a hot-plug capable driver)
 * @report_table: on which reports to call raw_event (NULL means all)
 * @raw_event: if report in report_table, this hook is called (NULL means nop)
 * @usage_table: on which events to call event (NULL means all)
 * @event: if usage in usage_table, this hook is called (NULL means nop)
 * @report: this hook is called after parsing a report (NULL means nop)
 * @report_fixup: called before report descriptor parsing (NULL means nop)
 * @input_mapping: invoked on input registering before mapping an usage
 * @input_mapped: invoked on input registering after mapping an usage
 * @input_configured: invoked just before the device is registered
 * @feature_mapping: invoked on feature registering
 * @suspend: invoked on suspend (NULL means nop)
 * @resume: invoked on resume if device was not reset (NULL means nop)
 * @reset_resume: invoked on resume if device was reset (NULL means nop)
 *
 * probe should return -errno on error, or 0 on success. During probe,
 * input will not be passed to raw_event unless hid_device_io_start is
 * called.
 *
 * raw_event and event should return negative on error, any other value will
 * pass the event on to .event() typically return 0 for success.
 *
 * input_mapping shall return a negative value to completely ignore this usage
 * (e.g. doubled or invalid usage), zero to continue with parsing of this
 * usage by generic code (no special handling needed) or positive to skip
 * generic parsing (needed special handling which was done in the hook already)
 * input_mapped shall return negative to inform the layer that this usage
 * should not be considered for further processing or zero to notify that
 * no processing was performed and should be done in a generic manner
 * Both these functions may be NULL which means the same behavior as returning
 * zero from them.
 */
struct hid_driver {
	char *name;
	const struct hid_device_id *id_table;

	struct list_head dyn_list;
	spinlock_t dyn_lock;

	bool (*match)(struct hid_device *dev, bool ignore_special_driver);
	int (*probe)(struct hid_device *dev, const struct hid_device_id *id);
	void (*remove)(struct hid_device *dev);

	const struct hid_report_id *report_table;
	int (*raw_event)(struct hid_device *hdev, struct hid_report *report,
			u8 *data, int size);
	const struct hid_usage_id *usage_table;
	int (*event)(struct hid_device *hdev, struct hid_field *field,
			struct hid_usage *usage, __s32 value);
	void (*report)(struct hid_device *hdev, struct hid_report *report);

	__u8 *(*report_fixup)(struct hid_device *hdev, __u8 *buf,
			unsigned int *size);

	int (*input_mapping)(struct hid_device *hdev,
			struct hid_input *hidinput, struct hid_field *field,
			struct hid_usage *usage, unsigned long **bit, int *max);
	int (*input_mapped)(struct hid_device *hdev,
			struct hid_input *hidinput, struct hid_field *field,
			struct hid_usage *usage, unsigned long **bit, int *max);
	int (*input_configured)(struct hid_device *hdev,
				struct hid_input *hidinput);
	void (*feature_mapping)(struct hid_device *hdev,
			struct hid_field *field,
			struct hid_usage *usage);
#ifdef CONFIG_PM
	int (*suspend)(struct hid_device *hdev, pm_message_t message);
	int (*resume)(struct hid_device *hdev);
	int (*reset_resume)(struct hid_device *hdev);
#endif
/* private: */
	struct device_driver driver;
};

#define to_hid_driver(pdrv) \
	container_of(pdrv, struct hid_driver, driver)

/**
 * hid_ll_driver - low level driver callbacks
 * @start: called on probe to start the device
 * @stop: called on remove
 * @open: called by input layer on open
 * @close: called by input layer on close
 * @power: request underlying hardware to enter requested power mode
 * @parse: this method is called only once to parse the device data,
 *	   shouldn't allocate anything to not leak memory
 * @request: send report request to device (e.g. feature report)
 * @wait: wait for buffered io to complete (send/recv reports)
 * @raw_request: send raw report request to device (e.g. feature report)
 * @output_report: send output report to device
 * @idle: send idle request to device
 */
struct hid_ll_driver {
	int (*start)(struct hid_device *hdev);
	void (*stop)(struct hid_device *hdev);

	int (*open)(struct hid_device *hdev);
	void (*close)(struct hid_device *hdev);

	int (*power)(struct hid_device *hdev, int level);

	int (*parse)(struct hid_device *hdev);

	void (*request)(struct hid_device *hdev,
			struct hid_report *report, int reqtype);

	int (*wait)(struct hid_device *hdev);

	int (*raw_request) (struct hid_device *hdev, unsigned char reportnum,
			    __u8 *buf, size_t len, unsigned char rtype,
			    int reqtype);

	int (*output_report) (struct hid_device *hdev, __u8 *buf, size_t len);

	int (*idle)(struct hid_device *hdev, int report, int idle, int reqtype);
};

extern struct hid_ll_driver i2c_hid_ll_driver;
extern struct hid_ll_driver hidp_hid_driver;
extern struct hid_ll_driver uhid_hid_driver;
extern struct hid_ll_driver usb_hid_driver;

static inline bool hid_is_using_ll_driver(struct hid_device *hdev,
		struct hid_ll_driver *driver)
{
	return hdev->ll_driver == driver;
}

static inline bool hid_is_usb(struct hid_device *hdev)
{
	return hid_is_using_ll_driver(hdev, &usb_hid_driver);
}

#define	PM_HINT_FULLON	1<<5
#define PM_HINT_NORMAL	1<<1

/* Applications from HID Usage Tables 4/8/99 Version 1.1 */
/* We ignore a few input applications that are not widely used */
#define IS_INPUT_APPLICATION(a) \
		(((a >= HID_UP_GENDESK) && (a <= HID_GD_MULTIAXIS)) \
		|| ((a >= HID_DG_PEN) && (a <= HID_DG_WHITEBOARD)) \
		|| (a == HID_GD_SYSTEM_CONTROL) || (a == HID_CP_CONSUMER_CONTROL) \
		|| (a == HID_GD_WIRELESS_RADIO_CTLS))

/* HID core API */

extern int hid_debug;

extern bool hid_ignore(struct hid_device *);
extern int hid_add_device(struct hid_device *);
extern void hid_destroy_device(struct hid_device *);

extern struct bus_type hid_bus_type;

extern int __must_check __hid_register_driver(struct hid_driver *,
		struct module *, const char *mod_name);

/* use a define to avoid include chaining to get THIS_MODULE & friends */
#define hid_register_driver(driver) \
	__hid_register_driver(driver, THIS_MODULE, KBUILD_MODNAME)

extern void hid_unregister_driver(struct hid_driver *);

/**
 * module_hid_driver() - Helper macro for registering a HID driver
 * @__hid_driver: hid_driver struct
 *
 * Helper macro for HID drivers which do not do anything special in module
 * init/exit. This eliminates a lot of boilerplate. Each module may only
 * use this macro once, and calling it replaces module_init() and module_exit()
 */
#define module_hid_driver(__hid_driver) \
	module_driver(__hid_driver, hid_register_driver, \
		      hid_unregister_driver)

extern void hidinput_hid_event(struct hid_device *, struct hid_field *, struct hid_usage *, __s32);
extern void hidinput_report_event(struct hid_device *hid, struct hid_report *report);
extern int hidinput_connect(struct hid_device *hid, unsigned int force);
extern void hidinput_disconnect(struct hid_device *);

int hid_set_field(struct hid_field *, unsigned, __s32);
int hid_input_report(struct hid_device *, int type, u8 *, u32, int);
int hidinput_find_field(struct hid_device *hid, unsigned int type, unsigned int code, struct hid_field **field);
struct hid_field *hidinput_get_led_field(struct hid_device *hid);
unsigned int hidinput_count_leds(struct hid_device *hid);
__s32 hidinput_calc_abs_res(const struct hid_field *field, __u16 code);
void hid_output_report(struct hid_report *report, __u8 *data);
int __hid_request(struct hid_device *hid, struct hid_report *rep, int reqtype);
u8 *hid_alloc_report_buf(struct hid_report *report, gfp_t flags);
struct hid_device *hid_allocate_device(void);
struct hid_report *hid_register_report(struct hid_device *device,
				       unsigned int type, unsigned int id,
				       unsigned int application);
int hid_parse_report(struct hid_device *hid, __u8 *start, unsigned size);
struct hid_report *hid_validate_values(struct hid_device *hid,
				       unsigned int type, unsigned int id,
				       unsigned int field_index,
				       unsigned int report_counts);

void hid_setup_resolution_multiplier(struct hid_device *hid);
int hid_open_report(struct hid_device *device);
int hid_check_keys_pressed(struct hid_device *hid);
int hid_connect(struct hid_device *hid, unsigned int connect_mask);
void hid_disconnect(struct hid_device *hid);
bool hid_match_one_id(const struct hid_device *hdev,
		      const struct hid_device_id *id);
const struct hid_device_id *hid_match_id(const struct hid_device *hdev,
					 const struct hid_device_id *id);
const struct hid_device_id *hid_match_device(struct hid_device *hdev,
					     struct hid_driver *hdrv);
bool hid_compare_device_paths(struct hid_device *hdev_a,
			      struct hid_device *hdev_b, char separator);
s32 hid_snto32(__u32 value, unsigned n);
__u32 hid_field_extract(const struct hid_device *hid, __u8 *report,
		     unsigned offset, unsigned n);

/**
 * hid_device_io_start - enable HID input during probe, remove
 *
 * @hid - the device
 *
 * This should only be called during probe or remove and only be
 * called by the thread calling probe or remove. It will allow
 * incoming packets to be delivered to the driver.
 */
static inline void hid_device_io_start(struct hid_device *hid) {
	if (hid->io_started) {
		dev_warn(&hid->dev, "io already started\n");
		return;
	}
	hid->io_started = true;
	up(&hid->driver_input_lock);
}

/**
 * hid_device_io_stop - disable HID input during probe, remove
 *
 * @hid - the device
 *
 * Should only be called after hid_device_io_start. It will prevent
 * incoming packets from going to the driver for the duration of
 * probe, remove. If called during probe, packets will still go to the
 * driver after probe is complete. This function should only be called
 * by the thread calling probe or remove.
 */
static inline void hid_device_io_stop(struct hid_device *hid) {
	if (!hid->io_started) {
		dev_warn(&hid->dev, "io already stopped\n");
		return;
	}
	hid->io_started = false;
	down(&hid->driver_input_lock);
}

/**
 * hid_map_usage - map usage input bits
 *
 * @hidinput: hidinput which we are interested in
 * @usage: usage to fill in
 * @bit: pointer to input->{}bit (out parameter)
 * @max: maximal valid usage->code to consider later (out parameter)
 * @type: input event type (EV_KEY, EV_REL, ...)
 * @c: code which corresponds to this usage and type
 *
 * The value pointed to by @bit will be set to NULL if either @type is
 * an unhandled event type, or if @c is out of range for @type. This
 * can be used as an error condition.
 */
static inline void hid_map_usage(struct hid_input *hidinput,
		struct hid_usage *usage, unsigned long **bit, int *max,
		__u8 type, unsigned int c)
{
	struct input_dev *input = hidinput->input;
	unsigned long *bmap = NULL;
	unsigned int limit = 0;

	switch (type) {
	case EV_ABS:
		bmap = input->absbit;
		limit = ABS_MAX;
		break;
	case EV_REL:
		bmap = input->relbit;
		limit = REL_MAX;
		break;
	case EV_KEY:
		bmap = input->keybit;
		limit = KEY_MAX;
		break;
	case EV_LED:
		bmap = input->ledbit;
		limit = LED_MAX;
		break;
	}

	if (unlikely(c > limit || !bmap)) {
		pr_warn_ratelimited("%s: Invalid code %d type %d\n",
				    input->name, c, type);
		*bit = NULL;
		return;
	}

	usage->type = type;
	usage->code = c;
	*max = limit;
	*bit = bmap;
}

/**
 * hid_map_usage_clear - map usage input bits and clear the input bit
 *
 * The same as hid_map_usage, except the @c bit is also cleared in supported
 * bits (@bit).
 */
static inline void hid_map_usage_clear(struct hid_input *hidinput,
		struct hid_usage *usage, unsigned long **bit, int *max,
		__u8 type, __u16 c)
{
	hid_map_usage(hidinput, usage, bit, max, type, c);
	if (*bit)
		clear_bit(usage->code, *bit);
}

/**
 * hid_parse - parse HW reports
 *
 * @hdev: hid device
 *
 * Call this from probe after you set up the device (if needed). Your
 * report_fixup will be called (if non-NULL) after reading raw report from
 * device before passing it to hid layer for real parsing.
 */
static inline int __must_check hid_parse(struct hid_device *hdev)
{
	return hid_open_report(hdev);
}

int __must_check hid_hw_start(struct hid_device *hdev,
			      unsigned int connect_mask);
void hid_hw_stop(struct hid_device *hdev);
int __must_check hid_hw_open(struct hid_device *hdev);
void hid_hw_close(struct hid_device *hdev);

/**
 * hid_hw_power - requests underlying HW to go into given power mode
 *
 * @hdev: hid device
 * @level: requested power level (one of %PM_HINT_* defines)
 *
 * This function requests underlying hardware to enter requested power
 * mode.
 */

static inline int hid_hw_power(struct hid_device *hdev, int level)
{
	return hdev->ll_driver->power ? hdev->ll_driver->power(hdev, level) : 0;
}


/**
 * hid_hw_request - send report request to device
 *
 * @hdev: hid device
 * @report: report to send
 * @reqtype: hid request type
 */
static inline void hid_hw_request(struct hid_device *hdev,
				  struct hid_report *report, int reqtype)
{
	if (hdev->ll_driver->request)
		return hdev->ll_driver->request(hdev, report, reqtype);

	__hid_request(hdev, report, reqtype);
}

/**
 * hid_hw_raw_request - send report request to device
 *
 * @hdev: hid device
 * @reportnum: report ID
 * @buf: in/out data to transfer
 * @len: length of buf
 * @rtype: HID report type
 * @reqtype: HID_REQ_GET_REPORT or HID_REQ_SET_REPORT
 *
 * @return: count of data transfered, negative if error
 *
 * Same behavior as hid_hw_request, but with raw buffers instead.
 */
static inline int hid_hw_raw_request(struct hid_device *hdev,
				  unsigned char reportnum, __u8 *buf,
				  size_t len, unsigned char rtype, int reqtype)
{
	if (len < 1 || len > HID_MAX_BUFFER_SIZE || !buf)
		return -EINVAL;

	return hdev->ll_driver->raw_request(hdev, reportnum, buf, len,
						    rtype, reqtype);
}

/**
 * hid_hw_output_report - send output report to device
 *
 * @hdev: hid device
 * @buf: raw data to transfer
 * @len: length of buf
 *
 * @return: count of data transfered, negative if error
 */
static inline int hid_hw_output_report(struct hid_device *hdev, __u8 *buf,
					size_t len)
{
	if (len < 1 || len > HID_MAX_BUFFER_SIZE || !buf)
		return -EINVAL;

	if (hdev->ll_driver->output_report)
		return hdev->ll_driver->output_report(hdev, buf, len);

	return -ENOSYS;
}

/**
 * hid_hw_idle - send idle request to device
 *
 * @hdev: hid device
 * @report: report to control
 * @idle: idle state
 * @reqtype: hid request type
 */
static inline int hid_hw_idle(struct hid_device *hdev, int report, int idle,
		int reqtype)
{
	if (hdev->ll_driver->idle)
		return hdev->ll_driver->idle(hdev, report, idle, reqtype);

	return 0;
}

/**
 * hid_hw_wait - wait for buffered io to complete
 *
 * @hdev: hid device
 */
static inline void hid_hw_wait(struct hid_device *hdev)
{
	if (hdev->ll_driver->wait)
		hdev->ll_driver->wait(hdev);
}

/**
 * hid_report_len - calculate the report length
 *
 * @report: the report we want to know the length
 */
static inline u32 hid_report_len(struct hid_report *report)
{
	return DIV_ROUND_UP(report->size, 8) + (report->id > 0);
}

int hid_report_raw_event(struct hid_device *hid, int type, u8 *data, u32 size,
		int interrupt);

/* HID quirks API */
unsigned long hid_lookup_quirk(const struct hid_device *hdev);
int hid_quirks_init(char **quirks_param, __u16 bus, int count);
void hid_quirks_exit(__u16 bus);

#ifdef CONFIG_HID_PID
int hid_pidff_init(struct hid_device *hid);
#else
#define hid_pidff_init NULL
#endif

#define dbg_hid(fmt, ...)						\
do {									\
	if (hid_debug)							\
		printk(KERN_DEBUG "%s: " fmt, __FILE__, ##__VA_ARGS__);	\
} while (0)

#define hid_err(hid, fmt, ...)				\
	dev_err(&(hid)->dev, fmt, ##__VA_ARGS__)
#define hid_notice(hid, fmt, ...)			\
	dev_notice(&(hid)->dev, fmt, ##__VA_ARGS__)
#define hid_warn(hid, fmt, ...)				\
	dev_warn(&(hid)->dev, fmt, ##__VA_ARGS__)
#define hid_info(hid, fmt, ...)				\
	dev_info(&(hid)->dev, fmt, ##__VA_ARGS__)
#define hid_dbg(hid, fmt, ...)				\
	dev_dbg(&(hid)->dev, fmt, ##__VA_ARGS__)

#define hid_err_once(hid, fmt, ...)			\
	dev_err_once(&(hid)->dev, fmt, ##__VA_ARGS__)
#define hid_notice_once(hid, fmt, ...)			\
	dev_notice_once(&(hid)->dev, fmt, ##__VA_ARGS__)
#define hid_warn_once(hid, fmt, ...)			\
	dev_warn_once(&(hid)->dev, fmt, ##__VA_ARGS__)
#define hid_info_once(hid, fmt, ...)			\
	dev_info_once(&(hid)->dev, fmt, ##__VA_ARGS__)
#define hid_dbg_once(hid, fmt, ...)			\
	dev_dbg_once(&(hid)->dev, fmt, ##__VA_ARGS__)

#endif<|MERGE_RESOLUTION|>--- conflicted
+++ resolved
@@ -625,15 +625,12 @@
 	struct list_head debug_list;
 	spinlock_t  debug_list_lock;
 	wait_queue_head_t debug_wait;
-<<<<<<< HEAD
+	struct kref			ref;
+
+	unsigned int id;						/* system unique id */
 
 	ANDROID_KABI_RESERVE(1);
 	ANDROID_KABI_RESERVE(2);
-=======
-	struct kref			ref;
-
-	unsigned int id;						/* system unique id */
->>>>>>> d330ef1d
 };
 
 void hiddev_free(struct kref *ref);
