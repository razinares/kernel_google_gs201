--- conflicted
+++ resolved
@@ -15,13 +15,10 @@
 #if defined(CONFIG_SOC_GS101)
 #define S2MPG1X_METER_CHANNEL_MAX 8
 #endif
-<<<<<<< HEAD
-=======
 #if defined(CONFIG_SOC_GS201)
 #define S2MPG1X_METER_CHANNEL_MAX 12
 #endif
 
->>>>>>> 863011f5
 #define MASK(width, shift) GENMASK(shift + width - 1, shift)
 
 typedef enum {
