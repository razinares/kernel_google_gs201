--- conflicted
+++ resolved
@@ -13,13 +13,10 @@
 	ID_S2MPG10,
 	ID_S2MPG11,
 #endif
-<<<<<<< HEAD
-=======
 #if defined(CONFIG_SOC_GS201)
 	ID_S2MPG12,
 	ID_S2MPG13,
 #endif
->>>>>>> 863011f5
 	ID_COUNT,
 };
 
@@ -41,8 +38,6 @@
 #include <linux/mfd/samsung/s2mpg10.h>
 #include <linux/mfd/samsung/s2mpg11.h>
 #endif
-<<<<<<< HEAD
-=======
 
 #if defined(CONFIG_SOC_GS201)
 #define SWITCH_ID_FUNC(id, func, args...)                                      \
@@ -62,7 +57,6 @@
 #include <linux/mfd/samsung/s2mpg13.h>
 #endif
 
->>>>>>> 863011f5
 static inline int s2mpg1x_update_reg(enum s2mpg1x_id id, struct i2c_client *i2c,
 				     u8 reg, u8 val, u8 mask)
 {
