/* SPDX-License-Identifier: GPL-2.0 */
#undef TRACE_SYSTEM
#define TRACE_SYSTEM sched
#define TRACE_INCLUDE_PATH trace/hooks
#if !defined(_TRACE_HOOK_SCHED_H) || defined(TRACE_HEADER_MULTI_READ)
#define _TRACE_HOOK_SCHED_H
#include <linux/tracepoint.h>
#include <trace/hooks/vendor_hooks.h>
/*
 * Following tracepoints are not exported in tracefs and provide a
 * mechanism for vendor modules to hook and extend functionality
 */
struct task_struct;
DECLARE_RESTRICTED_HOOK(android_rvh_select_task_rq_fair,
	TP_PROTO(struct task_struct *p, int prev_cpu, int sd_flag, int wake_flags, int *new_cpu),
	TP_ARGS(p, prev_cpu, sd_flag, wake_flags, new_cpu), 1);

DECLARE_RESTRICTED_HOOK(android_rvh_select_task_rq_rt,
	TP_PROTO(struct task_struct *p, int prev_cpu, int sd_flag, int wake_flags, int *new_cpu),
	TP_ARGS(p, prev_cpu, sd_flag, wake_flags, new_cpu), 1);

DECLARE_RESTRICTED_HOOK(android_rvh_select_fallback_rq,
	TP_PROTO(int cpu, struct task_struct *p, int *new_cpu),
	TP_ARGS(cpu, p, new_cpu), 1);

struct rq;
DECLARE_HOOK(android_vh_scheduler_tick,
	TP_PROTO(struct rq *rq),
	TP_ARGS(rq));

DECLARE_RESTRICTED_HOOK(android_rvh_enqueue_task,
	TP_PROTO(struct rq *rq, struct task_struct *p, int flags),
	TP_ARGS(rq, p, flags), 1);

DECLARE_RESTRICTED_HOOK(android_rvh_dequeue_task,
	TP_PROTO(struct rq *rq, struct task_struct *p, int flags),
	TP_ARGS(rq, p, flags), 1);

DECLARE_RESTRICTED_HOOK(android_rvh_can_migrate_task,
	TP_PROTO(struct task_struct *p, int dst_cpu, int *can_migrate),
	TP_ARGS(p, dst_cpu, can_migrate), 1);

DECLARE_RESTRICTED_HOOK(android_rvh_find_lowest_rq,
	TP_PROTO(struct task_struct *p, struct cpumask *local_cpu_mask,
			int ret, int *lowest_cpu),
	TP_ARGS(p, local_cpu_mask, ret, lowest_cpu), 1);

DECLARE_RESTRICTED_HOOK(android_rvh_prepare_prio_fork,
	TP_PROTO(struct task_struct *p),
	TP_ARGS(p), 1);

DECLARE_RESTRICTED_HOOK(android_rvh_finish_prio_fork,
	TP_PROTO(struct task_struct *p),
	TP_ARGS(p), 1);

DECLARE_RESTRICTED_HOOK(android_rvh_rtmutex_prepare_setprio,
	TP_PROTO(struct task_struct *p, struct task_struct *pi_task),
	TP_ARGS(p, pi_task), 1);

DECLARE_RESTRICTED_HOOK(android_rvh_set_user_nice,
	TP_PROTO(struct task_struct *p, long *nice, bool *allowed),
	TP_ARGS(p, nice, allowed), 1);

DECLARE_RESTRICTED_HOOK(android_rvh_setscheduler,
	TP_PROTO(struct task_struct *p),
	TP_ARGS(p), 1);

struct sched_group;
DECLARE_RESTRICTED_HOOK(android_rvh_find_busiest_group,
	TP_PROTO(struct sched_group *busiest, struct rq *dst_rq, int *out_balance),
		TP_ARGS(busiest, dst_rq, out_balance), 1);

DECLARE_HOOK(android_vh_dump_throttled_rt_tasks,
	TP_PROTO(int cpu, u64 clock, ktime_t rt_period, u64 rt_runtime,
			s64 rt_period_timer_expires),
	TP_ARGS(cpu, clock, rt_period, rt_runtime, rt_period_timer_expires));

DECLARE_HOOK(android_vh_jiffies_update,
	TP_PROTO(void *unused),
	TP_ARGS(unused));

struct rq_flags;
DECLARE_RESTRICTED_HOOK(android_rvh_sched_newidle_balance,
	TP_PROTO(struct rq *this_rq, struct rq_flags *rf,
		 int *pulled_task, int *done),
	TP_ARGS(this_rq, rf, pulled_task, done), 1);

DECLARE_RESTRICTED_HOOK(android_rvh_sched_nohz_balancer_kick,
	TP_PROTO(struct rq *rq, unsigned int *flags, int *done),
	TP_ARGS(rq, flags, done), 1);

DECLARE_RESTRICTED_HOOK(android_rvh_sched_rebalance_domains,
	TP_PROTO(struct rq *rq, int *continue_balancing),
	TP_ARGS(rq, continue_balancing), 1);

DECLARE_RESTRICTED_HOOK(android_rvh_find_busiest_queue,
	TP_PROTO(int dst_cpu, struct sched_group *group,
		 struct cpumask *env_cpus, struct rq **busiest,
		 int *done),
	TP_ARGS(dst_cpu, group, env_cpus, busiest, done), 1);

DECLARE_RESTRICTED_HOOK(android_rvh_migrate_queued_task,
	TP_PROTO(struct rq *rq, struct rq_flags *rf,
		 struct task_struct *p, int new_cpu,
		 int *detached),
	TP_ARGS(rq, rf, p, new_cpu, detached), 1);

DECLARE_RESTRICTED_HOOK(android_rvh_resume_cpus,
	TP_PROTO(struct cpumask *cpus, int *err),
	TP_ARGS(cpus, err), 1);

DECLARE_RESTRICTED_HOOK(android_rvh_find_energy_efficient_cpu,
	TP_PROTO(struct task_struct *p, int prev_cpu, int sync, int *new_cpu),
	TP_ARGS(p, prev_cpu, sync, new_cpu), 1);

struct sched_attr;
DECLARE_HOOK(android_vh_set_sugov_sched_attr,
	TP_PROTO(struct sched_attr *attr),
	TP_ARGS(attr));

DECLARE_RESTRICTED_HOOK(android_rvh_set_iowait,
	TP_PROTO(struct task_struct *p, int *should_iowait_boost),
	TP_ARGS(p, should_iowait_boost), 1);

struct sugov_policy;
DECLARE_RESTRICTED_HOOK(android_rvh_set_sugov_update,
	TP_PROTO(struct sugov_policy *sg_policy, unsigned int next_freq, bool *should_update),
	TP_ARGS(sg_policy, next_freq, should_update), 1);

DECLARE_RESTRICTED_HOOK(android_rvh_cpu_overutilized,
	TP_PROTO(int cpu, int *overutilized),
	TP_ARGS(cpu, overutilized), 1);

DECLARE_RESTRICTED_HOOK(android_rvh_sched_setaffinity,
	TP_PROTO(struct task_struct *p, const struct cpumask *in_mask, int *retval),
	TP_ARGS(p, in_mask, retval), 1);

DECLARE_RESTRICTED_HOOK(android_rvh_update_cpus_allowed,
	TP_PROTO(struct task_struct *p, cpumask_var_t cpus_requested,
		 const struct cpumask *new_mask, int *ret),
	TP_ARGS(p, cpus_requested, new_mask, ret), 1);

DECLARE_RESTRICTED_HOOK(android_rvh_set_task_cpu,
	TP_PROTO(struct task_struct *p, unsigned int new_cpu),
	TP_ARGS(p, new_cpu), 1);

DECLARE_RESTRICTED_HOOK(android_rvh_try_to_wake_up,
	TP_PROTO(struct task_struct *p),
	TP_ARGS(p), 1);

DECLARE_RESTRICTED_HOOK(android_rvh_try_to_wake_up_success,
	TP_PROTO(struct task_struct *p),
	TP_ARGS(p), 1);

DECLARE_RESTRICTED_HOOK(android_rvh_sched_fork,
	TP_PROTO(struct task_struct *p),
	TP_ARGS(p), 1);

DECLARE_RESTRICTED_HOOK(android_rvh_wake_up_new_task,
	TP_PROTO(struct task_struct *p),
	TP_ARGS(p), 1);

DECLARE_RESTRICTED_HOOK(android_rvh_new_task_stats,
	TP_PROTO(struct task_struct *p),
	TP_ARGS(p), 1);

DECLARE_RESTRICTED_HOOK(android_rvh_flush_task,
	TP_PROTO(struct task_struct *prev),
	TP_ARGS(prev), 1);

DECLARE_RESTRICTED_HOOK(android_rvh_tick_entry,
	TP_PROTO(struct rq *rq),
	TP_ARGS(rq), 1);

DECLARE_RESTRICTED_HOOK(android_rvh_schedule,
	TP_PROTO(struct task_struct *prev, struct task_struct *next, struct rq *rq),
	TP_ARGS(prev, next, rq), 1);

DECLARE_RESTRICTED_HOOK(android_rvh_sched_cpu_starting,
	TP_PROTO(int cpu),
	TP_ARGS(cpu), 1);

DECLARE_RESTRICTED_HOOK(android_rvh_sched_cpu_dying,
	TP_PROTO(int cpu),
	TP_ARGS(cpu), 1);

DECLARE_RESTRICTED_HOOK(android_rvh_account_irq,
	TP_PROTO(struct task_struct *curr, int cpu, s64 delta),
	TP_ARGS(curr, cpu, delta), 1);

struct sched_entity;
DECLARE_RESTRICTED_HOOK(android_rvh_place_entity,
	TP_PROTO(struct cfs_rq *cfs_rq, struct sched_entity *se, int initial, u64 vruntime),
	TP_ARGS(cfs_rq, se, initial, vruntime), 1);

DECLARE_RESTRICTED_HOOK(android_rvh_build_perf_domains,
	TP_PROTO(bool *eas_check),
	TP_ARGS(eas_check), 1);

DECLARE_RESTRICTED_HOOK(android_rvh_update_cpu_capacity,
	TP_PROTO(int cpu, unsigned long *capacity),
	TP_ARGS(cpu, capacity), 1);

DECLARE_RESTRICTED_HOOK(android_rvh_update_misfit_status,
	TP_PROTO(struct task_struct *p, struct rq *rq, bool *need_update),
	TP_ARGS(p, rq, need_update), 1);

struct cgroup_taskset;
DECLARE_RESTRICTED_HOOK(android_rvh_cpu_cgroup_attach,
	TP_PROTO(struct cgroup_taskset *tset),
	TP_ARGS(tset), 1);

DECLARE_RESTRICTED_HOOK(android_rvh_cpu_cgroup_can_attach,
	TP_PROTO(struct cgroup_taskset *tset, int *retval),
	TP_ARGS(tset, retval), 1);

DECLARE_RESTRICTED_HOOK(android_rvh_sched_fork_init,
	TP_PROTO(struct task_struct *p),
	TP_ARGS(p), 1);

DECLARE_RESTRICTED_HOOK(android_rvh_ttwu_cond,
	TP_PROTO(bool *cond),
	TP_ARGS(cond), 1);

DECLARE_RESTRICTED_HOOK(android_rvh_schedule_bug,
	TP_PROTO(struct task_struct *p),
	TP_ARGS(p), 1);

DECLARE_RESTRICTED_HOOK(android_rvh_sched_exec,
	TP_PROTO(bool *cond),
	TP_ARGS(cond), 1);

DECLARE_HOOK(android_vh_map_util_freq,
	TP_PROTO(unsigned long util, unsigned long freq,
		unsigned long cap, unsigned long *next_freq),
	TP_ARGS(util, freq, cap, next_freq));

struct em_perf_domain;
DECLARE_HOOK(android_vh_em_cpu_energy,
	TP_PROTO(struct em_perf_domain *pd,
		unsigned long max_util, unsigned long sum_util,
		unsigned long *energy),
	TP_ARGS(pd, max_util, sum_util, energy));

DECLARE_RESTRICTED_HOOK(android_rvh_sched_balance_rt,
	TP_PROTO(struct rq *rq, struct task_struct *p, int *done),
	TP_ARGS(rq, p, done), 1);

DECLARE_RESTRICTED_HOOK(android_rvh_dequeue_task_idle,
	TP_PROTO(struct task_struct *p),
	TP_ARGS(p), 1);

struct cfs_rq;
DECLARE_RESTRICTED_HOOK(android_rvh_pick_next_entity,
	TP_PROTO(struct cfs_rq *cfs_rq, struct sched_entity *curr,
		 struct sched_entity **se),
	TP_ARGS(cfs_rq, curr, se), 1);

DECLARE_RESTRICTED_HOOK(android_rvh_check_preempt_wakeup,
	TP_PROTO(struct rq *rq, struct task_struct *p, bool *preempt),
	TP_ARGS(rq, p, preempt), 1);

<<<<<<< HEAD
=======
DECLARE_HOOK(android_vh_do_wake_up_sync,
	TP_PROTO(struct wait_queue_head *wq_head, int *done),
	TP_ARGS(wq_head, done));

DECLARE_HOOK(android_vh_set_wake_flags,
	TP_PROTO(int *wake_flags, unsigned int *mode),
	TP_ARGS(wake_flags, mode));

>>>>>>> cc574f0d
enum uclamp_id;
struct uclamp_se;
DECLARE_RESTRICTED_HOOK(android_rvh_uclamp_eff_get,
	TP_PROTO(struct task_struct *p, enum uclamp_id clamp_id,
		 struct uclamp_se *uclamp_max, struct uclamp_se *uclamp_eff, int *ret),
	TP_ARGS(p, clamp_id, uclamp_max, uclamp_eff, ret), 1);

<<<<<<< HEAD
=======
DECLARE_HOOK(android_vh_build_sched_domains,
	TP_PROTO(bool has_asym),
	TP_ARGS(has_asym));
DECLARE_RESTRICTED_HOOK(android_rvh_check_preempt_tick,
	TP_PROTO(struct task_struct *p, unsigned long *ideal_runtime, bool *skip_preempt),
	TP_ARGS(p, ideal_runtime, skip_preempt), 1);
DECLARE_RESTRICTED_HOOK(android_rvh_check_preempt_wakeup_ignore,
	TP_PROTO(struct task_struct *p, bool *ignore),
	TP_ARGS(p, ignore), 1);
DECLARE_RESTRICTED_HOOK(android_rvh_replace_next_task_fair,
	TP_PROTO(struct rq *rq, struct task_struct **p, struct sched_entity **se, bool *repick, bool simple),
	TP_ARGS(rq, p, se, repick, simple), 1);

DECLARE_RESTRICTED_HOOK(android_rvh_util_est_update,
	TP_PROTO(struct cfs_rq *cfs_rq, struct task_struct *p, bool task_sleep, int *ret),
	TP_ARGS(cfs_rq, p, task_sleep, ret), 1);

>>>>>>> cc574f0d
/* macro versions of hooks are no longer required */

#endif /* _TRACE_HOOK_SCHED_H */
/* This part must be outside protection */
#include <trace/define_trace.h><|MERGE_RESOLUTION|>--- conflicted
+++ resolved
@@ -260,8 +260,6 @@
 	TP_PROTO(struct rq *rq, struct task_struct *p, bool *preempt),
 	TP_ARGS(rq, p, preempt), 1);
 
-<<<<<<< HEAD
-=======
 DECLARE_HOOK(android_vh_do_wake_up_sync,
 	TP_PROTO(struct wait_queue_head *wq_head, int *done),
 	TP_ARGS(wq_head, done));
@@ -270,7 +268,6 @@
 	TP_PROTO(int *wake_flags, unsigned int *mode),
 	TP_ARGS(wake_flags, mode));
 
->>>>>>> cc574f0d
 enum uclamp_id;
 struct uclamp_se;
 DECLARE_RESTRICTED_HOOK(android_rvh_uclamp_eff_get,
@@ -278,8 +275,6 @@
 		 struct uclamp_se *uclamp_max, struct uclamp_se *uclamp_eff, int *ret),
 	TP_ARGS(p, clamp_id, uclamp_max, uclamp_eff, ret), 1);
 
-<<<<<<< HEAD
-=======
 DECLARE_HOOK(android_vh_build_sched_domains,
 	TP_PROTO(bool has_asym),
 	TP_ARGS(has_asym));
@@ -297,7 +292,6 @@
 	TP_PROTO(struct cfs_rq *cfs_rq, struct task_struct *p, bool task_sleep, int *ret),
 	TP_ARGS(cfs_rq, p, task_sleep, ret), 1);
 
->>>>>>> cc574f0d
 /* macro versions of hooks are no longer required */
 
 #endif /* _TRACE_HOOK_SCHED_H */
