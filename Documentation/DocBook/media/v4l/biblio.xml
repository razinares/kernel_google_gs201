  <bibliography>
    <title>References</title>

    <biblioentry id="eia608">
      <abbrev>EIA&nbsp;608-B</abbrev>
      <authorgroup>
	<corpauthor>Electronic Industries Alliance (<ulink
url="http://www.eia.org">http://www.eia.org</ulink>)</corpauthor>
      </authorgroup>
      <title>EIA 608-B "Recommended Practice for Line 21 Data
Service"</title>
    </biblioentry>

    <biblioentry id="en300294">
      <abbrev>EN&nbsp;300&nbsp;294</abbrev>
      <authorgroup>
	<corpauthor>European Telecommunication Standards Institute
(<ulink url="http://www.etsi.org">http://www.etsi.org</ulink>)</corpauthor>
      </authorgroup>
      <title>EN 300 294 "625-line television Wide Screen Signalling
(WSS)"</title>
    </biblioentry>

    <biblioentry id="ets300231">
      <abbrev>ETS&nbsp;300&nbsp;231</abbrev>
      <authorgroup>
	<corpauthor>European Telecommunication Standards Institute
(<ulink
url="http://www.etsi.org">http://www.etsi.org</ulink>)</corpauthor>
      </authorgroup>
      <title>ETS 300 231 "Specification of the domestic video
Programme Delivery Control system (PDC)"</title>
    </biblioentry>

    <biblioentry id="ets300706">
      <abbrev>ETS&nbsp;300&nbsp;706</abbrev>
      <authorgroup>
	<corpauthor>European Telecommunication Standards Institute
(<ulink url="http://www.etsi.org">http://www.etsi.org</ulink>)</corpauthor>
      </authorgroup>
      <title>ETS 300 706 "Enhanced Teletext specification"</title>
    </biblioentry>

    <biblioentry id="mpeg2part1">
      <abbrev>ISO&nbsp;13818-1</abbrev>
      <authorgroup>
	<corpauthor>International Telecommunication Union (<ulink
url="http://www.itu.ch">http://www.itu.ch</ulink>), International
Organisation for Standardisation (<ulink
url="http://www.iso.ch">http://www.iso.ch</ulink>)</corpauthor>
      </authorgroup>
      <title>ITU-T Rec. H.222.0 | ISO/IEC 13818-1 "Information
technology &mdash; Generic coding of moving pictures and associated
audio information: Systems"</title>
    </biblioentry>

    <biblioentry id="mpeg2part2">
      <abbrev>ISO&nbsp;13818-2</abbrev>
      <authorgroup>
	<corpauthor>International Telecommunication Union (<ulink
url="http://www.itu.ch">http://www.itu.ch</ulink>), International
Organisation for Standardisation (<ulink
url="http://www.iso.ch">http://www.iso.ch</ulink>)</corpauthor>
      </authorgroup>
      <title>ITU-T Rec. H.262 | ISO/IEC 13818-2 "Information
technology &mdash; Generic coding of moving pictures and associated
audio information: Video"</title>
    </biblioentry>

    <biblioentry id="itu470">
      <abbrev>ITU&nbsp;BT.470</abbrev>
      <authorgroup>
	<corpauthor>International Telecommunication Union (<ulink
url="http://www.itu.ch">http://www.itu.ch</ulink>)</corpauthor>
      </authorgroup>
      <title>ITU-R Recommendation BT.470-6 "Conventional Television
Systems"</title>
    </biblioentry>

    <biblioentry id="itu601">
      <abbrev>ITU&nbsp;BT.601</abbrev>
      <authorgroup>
	<corpauthor>International Telecommunication Union (<ulink
url="http://www.itu.ch">http://www.itu.ch</ulink>)</corpauthor>
      </authorgroup>
      <title>ITU-R Recommendation BT.601-5 "Studio Encoding Parameters
of Digital Television for Standard 4:3 and Wide-Screen 16:9 Aspect
Ratios"</title>
    </biblioentry>

    <biblioentry id="itu653">
      <abbrev>ITU&nbsp;BT.653</abbrev>
      <authorgroup>
	<corpauthor>International Telecommunication Union (<ulink
url="http://www.itu.ch">http://www.itu.ch</ulink>)</corpauthor>
      </authorgroup>
      <title>ITU-R Recommendation BT.653-3 "Teletext systems"</title>
    </biblioentry>

    <biblioentry id="itu709">
      <abbrev>ITU&nbsp;BT.709</abbrev>
      <authorgroup>
	<corpauthor>International Telecommunication Union (<ulink
url="http://www.itu.ch">http://www.itu.ch</ulink>)</corpauthor>
      </authorgroup>
      <title>ITU-R Recommendation BT.709-5 "Parameter values for the
HDTV standards for production and international programme
exchange"</title>
    </biblioentry>

    <biblioentry id="itu1119">
      <abbrev>ITU&nbsp;BT.1119</abbrev>
      <authorgroup>
	<corpauthor>International Telecommunication Union (<ulink
url="http://www.itu.ch">http://www.itu.ch</ulink>)</corpauthor>
      </authorgroup>
      <title>ITU-R Recommendation BT.1119 "625-line
television Wide Screen Signalling (WSS)"</title>
    </biblioentry>

    <biblioentry id="jfif">
      <abbrev>JFIF</abbrev>
      <authorgroup>
	<corpauthor>Independent JPEG Group (<ulink
url="http://www.ijg.org">http://www.ijg.org</ulink>)</corpauthor>
      </authorgroup>
      <title>JPEG File Interchange Format</title>
      <subtitle>Version 1.02</subtitle>
    </biblioentry>

    <biblioentry id="itu-t81">
      <abbrev>ITU-T.81</abbrev>
      <authorgroup>
	<corpauthor>International Telecommunication Union
(<ulink url="http://www.itu.int">http://www.itu.int</ulink>)</corpauthor>
      </authorgroup>
      <title>ITU-T Recommendation T.81
"Information Technology &mdash; Digital Compression and Coding of Continous-Tone
Still Images &mdash; Requirements and Guidelines"</title>
    </biblioentry>

    <biblioentry id="w3c-jpeg-jfif">
      <abbrev>W3C JPEG JFIF</abbrev>
      <authorgroup>
	<corpauthor>The World Wide Web Consortium (<ulink
url="http://www.w3.org/Graphics/JPEG">http://www.w3.org</ulink>)</corpauthor>
      </authorgroup>
      <title>JPEG JFIF</title>
    </biblioentry>

    <biblioentry id="smpte12m">
      <abbrev>SMPTE&nbsp;12M</abbrev>
      <authorgroup>
	<corpauthor>Society of Motion Picture and Television Engineers
(<ulink url="http://www.smpte.org">http://www.smpte.org</ulink>)</corpauthor>
      </authorgroup>
      <title>SMPTE 12M-1999 "Television, Audio and Film - Time and
Control Code"</title>
    </biblioentry>

    <biblioentry id="smpte170m">
      <abbrev>SMPTE&nbsp;170M</abbrev>
      <authorgroup>
	<corpauthor>Society of Motion Picture and Television Engineers
(<ulink url="http://www.smpte.org">http://www.smpte.org</ulink>)</corpauthor>
      </authorgroup>
      <title>SMPTE 170M-1999 "Television - Composite Analog Video
Signal - NTSC for Studio Applications"</title>
    </biblioentry>

    <biblioentry id="smpte240m">
      <abbrev>SMPTE&nbsp;240M</abbrev>
      <authorgroup>
	<corpauthor>Society of Motion Picture and Television Engineers
(<ulink url="http://www.smpte.org">http://www.smpte.org</ulink>)</corpauthor>
      </authorgroup>
      <title>SMPTE 240M-1999 "Television - Signal Parameters -
1125-Line High-Definition Production"</title>
    </biblioentry>

    <biblioentry id="iec62106">
      <abbrev>IEC&nbsp;62106</abbrev>
      <authorgroup>
	<corpauthor>International Electrotechnical Commission
(<ulink url="http://www.iec.ch">http://www.iec.ch</ulink>)</corpauthor>
      </authorgroup>
      <title>Specification of the radio data system (RDS) for VHF/FM sound broadcasting
in the frequency range from 87,5 to 108,0 MHz</title>
    </biblioentry>

    <biblioentry id="nrsc4">
      <abbrev>NRSC-4-B</abbrev>
      <authorgroup>
	<corpauthor>National Radio Systems Committee
(<ulink url="http://www.nrscstandards.org">http://www.nrscstandards.org</ulink>)</corpauthor>
      </authorgroup>
<<<<<<< HEAD
      <title>NRSC-4: United States RBDS Standard</title>
=======
      <title>NRSC-4-B: United States RBDS Standard</title>
>>>>>>> 4a8e43fe
    </biblioentry>

    <biblioentry id="iso12232">
      <abbrev>ISO&nbsp;12232:2006</abbrev>
      <authorgroup>
	<corpauthor>International Organization for Standardization
(<ulink url="http://www.iso.org">http://www.iso.org</ulink>)</corpauthor>
      </authorgroup>
      <title>Photography &mdash; Digital still cameras &mdash; Determination
      of exposure index, ISO speed ratings, standard output sensitivity, and
      recommended exposure index</title>
    </biblioentry>

    <biblioentry id="cea861">
      <abbrev>CEA-861-E</abbrev>
      <authorgroup>
	<corpauthor>Consumer Electronics Association
(<ulink url="http://www.ce.org">http://www.ce.org</ulink>)</corpauthor>
      </authorgroup>
      <title>A DTV Profile for Uncompressed High Speed Digital Interfaces</title>
    </biblioentry>

    <biblioentry id="vesadmt">
      <abbrev>VESA&nbsp;DMT</abbrev>
      <authorgroup>
	<corpauthor>Video Electronics Standards Association
(<ulink url="http://www.vesa.org">http://www.vesa.org</ulink>)</corpauthor>
      </authorgroup>
      <title>VESA and Industry Standards and Guidelines for Computer Display Monitor Timing (DMT)</title>
    </biblioentry>

    <biblioentry id="vesaedid">
      <abbrev>EDID</abbrev>
      <authorgroup>
	<corpauthor>Video Electronics Standards Association
(<ulink url="http://www.vesa.org">http://www.vesa.org</ulink>)</corpauthor>
      </authorgroup>
      <title>VESA Enhanced Extended Display Identification Data Standard</title>
      <subtitle>Release A, Revision 2</subtitle>
    </biblioentry>

    <biblioentry id="hdcp">
      <abbrev>HDCP</abbrev>
      <authorgroup>
	<corpauthor>Digital Content Protection LLC
(<ulink url="http://www.digital-cp.com">http://www.digital-cp.com</ulink>)</corpauthor>
      </authorgroup>
      <title>High-bandwidth Digital Content Protection System</title>
      <subtitle>Revision 1.3</subtitle>
    </biblioentry>

    <biblioentry id="hdmi">
      <abbrev>HDMI</abbrev>
      <authorgroup>
	<corpauthor>HDMI Licensing LLC
(<ulink url="http://www.hdmi.org">http://www.hdmi.org</ulink>)</corpauthor>
      </authorgroup>
      <title>High-Definition Multimedia Interface</title>
      <subtitle>Specification Version 1.4a</subtitle>
    </biblioentry>

    <biblioentry id="dp">
      <abbrev>DP</abbrev>
      <authorgroup>
	<corpauthor>Video Electronics Standards Association
(<ulink url="http://www.vesa.org">http://www.vesa.org</ulink>)</corpauthor>
      </authorgroup>
      <title>VESA DisplayPort Standard</title>
      <subtitle>Version 1, Revision 2</subtitle>
    </biblioentry>

  </bibliography><|MERGE_RESOLUTION|>--- conflicted
+++ resolved
@@ -194,11 +194,7 @@
 	<corpauthor>National Radio Systems Committee
 (<ulink url="http://www.nrscstandards.org">http://www.nrscstandards.org</ulink>)</corpauthor>
       </authorgroup>
-<<<<<<< HEAD
-      <title>NRSC-4: United States RBDS Standard</title>
-=======
       <title>NRSC-4-B: United States RBDS Standard</title>
->>>>>>> 4a8e43fe
     </biblioentry>
 
     <biblioentry id="iso12232">
