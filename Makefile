--- conflicted
+++ resolved
@@ -562,11 +562,7 @@
 
 ifneq ($(shell $(CC) --version 2>&1 | head -n 1 | grep clang),)
 ifneq ($(CROSS_COMPILE),)
-<<<<<<< HEAD
-CLANG_FLAGS	:= --target=$(notdir $(CROSS_COMPILE:%-=%))
-=======
 CLANG_FLAGS	+= --target=$(notdir $(CROSS_COMPILE:%-=%))
->>>>>>> a34582fe
 GCC_TOOLCHAIN_DIR := $(dir $(shell which $(CROSS_COMPILE)elfedit))
 CLANG_FLAGS	+= --prefix=$(GCC_TOOLCHAIN_DIR)$(notdir $(CROSS_COMPILE))
 GCC_TOOLCHAIN	:= $(realpath $(GCC_TOOLCHAIN_DIR)/..)
@@ -830,18 +826,11 @@
 else
 DEBUG_CFLAGS	+= -g
 endif
-<<<<<<< HEAD
+
 ifneq ($(LLVM_IAS),1)
 KBUILD_AFLAGS	+= -Wa,-gdwarf-2
 endif
-endif
-=======
-
-ifneq ($(LLVM_IAS),1)
-KBUILD_AFLAGS	+= -Wa,-gdwarf-2
-endif
-
->>>>>>> a34582fe
+
 ifdef CONFIG_DEBUG_INFO_DWARF4
 DEBUG_CFLAGS	+= -gdwarf-4
 endif
