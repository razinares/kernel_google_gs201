// SPDX-License-Identifier: GPL-2.0+
/*
 *  Maxim (Dallas) MAX3107/8/9, MAX14830 serial driver
 *
 *  Copyright (C) 2012-2016 Alexander Shiyan <shc_work@mail.ru>
 *
 *  Based on max3100.c, by Christian Pellegrin <chripell@evolware.org>
 *  Based on max3110.c, by Feng Tang <feng.tang@intel.com>
 *  Based on max3107.c, by Aavamobile
 */

#include <linux/bitops.h>
#include <linux/clk.h>
#include <linux/delay.h>
#include <linux/device.h>
#include <linux/gpio/driver.h>
#include <linux/module.h>
#include <linux/mod_devicetable.h>
#include <linux/property.h>
#include <linux/regmap.h>
#include <linux/serial_core.h>
#include <linux/serial.h>
#include <linux/tty.h>
#include <linux/tty_flip.h>
#include <linux/spi/spi.h>
#include <linux/uaccess.h>

#define MAX310X_NAME			"max310x"
#define MAX310X_MAJOR			204
#define MAX310X_MINOR			209
#define MAX310X_UART_NRMAX		16

/* MAX310X register definitions */
#define MAX310X_RHR_REG			(0x00) /* RX FIFO */
#define MAX310X_THR_REG			(0x00) /* TX FIFO */
#define MAX310X_IRQEN_REG		(0x01) /* IRQ enable */
#define MAX310X_IRQSTS_REG		(0x02) /* IRQ status */
#define MAX310X_LSR_IRQEN_REG		(0x03) /* LSR IRQ enable */
#define MAX310X_LSR_IRQSTS_REG		(0x04) /* LSR IRQ status */
#define MAX310X_REG_05			(0x05)
#define MAX310X_SPCHR_IRQEN_REG		MAX310X_REG_05 /* Special char IRQ en */
#define MAX310X_SPCHR_IRQSTS_REG	(0x06) /* Special char IRQ status */
#define MAX310X_STS_IRQEN_REG		(0x07) /* Status IRQ enable */
#define MAX310X_STS_IRQSTS_REG		(0x08) /* Status IRQ status */
#define MAX310X_MODE1_REG		(0x09) /* MODE1 */
#define MAX310X_MODE2_REG		(0x0a) /* MODE2 */
#define MAX310X_LCR_REG			(0x0b) /* LCR */
#define MAX310X_RXTO_REG		(0x0c) /* RX timeout */
#define MAX310X_HDPIXDELAY_REG		(0x0d) /* Auto transceiver delays */
#define MAX310X_IRDA_REG		(0x0e) /* IRDA settings */
#define MAX310X_FLOWLVL_REG		(0x0f) /* Flow control levels */
#define MAX310X_FIFOTRIGLVL_REG		(0x10) /* FIFO IRQ trigger levels */
#define MAX310X_TXFIFOLVL_REG		(0x11) /* TX FIFO level */
#define MAX310X_RXFIFOLVL_REG		(0x12) /* RX FIFO level */
#define MAX310X_FLOWCTRL_REG		(0x13) /* Flow control */
#define MAX310X_XON1_REG		(0x14) /* XON1 character */
#define MAX310X_XON2_REG		(0x15) /* XON2 character */
#define MAX310X_XOFF1_REG		(0x16) /* XOFF1 character */
#define MAX310X_XOFF2_REG		(0x17) /* XOFF2 character */
#define MAX310X_GPIOCFG_REG		(0x18) /* GPIO config */
#define MAX310X_GPIODATA_REG		(0x19) /* GPIO data */
#define MAX310X_PLLCFG_REG		(0x1a) /* PLL config */
#define MAX310X_BRGCFG_REG		(0x1b) /* Baud rate generator conf */
#define MAX310X_BRGDIVLSB_REG		(0x1c) /* Baud rate divisor LSB */
#define MAX310X_BRGDIVMSB_REG		(0x1d) /* Baud rate divisor MSB */
#define MAX310X_CLKSRC_REG		(0x1e) /* Clock source */
#define MAX310X_REG_1F			(0x1f)

#define MAX310X_REVID_REG		MAX310X_REG_1F /* Revision ID */

#define MAX310X_GLOBALIRQ_REG		MAX310X_REG_1F /* Global IRQ (RO) */
#define MAX310X_GLOBALCMD_REG		MAX310X_REG_1F /* Global Command (WO) */

/* Extended registers */
#define MAX310X_REVID_EXTREG		MAX310X_REG_05 /* Revision ID */

/* IRQ register bits */
#define MAX310X_IRQ_LSR_BIT		(1 << 0) /* LSR interrupt */
#define MAX310X_IRQ_SPCHR_BIT		(1 << 1) /* Special char interrupt */
#define MAX310X_IRQ_STS_BIT		(1 << 2) /* Status interrupt */
#define MAX310X_IRQ_RXFIFO_BIT		(1 << 3) /* RX FIFO interrupt */
#define MAX310X_IRQ_TXFIFO_BIT		(1 << 4) /* TX FIFO interrupt */
#define MAX310X_IRQ_TXEMPTY_BIT		(1 << 5) /* TX FIFO empty interrupt */
#define MAX310X_IRQ_RXEMPTY_BIT		(1 << 6) /* RX FIFO empty interrupt */
#define MAX310X_IRQ_CTS_BIT		(1 << 7) /* CTS interrupt */

/* LSR register bits */
#define MAX310X_LSR_RXTO_BIT		(1 << 0) /* RX timeout */
#define MAX310X_LSR_RXOVR_BIT		(1 << 1) /* RX overrun */
#define MAX310X_LSR_RXPAR_BIT		(1 << 2) /* RX parity error */
#define MAX310X_LSR_FRERR_BIT		(1 << 3) /* Frame error */
#define MAX310X_LSR_RXBRK_BIT		(1 << 4) /* RX break */
#define MAX310X_LSR_RXNOISE_BIT		(1 << 5) /* RX noise */
#define MAX310X_LSR_CTS_BIT		(1 << 7) /* CTS pin state */

/* Special character register bits */
#define MAX310X_SPCHR_XON1_BIT		(1 << 0) /* XON1 character */
#define MAX310X_SPCHR_XON2_BIT		(1 << 1) /* XON2 character */
#define MAX310X_SPCHR_XOFF1_BIT		(1 << 2) /* XOFF1 character */
#define MAX310X_SPCHR_XOFF2_BIT		(1 << 3) /* XOFF2 character */
#define MAX310X_SPCHR_BREAK_BIT		(1 << 4) /* RX break */
#define MAX310X_SPCHR_MULTIDROP_BIT	(1 << 5) /* 9-bit multidrop addr char */

/* Status register bits */
#define MAX310X_STS_GPIO0_BIT		(1 << 0) /* GPIO 0 interrupt */
#define MAX310X_STS_GPIO1_BIT		(1 << 1) /* GPIO 1 interrupt */
#define MAX310X_STS_GPIO2_BIT		(1 << 2) /* GPIO 2 interrupt */
#define MAX310X_STS_GPIO3_BIT		(1 << 3) /* GPIO 3 interrupt */
#define MAX310X_STS_CLKREADY_BIT	(1 << 5) /* Clock ready */
#define MAX310X_STS_SLEEP_BIT		(1 << 6) /* Sleep interrupt */

/* MODE1 register bits */
#define MAX310X_MODE1_RXDIS_BIT		(1 << 0) /* RX disable */
#define MAX310X_MODE1_TXDIS_BIT		(1 << 1) /* TX disable */
#define MAX310X_MODE1_TXHIZ_BIT		(1 << 2) /* TX pin three-state */
#define MAX310X_MODE1_RTSHIZ_BIT	(1 << 3) /* RTS pin three-state */
#define MAX310X_MODE1_TRNSCVCTRL_BIT	(1 << 4) /* Transceiver ctrl enable */
#define MAX310X_MODE1_FORCESLEEP_BIT	(1 << 5) /* Force sleep mode */
#define MAX310X_MODE1_AUTOSLEEP_BIT	(1 << 6) /* Auto sleep enable */
#define MAX310X_MODE1_IRQSEL_BIT	(1 << 7) /* IRQ pin enable */

/* MODE2 register bits */
#define MAX310X_MODE2_RST_BIT		(1 << 0) /* Chip reset */
#define MAX310X_MODE2_FIFORST_BIT	(1 << 1) /* FIFO reset */
#define MAX310X_MODE2_RXTRIGINV_BIT	(1 << 2) /* RX FIFO INT invert */
#define MAX310X_MODE2_RXEMPTINV_BIT	(1 << 3) /* RX FIFO empty INT invert */
#define MAX310X_MODE2_SPCHR_BIT		(1 << 4) /* Special chr detect enable */
#define MAX310X_MODE2_LOOPBACK_BIT	(1 << 5) /* Internal loopback enable */
#define MAX310X_MODE2_MULTIDROP_BIT	(1 << 6) /* 9-bit multidrop enable */
#define MAX310X_MODE2_ECHOSUPR_BIT	(1 << 7) /* ECHO suppression enable */

/* LCR register bits */
#define MAX310X_LCR_LENGTH0_BIT		(1 << 0) /* Word length bit 0 */
#define MAX310X_LCR_LENGTH1_BIT		(1 << 1) /* Word length bit 1
						  *
						  * Word length bits table:
						  * 00 -> 5 bit words
						  * 01 -> 6 bit words
						  * 10 -> 7 bit words
						  * 11 -> 8 bit words
						  */
#define MAX310X_LCR_STOPLEN_BIT		(1 << 2) /* STOP length bit
						  *
						  * STOP length bit table:
						  * 0 -> 1 stop bit
						  * 1 -> 1-1.5 stop bits if
						  *      word length is 5,
						  *      2 stop bits otherwise
						  */
#define MAX310X_LCR_PARITY_BIT		(1 << 3) /* Parity bit enable */
#define MAX310X_LCR_EVENPARITY_BIT	(1 << 4) /* Even parity bit enable */
#define MAX310X_LCR_FORCEPARITY_BIT	(1 << 5) /* 9-bit multidrop parity */
#define MAX310X_LCR_TXBREAK_BIT		(1 << 6) /* TX break enable */
#define MAX310X_LCR_RTS_BIT		(1 << 7) /* RTS pin control */

/* IRDA register bits */
#define MAX310X_IRDA_IRDAEN_BIT		(1 << 0) /* IRDA mode enable */
#define MAX310X_IRDA_SIR_BIT		(1 << 1) /* SIR mode enable */

/* Flow control trigger level register masks */
#define MAX310X_FLOWLVL_HALT_MASK	(0x000f) /* Flow control halt level */
#define MAX310X_FLOWLVL_RES_MASK	(0x00f0) /* Flow control resume level */
#define MAX310X_FLOWLVL_HALT(words)	((words / 8) & 0x0f)
#define MAX310X_FLOWLVL_RES(words)	(((words / 8) & 0x0f) << 4)

/* FIFO interrupt trigger level register masks */
#define MAX310X_FIFOTRIGLVL_TX_MASK	(0x0f) /* TX FIFO trigger level */
#define MAX310X_FIFOTRIGLVL_RX_MASK	(0xf0) /* RX FIFO trigger level */
#define MAX310X_FIFOTRIGLVL_TX(words)	((words / 8) & 0x0f)
#define MAX310X_FIFOTRIGLVL_RX(words)	(((words / 8) & 0x0f) << 4)

/* Flow control register bits */
#define MAX310X_FLOWCTRL_AUTORTS_BIT	(1 << 0) /* Auto RTS flow ctrl enable */
#define MAX310X_FLOWCTRL_AUTOCTS_BIT	(1 << 1) /* Auto CTS flow ctrl enable */
#define MAX310X_FLOWCTRL_GPIADDR_BIT	(1 << 2) /* Enables that GPIO inputs
						  * are used in conjunction with
						  * XOFF2 for definition of
						  * special character */
#define MAX310X_FLOWCTRL_SWFLOWEN_BIT	(1 << 3) /* Auto SW flow ctrl enable */
#define MAX310X_FLOWCTRL_SWFLOW0_BIT	(1 << 4) /* SWFLOW bit 0 */
#define MAX310X_FLOWCTRL_SWFLOW1_BIT	(1 << 5) /* SWFLOW bit 1
						  *
						  * SWFLOW bits 1 & 0 table:
						  * 00 -> no transmitter flow
						  *       control
						  * 01 -> receiver compares
						  *       XON2 and XOFF2
						  *       and controls
						  *       transmitter
						  * 10 -> receiver compares
						  *       XON1 and XOFF1
						  *       and controls
						  *       transmitter
						  * 11 -> receiver compares
						  *       XON1, XON2, XOFF1 and
						  *       XOFF2 and controls
						  *       transmitter
						  */
#define MAX310X_FLOWCTRL_SWFLOW2_BIT	(1 << 6) /* SWFLOW bit 2 */
#define MAX310X_FLOWCTRL_SWFLOW3_BIT	(1 << 7) /* SWFLOW bit 3
						  *
						  * SWFLOW bits 3 & 2 table:
						  * 00 -> no received flow
						  *       control
						  * 01 -> transmitter generates
						  *       XON2 and XOFF2
						  * 10 -> transmitter generates
						  *       XON1 and XOFF1
						  * 11 -> transmitter generates
						  *       XON1, XON2, XOFF1 and
						  *       XOFF2
						  */

/* PLL configuration register masks */
#define MAX310X_PLLCFG_PREDIV_MASK	(0x3f) /* PLL predivision value */
#define MAX310X_PLLCFG_PLLFACTOR_MASK	(0xc0) /* PLL multiplication factor */

/* Baud rate generator configuration register bits */
#define MAX310X_BRGCFG_2XMODE_BIT	(1 << 4) /* Double baud rate */
#define MAX310X_BRGCFG_4XMODE_BIT	(1 << 5) /* Quadruple baud rate */

/* Clock source register bits */
#define MAX310X_CLKSRC_CRYST_BIT	(1 << 1) /* Crystal osc enable */
#define MAX310X_CLKSRC_PLL_BIT		(1 << 2) /* PLL enable */
#define MAX310X_CLKSRC_PLLBYP_BIT	(1 << 3) /* PLL bypass */
#define MAX310X_CLKSRC_EXTCLK_BIT	(1 << 4) /* External clock enable */
#define MAX310X_CLKSRC_CLK2RTS_BIT	(1 << 7) /* Baud clk to RTS pin */

/* Global commands */
#define MAX310X_EXTREG_ENBL		(0xce)
#define MAX310X_EXTREG_DSBL		(0xcd)

/* Misc definitions */
#define MAX310X_FIFO_SIZE		(128)
#define MAX310x_REV_MASK		(0xf8)
#define MAX310X_WRITE_BIT		0x80

<<<<<<< HEAD
/* Port startup definitions */
#define MAX310X_PORT_STARTUP_WAIT_RETRIES	20 /* Number of retries */
#define MAX310X_PORT_STARTUP_WAIT_DELAY_MS	10 /* Delay between retries */

=======
>>>>>>> 360a71e2
/* Crystal-related definitions */
#define MAX310X_XTAL_WAIT_RETRIES	20 /* Number of retries */
#define MAX310X_XTAL_WAIT_DELAY_MS	10 /* Delay between retries */

/* MAX3107 specific */
#define MAX3107_REV_ID			(0xa0)

/* MAX3109 specific */
#define MAX3109_REV_ID			(0xc0)

/* MAX14830 specific */
#define MAX14830_BRGCFG_CLKDIS_BIT	(1 << 6) /* Clock Disable */
#define MAX14830_REV_ID			(0xb0)

struct max310x_devtype {
	char	name[9];
	int	nr;
	u8	mode1;
	int	(*detect)(struct device *);
	void	(*power)(struct uart_port *, int);
};

struct max310x_one {
	struct uart_port	port;
	struct work_struct	tx_work;
	struct work_struct	md_work;
	struct work_struct	rs_work;
	struct regmap		*regmap;

	u8 rx_buf[MAX310X_FIFO_SIZE];
};
#define to_max310x_port(_port) \
	container_of(_port, struct max310x_one, port)

struct max310x_port {
	const struct max310x_devtype *devtype;
	struct regmap		*regmap;
	struct clk		*clk;
#ifdef CONFIG_GPIOLIB
	struct gpio_chip	gpio;
#endif
	struct max310x_one	p[0];
};

static struct uart_driver max310x_uart = {
	.owner		= THIS_MODULE,
	.driver_name	= MAX310X_NAME,
	.dev_name	= "ttyMAX",
	.major		= MAX310X_MAJOR,
	.minor		= MAX310X_MINOR,
	.nr		= MAX310X_UART_NRMAX,
};

static DECLARE_BITMAP(max310x_lines, MAX310X_UART_NRMAX);

static u8 max310x_port_read(struct uart_port *port, u8 reg)
{
	struct max310x_one *one = to_max310x_port(port);
	unsigned int val = 0;

	regmap_read(one->regmap, reg, &val);

	return val;
}

static void max310x_port_write(struct uart_port *port, u8 reg, u8 val)
{
	struct max310x_one *one = to_max310x_port(port);

	regmap_write(one->regmap, reg, val);
}

static void max310x_port_update(struct uart_port *port, u8 reg, u8 mask, u8 val)
{
	struct max310x_one *one = to_max310x_port(port);

	regmap_update_bits(one->regmap, reg, mask, val);
}

static int max3107_detect(struct device *dev)
{
	struct max310x_port *s = dev_get_drvdata(dev);
	unsigned int val = 0;
	int ret;

	ret = regmap_read(s->regmap, MAX310X_REVID_REG, &val);
	if (ret)
		return ret;

	if (((val & MAX310x_REV_MASK) != MAX3107_REV_ID)) {
		dev_err(dev,
			"%s ID 0x%02x does not match\n", s->devtype->name, val);
		return -ENODEV;
	}

	return 0;
}

static int max3108_detect(struct device *dev)
{
	struct max310x_port *s = dev_get_drvdata(dev);
	unsigned int val = 0;
	int ret;

	/* MAX3108 have not REV ID register, we just check default value
	 * from clocksource register to make sure everything works.
	 */
	ret = regmap_read(s->regmap, MAX310X_CLKSRC_REG, &val);
	if (ret)
		return ret;

	if (val != (MAX310X_CLKSRC_EXTCLK_BIT | MAX310X_CLKSRC_PLLBYP_BIT)) {
		dev_err(dev, "%s not present\n", s->devtype->name);
		return -ENODEV;
	}

	return 0;
}

static int max3109_detect(struct device *dev)
{
	struct max310x_port *s = dev_get_drvdata(dev);
	unsigned int val = 0;
	int ret;

	ret = regmap_write(s->regmap, MAX310X_GLOBALCMD_REG,
			   MAX310X_EXTREG_ENBL);
	if (ret)
		return ret;

	regmap_read(s->regmap, MAX310X_REVID_EXTREG, &val);
	regmap_write(s->regmap, MAX310X_GLOBALCMD_REG, MAX310X_EXTREG_DSBL);
	if (((val & MAX310x_REV_MASK) != MAX3109_REV_ID)) {
		dev_err(dev,
			"%s ID 0x%02x does not match\n", s->devtype->name, val);
		return -ENODEV;
	}

	return 0;
}

static void max310x_power(struct uart_port *port, int on)
{
	max310x_port_update(port, MAX310X_MODE1_REG,
			    MAX310X_MODE1_FORCESLEEP_BIT,
			    on ? 0 : MAX310X_MODE1_FORCESLEEP_BIT);
	if (on)
		msleep(50);
}

static int max14830_detect(struct device *dev)
{
	struct max310x_port *s = dev_get_drvdata(dev);
	unsigned int val = 0;
	int ret;

	ret = regmap_write(s->regmap, MAX310X_GLOBALCMD_REG,
			   MAX310X_EXTREG_ENBL);
	if (ret)
		return ret;
	
	regmap_read(s->regmap, MAX310X_REVID_EXTREG, &val);
	regmap_write(s->regmap, MAX310X_GLOBALCMD_REG, MAX310X_EXTREG_DSBL);
	if (((val & MAX310x_REV_MASK) != MAX14830_REV_ID)) {
		dev_err(dev,
			"%s ID 0x%02x does not match\n", s->devtype->name, val);
		return -ENODEV;
	}

	return 0;
}

static void max14830_power(struct uart_port *port, int on)
{
	max310x_port_update(port, MAX310X_BRGCFG_REG,
			    MAX14830_BRGCFG_CLKDIS_BIT,
			    on ? 0 : MAX14830_BRGCFG_CLKDIS_BIT);
	if (on)
		msleep(50);
}

static const struct max310x_devtype max3107_devtype = {
	.name	= "MAX3107",
	.nr	= 1,
	.mode1	= MAX310X_MODE1_AUTOSLEEP_BIT | MAX310X_MODE1_IRQSEL_BIT,
	.detect	= max3107_detect,
	.power	= max310x_power,
};

static const struct max310x_devtype max3108_devtype = {
	.name	= "MAX3108",
	.nr	= 1,
	.mode1	= MAX310X_MODE1_AUTOSLEEP_BIT,
	.detect	= max3108_detect,
	.power	= max310x_power,
};

static const struct max310x_devtype max3109_devtype = {
	.name	= "MAX3109",
	.nr	= 2,
	.mode1	= MAX310X_MODE1_AUTOSLEEP_BIT,
	.detect	= max3109_detect,
	.power	= max310x_power,
};

static const struct max310x_devtype max14830_devtype = {
	.name	= "MAX14830",
	.nr	= 4,
	.mode1	= MAX310X_MODE1_IRQSEL_BIT,
	.detect	= max14830_detect,
	.power	= max14830_power,
};

static bool max310x_reg_writeable(struct device *dev, unsigned int reg)
{
	switch (reg) {
	case MAX310X_IRQSTS_REG:
	case MAX310X_LSR_IRQSTS_REG:
	case MAX310X_SPCHR_IRQSTS_REG:
	case MAX310X_STS_IRQSTS_REG:
	case MAX310X_TXFIFOLVL_REG:
	case MAX310X_RXFIFOLVL_REG:
		return false;
	default:
		break;
	}

	return true;
}

static bool max310x_reg_volatile(struct device *dev, unsigned int reg)
{
	switch (reg) {
	case MAX310X_RHR_REG:
	case MAX310X_IRQSTS_REG:
	case MAX310X_LSR_IRQSTS_REG:
	case MAX310X_SPCHR_IRQSTS_REG:
	case MAX310X_STS_IRQSTS_REG:
	case MAX310X_TXFIFOLVL_REG:
	case MAX310X_RXFIFOLVL_REG:
	case MAX310X_GPIODATA_REG:
	case MAX310X_BRGDIVLSB_REG:
	case MAX310X_REG_05:
	case MAX310X_REG_1F:
		return true;
	default:
		break;
	}

	return false;
}

static bool max310x_reg_precious(struct device *dev, unsigned int reg)
{
	switch (reg) {
	case MAX310X_RHR_REG:
	case MAX310X_IRQSTS_REG:
	case MAX310X_SPCHR_IRQSTS_REG:
	case MAX310X_STS_IRQSTS_REG:
		return true;
	default:
		break;
	}

	return false;
}

static int max310x_set_baud(struct uart_port *port, int baud)
{
	unsigned int mode = 0, div = 0, frac = 0, c = 0, F = 0;

	/*
	 * Calculate the integer divisor first. Select a proper mode
	 * in case if the requested baud is too high for the pre-defined
	 * clocks frequency.
	 */
	div = port->uartclk / baud;
	if (div < 8) {
		/* Mode x4 */
		c = 4;
		mode = MAX310X_BRGCFG_4XMODE_BIT;
	} else if (div < 16) {
		/* Mode x2 */
		c = 8;
		mode = MAX310X_BRGCFG_2XMODE_BIT;
	} else {
		c = 16;
	}

	/* Calculate the divisor in accordance with the fraction coefficient */
	div /= c;
	F = c*baud;

	/* Calculate the baud rate fraction */
	if (div > 0)
		frac = (16*(port->uartclk % F)) / F;
	else
		div = 1;

	max310x_port_write(port, MAX310X_BRGDIVMSB_REG, div >> 8);
	max310x_port_write(port, MAX310X_BRGDIVLSB_REG, div);
	max310x_port_write(port, MAX310X_BRGCFG_REG, frac | mode);

	/* Return the actual baud rate we just programmed */
	return (16*port->uartclk) / (c*(16*div + frac));
}

static int max310x_update_best_err(unsigned long f, long *besterr)
{
	/* Use baudrate 115200 for calculate error */
	long err = f % (460800 * 16);

	if ((*besterr < 0) || (*besterr > err)) {
		*besterr = err;
		return 0;
	}

	return 1;
}

static s32 max310x_set_ref_clk(struct device *dev, struct max310x_port *s,
			       unsigned long freq, bool xtal)
{
	unsigned int div, clksrc, pllcfg = 0;
	long besterr = -1;
	unsigned long fdiv, fmul, bestfreq = freq;

	/* First, update error without PLL */
	max310x_update_best_err(freq, &besterr);

	/* Try all possible PLL dividers */
	for (div = 1; (div <= 63) && besterr; div++) {
		fdiv = DIV_ROUND_CLOSEST(freq, div);

		/* Try multiplier 6 */
		fmul = fdiv * 6;
		if ((fdiv >= 500000) && (fdiv <= 800000))
			if (!max310x_update_best_err(fmul, &besterr)) {
				pllcfg = (0 << 6) | div;
				bestfreq = fmul;
			}
		/* Try multiplier 48 */
		fmul = fdiv * 48;
		if ((fdiv >= 850000) && (fdiv <= 1200000))
			if (!max310x_update_best_err(fmul, &besterr)) {
				pllcfg = (1 << 6) | div;
				bestfreq = fmul;
			}
		/* Try multiplier 96 */
		fmul = fdiv * 96;
		if ((fdiv >= 425000) && (fdiv <= 1000000))
			if (!max310x_update_best_err(fmul, &besterr)) {
				pllcfg = (2 << 6) | div;
				bestfreq = fmul;
			}
		/* Try multiplier 144 */
		fmul = fdiv * 144;
		if ((fdiv >= 390000) && (fdiv <= 667000))
			if (!max310x_update_best_err(fmul, &besterr)) {
				pllcfg = (3 << 6) | div;
				bestfreq = fmul;
			}
	}

	/* Configure clock source */
	clksrc = MAX310X_CLKSRC_EXTCLK_BIT | (xtal ? MAX310X_CLKSRC_CRYST_BIT : 0);

	/* Configure PLL */
	if (pllcfg) {
		clksrc |= MAX310X_CLKSRC_PLL_BIT;
		regmap_write(s->regmap, MAX310X_PLLCFG_REG, pllcfg);
	} else
		clksrc |= MAX310X_CLKSRC_PLLBYP_BIT;

	regmap_write(s->regmap, MAX310X_CLKSRC_REG, clksrc);

	/* Wait for crystal */
	if (xtal) {
		bool stable = false;
		unsigned int try = 0, val = 0;

		do {
			msleep(MAX310X_XTAL_WAIT_DELAY_MS);
			regmap_read(s->regmap, MAX310X_STS_IRQSTS_REG, &val);

			if (val & MAX310X_STS_CLKREADY_BIT)
				stable = true;
		} while (!stable && (++try < MAX310X_XTAL_WAIT_RETRIES));

		if (!stable)
<<<<<<< HEAD
			return dev_err_probe(dev, -EAGAIN,
					     "clock is not stable\n");
=======
			dev_warn(dev, "clock is not stable yet\n");
>>>>>>> 360a71e2
	}

	return bestfreq;
}

static void max310x_batch_write(struct uart_port *port, u8 *txbuf, unsigned int len)
{
	struct max310x_one *one = to_max310x_port(port);

	regmap_raw_write(one->regmap, MAX310X_THR_REG, txbuf, len);
}

static void max310x_batch_read(struct uart_port *port, u8 *rxbuf, unsigned int len)
{
	struct max310x_one *one = to_max310x_port(port);

	regmap_raw_read(one->regmap, MAX310X_RHR_REG, rxbuf, len);
}

static void max310x_handle_rx(struct uart_port *port, unsigned int rxlen)
{
	struct max310x_one *one = to_max310x_port(port);
	unsigned int sts, ch, flag, i;

	if (port->read_status_mask == MAX310X_LSR_RXOVR_BIT) {
		/* We are just reading, happily ignoring any error conditions.
		 * Break condition, parity checking, framing errors -- they
		 * are all ignored. That means that we can do a batch-read.
		 *
		 * There is a small opportunity for race if the RX FIFO
		 * overruns while we're reading the buffer; the datasheets says
		 * that the LSR register applies to the "current" character.
		 * That's also the reason why we cannot do batched reads when
		 * asked to check the individual statuses.
		 * */

		sts = max310x_port_read(port, MAX310X_LSR_IRQSTS_REG);
		max310x_batch_read(port, one->rx_buf, rxlen);

		port->icount.rx += rxlen;
		flag = TTY_NORMAL;
		sts &= port->read_status_mask;

		if (sts & MAX310X_LSR_RXOVR_BIT) {
			dev_warn_ratelimited(port->dev, "Hardware RX FIFO overrun\n");
			port->icount.overrun++;
		}

		for (i = 0; i < (rxlen - 1); ++i)
			uart_insert_char(port, sts, 0, one->rx_buf[i], flag);

		/*
		 * Handle the overrun case for the last character only, since
		 * the RxFIFO overflow happens after it is pushed to the FIFO
		 * tail.
		 */
		uart_insert_char(port, sts, MAX310X_LSR_RXOVR_BIT,
				 one->rx_buf[rxlen-1], flag);

	} else {
		if (unlikely(rxlen >= port->fifosize)) {
			dev_warn_ratelimited(port->dev, "Possible RX FIFO overrun\n");
			port->icount.buf_overrun++;
			/* Ensure sanity of RX level */
			rxlen = port->fifosize;
		}

		while (rxlen--) {
			ch = max310x_port_read(port, MAX310X_RHR_REG);
			sts = max310x_port_read(port, MAX310X_LSR_IRQSTS_REG);

			sts &= MAX310X_LSR_RXPAR_BIT | MAX310X_LSR_FRERR_BIT |
			       MAX310X_LSR_RXOVR_BIT | MAX310X_LSR_RXBRK_BIT;

			port->icount.rx++;
			flag = TTY_NORMAL;

			if (unlikely(sts)) {
				if (sts & MAX310X_LSR_RXBRK_BIT) {
					port->icount.brk++;
					if (uart_handle_break(port))
						continue;
				} else if (sts & MAX310X_LSR_RXPAR_BIT)
					port->icount.parity++;
				else if (sts & MAX310X_LSR_FRERR_BIT)
					port->icount.frame++;
				else if (sts & MAX310X_LSR_RXOVR_BIT)
					port->icount.overrun++;

				sts &= port->read_status_mask;
				if (sts & MAX310X_LSR_RXBRK_BIT)
					flag = TTY_BREAK;
				else if (sts & MAX310X_LSR_RXPAR_BIT)
					flag = TTY_PARITY;
				else if (sts & MAX310X_LSR_FRERR_BIT)
					flag = TTY_FRAME;
				else if (sts & MAX310X_LSR_RXOVR_BIT)
					flag = TTY_OVERRUN;
			}

			if (uart_handle_sysrq_char(port, ch))
				continue;

			if (sts & port->ignore_status_mask)
				continue;

			uart_insert_char(port, sts, MAX310X_LSR_RXOVR_BIT, ch, flag);
		}
	}

	tty_flip_buffer_push(&port->state->port);
}

static void max310x_handle_tx(struct uart_port *port)
{
	struct circ_buf *xmit = &port->state->xmit;
	unsigned int txlen, to_send, until_end;

	if (unlikely(port->x_char)) {
		max310x_port_write(port, MAX310X_THR_REG, port->x_char);
		port->icount.tx++;
		port->x_char = 0;
		return;
	}

	if (uart_circ_empty(xmit) || uart_tx_stopped(port))
		return;

	/* Get length of data pending in circular buffer */
	to_send = uart_circ_chars_pending(xmit);
	until_end = CIRC_CNT_TO_END(xmit->head, xmit->tail, UART_XMIT_SIZE);
	if (likely(to_send)) {
		/* Limit to size of TX FIFO */
		txlen = max310x_port_read(port, MAX310X_TXFIFOLVL_REG);
		txlen = port->fifosize - txlen;
		to_send = (to_send > txlen) ? txlen : to_send;

		if (until_end < to_send) {
			/* It's a circ buffer -- wrap around.
			 * We could do that in one SPI transaction, but meh. */
			max310x_batch_write(port, xmit->buf + xmit->tail, until_end);
			max310x_batch_write(port, xmit->buf, to_send - until_end);
		} else {
			max310x_batch_write(port, xmit->buf + xmit->tail, to_send);
		}

		/* Add data to send */
		port->icount.tx += to_send;
		xmit->tail = (xmit->tail + to_send) & (UART_XMIT_SIZE - 1);
	}

	if (uart_circ_chars_pending(xmit) < WAKEUP_CHARS)
		uart_write_wakeup(port);
}

static void max310x_start_tx(struct uart_port *port)
{
	struct max310x_one *one = to_max310x_port(port);

	schedule_work(&one->tx_work);
}

static irqreturn_t max310x_port_irq(struct max310x_port *s, int portno)
{
	struct uart_port *port = &s->p[portno].port;
	irqreturn_t res = IRQ_NONE;

	do {
		unsigned int ists, lsr, rxlen;

		/* Read IRQ status & RX FIFO level */
		ists = max310x_port_read(port, MAX310X_IRQSTS_REG);
		rxlen = max310x_port_read(port, MAX310X_RXFIFOLVL_REG);
		if (!ists && !rxlen)
			break;

		res = IRQ_HANDLED;

		if (ists & MAX310X_IRQ_CTS_BIT) {
			lsr = max310x_port_read(port, MAX310X_LSR_IRQSTS_REG);
			uart_handle_cts_change(port,
					       !!(lsr & MAX310X_LSR_CTS_BIT));
		}
		if (rxlen)
			max310x_handle_rx(port, rxlen);
		if (ists & MAX310X_IRQ_TXEMPTY_BIT)
			max310x_start_tx(port);
	} while (1);
	return res;
}

static irqreturn_t max310x_ist(int irq, void *dev_id)
{
	struct max310x_port *s = (struct max310x_port *)dev_id;
	bool handled = false;

	if (s->devtype->nr > 1) {
		do {
			unsigned int val = ~0;

			WARN_ON_ONCE(regmap_read(s->regmap,
						 MAX310X_GLOBALIRQ_REG, &val));
			val = ((1 << s->devtype->nr) - 1) & ~val;
			if (!val)
				break;
			if (max310x_port_irq(s, fls(val) - 1) == IRQ_HANDLED)
				handled = true;
		} while (1);
	} else {
		if (max310x_port_irq(s, 0) == IRQ_HANDLED)
			handled = true;
	}

	return IRQ_RETVAL(handled);
}

static void max310x_tx_proc(struct work_struct *ws)
{
	struct max310x_one *one = container_of(ws, struct max310x_one, tx_work);

	max310x_handle_tx(&one->port);
}

static unsigned int max310x_tx_empty(struct uart_port *port)
{
	u8 lvl = max310x_port_read(port, MAX310X_TXFIFOLVL_REG);

	return lvl ? 0 : TIOCSER_TEMT;
}

static unsigned int max310x_get_mctrl(struct uart_port *port)
{
	/* DCD and DSR are not wired and CTS/RTS is handled automatically
	 * so just indicate DSR and CAR asserted
	 */
	return TIOCM_DSR | TIOCM_CAR;
}

static void max310x_md_proc(struct work_struct *ws)
{
	struct max310x_one *one = container_of(ws, struct max310x_one, md_work);

	max310x_port_update(&one->port, MAX310X_MODE2_REG,
			    MAX310X_MODE2_LOOPBACK_BIT,
			    (one->port.mctrl & TIOCM_LOOP) ?
			    MAX310X_MODE2_LOOPBACK_BIT : 0);
}

static void max310x_set_mctrl(struct uart_port *port, unsigned int mctrl)
{
	struct max310x_one *one = to_max310x_port(port);

	schedule_work(&one->md_work);
}

static void max310x_break_ctl(struct uart_port *port, int break_state)
{
	max310x_port_update(port, MAX310X_LCR_REG,
			    MAX310X_LCR_TXBREAK_BIT,
			    break_state ? MAX310X_LCR_TXBREAK_BIT : 0);
}

static void max310x_set_termios(struct uart_port *port,
				struct ktermios *termios,
				struct ktermios *old)
{
	unsigned int lcr = 0, flow = 0;
	int baud;

	/* Mask termios capabilities we don't support */
	termios->c_cflag &= ~CMSPAR;

	/* Word size */
	switch (termios->c_cflag & CSIZE) {
	case CS5:
		break;
	case CS6:
		lcr = MAX310X_LCR_LENGTH0_BIT;
		break;
	case CS7:
		lcr = MAX310X_LCR_LENGTH1_BIT;
		break;
	case CS8:
	default:
		lcr = MAX310X_LCR_LENGTH1_BIT | MAX310X_LCR_LENGTH0_BIT;
		break;
	}

	/* Parity */
	if (termios->c_cflag & PARENB) {
		lcr |= MAX310X_LCR_PARITY_BIT;
		if (!(termios->c_cflag & PARODD))
			lcr |= MAX310X_LCR_EVENPARITY_BIT;
	}

	/* Stop bits */
	if (termios->c_cflag & CSTOPB)
		lcr |= MAX310X_LCR_STOPLEN_BIT; /* 2 stops */

	/* Update LCR register */
	max310x_port_write(port, MAX310X_LCR_REG, lcr);

	/* Set read status mask */
	port->read_status_mask = MAX310X_LSR_RXOVR_BIT;
	if (termios->c_iflag & INPCK)
		port->read_status_mask |= MAX310X_LSR_RXPAR_BIT |
					  MAX310X_LSR_FRERR_BIT;
	if (termios->c_iflag & (IGNBRK | BRKINT | PARMRK))
		port->read_status_mask |= MAX310X_LSR_RXBRK_BIT;

	/* Set status ignore mask */
	port->ignore_status_mask = 0;
	if (termios->c_iflag & IGNBRK)
		port->ignore_status_mask |= MAX310X_LSR_RXBRK_BIT;
	if (!(termios->c_cflag & CREAD))
		port->ignore_status_mask |= MAX310X_LSR_RXPAR_BIT |
					    MAX310X_LSR_RXOVR_BIT |
					    MAX310X_LSR_FRERR_BIT |
					    MAX310X_LSR_RXBRK_BIT;

	/* Configure flow control */
	max310x_port_write(port, MAX310X_XON1_REG, termios->c_cc[VSTART]);
	max310x_port_write(port, MAX310X_XOFF1_REG, termios->c_cc[VSTOP]);

	/* Disable transmitter before enabling AutoCTS or auto transmitter
	 * flow control
	 */
	if (termios->c_cflag & CRTSCTS || termios->c_iflag & IXOFF) {
		max310x_port_update(port, MAX310X_MODE1_REG,
				    MAX310X_MODE1_TXDIS_BIT,
				    MAX310X_MODE1_TXDIS_BIT);
	}

	port->status &= ~(UPSTAT_AUTOCTS | UPSTAT_AUTORTS | UPSTAT_AUTOXOFF);

	if (termios->c_cflag & CRTSCTS) {
		/* Enable AUTORTS and AUTOCTS */
		port->status |= UPSTAT_AUTOCTS | UPSTAT_AUTORTS;
		flow |= MAX310X_FLOWCTRL_AUTOCTS_BIT |
			MAX310X_FLOWCTRL_AUTORTS_BIT;
	}
	if (termios->c_iflag & IXON)
		flow |= MAX310X_FLOWCTRL_SWFLOW3_BIT |
			MAX310X_FLOWCTRL_SWFLOWEN_BIT;
	if (termios->c_iflag & IXOFF) {
		port->status |= UPSTAT_AUTOXOFF;
		flow |= MAX310X_FLOWCTRL_SWFLOW1_BIT |
			MAX310X_FLOWCTRL_SWFLOWEN_BIT;
	}
	max310x_port_write(port, MAX310X_FLOWCTRL_REG, flow);

	/* Enable transmitter after disabling AutoCTS and auto transmitter
	 * flow control
	 */
	if (!(termios->c_cflag & CRTSCTS) && !(termios->c_iflag & IXOFF)) {
		max310x_port_update(port, MAX310X_MODE1_REG,
				    MAX310X_MODE1_TXDIS_BIT,
				    0);
	}

	/* Get baud rate generator configuration */
	baud = uart_get_baud_rate(port, termios, old,
				  port->uartclk / 16 / 0xffff,
				  port->uartclk / 4);

	/* Setup baudrate generator */
	baud = max310x_set_baud(port, baud);

	/* Update timeout according to new baud rate */
	uart_update_timeout(port, termios->c_cflag, baud);
}

static void max310x_rs_proc(struct work_struct *ws)
{
	struct max310x_one *one = container_of(ws, struct max310x_one, rs_work);
	unsigned int delay, mode1 = 0, mode2 = 0;

	delay = (one->port.rs485.delay_rts_before_send << 4) |
		one->port.rs485.delay_rts_after_send;
	max310x_port_write(&one->port, MAX310X_HDPIXDELAY_REG, delay);

	if (one->port.rs485.flags & SER_RS485_ENABLED) {
		mode1 = MAX310X_MODE1_TRNSCVCTRL_BIT;

		if (!(one->port.rs485.flags & SER_RS485_RX_DURING_TX))
			mode2 = MAX310X_MODE2_ECHOSUPR_BIT;
	}

	max310x_port_update(&one->port, MAX310X_MODE1_REG,
			MAX310X_MODE1_TRNSCVCTRL_BIT, mode1);
	max310x_port_update(&one->port, MAX310X_MODE2_REG,
			MAX310X_MODE2_ECHOSUPR_BIT, mode2);
}

static int max310x_rs485_config(struct uart_port *port,
				struct serial_rs485 *rs485)
{
	struct max310x_one *one = to_max310x_port(port);

	if ((rs485->delay_rts_before_send > 0x0f) ||
	    (rs485->delay_rts_after_send > 0x0f))
		return -ERANGE;

	rs485->flags &= SER_RS485_RTS_ON_SEND | SER_RS485_RX_DURING_TX |
			SER_RS485_ENABLED;
	memset(rs485->padding, 0, sizeof(rs485->padding));
	port->rs485 = *rs485;

	schedule_work(&one->rs_work);

	return 0;
}

static int max310x_startup(struct uart_port *port)
{
	struct max310x_port *s = dev_get_drvdata(port->dev);
	unsigned int val;

	s->devtype->power(port, 1);

	/* Configure MODE1 register */
	max310x_port_update(port, MAX310X_MODE1_REG,
			    MAX310X_MODE1_TRNSCVCTRL_BIT, 0);

	/* Configure MODE2 register & Reset FIFOs*/
	val = MAX310X_MODE2_RXEMPTINV_BIT | MAX310X_MODE2_FIFORST_BIT;
	max310x_port_write(port, MAX310X_MODE2_REG, val);
	max310x_port_update(port, MAX310X_MODE2_REG,
			    MAX310X_MODE2_FIFORST_BIT, 0);

	/* Configure mode1/mode2 to have rs485/rs232 enabled at startup */
	val = (clamp(port->rs485.delay_rts_before_send, 0U, 15U) << 4) |
		clamp(port->rs485.delay_rts_after_send, 0U, 15U);
	max310x_port_write(port, MAX310X_HDPIXDELAY_REG, val);

	if (port->rs485.flags & SER_RS485_ENABLED) {
		max310x_port_update(port, MAX310X_MODE1_REG,
				    MAX310X_MODE1_TRNSCVCTRL_BIT,
				    MAX310X_MODE1_TRNSCVCTRL_BIT);

		if (!(port->rs485.flags & SER_RS485_RX_DURING_TX))
			max310x_port_update(port, MAX310X_MODE2_REG,
					    MAX310X_MODE2_ECHOSUPR_BIT,
					    MAX310X_MODE2_ECHOSUPR_BIT);
	}

	/* Configure flow control levels */
	/* Flow control halt level 96, resume level 48 */
	max310x_port_write(port, MAX310X_FLOWLVL_REG,
			   MAX310X_FLOWLVL_RES(48) | MAX310X_FLOWLVL_HALT(96));

	/* Clear IRQ status register */
	max310x_port_read(port, MAX310X_IRQSTS_REG);

	/* Enable RX, TX, CTS change interrupts */
	val = MAX310X_IRQ_RXEMPTY_BIT | MAX310X_IRQ_TXEMPTY_BIT;
	max310x_port_write(port, MAX310X_IRQEN_REG, val | MAX310X_IRQ_CTS_BIT);

	return 0;
}

static void max310x_shutdown(struct uart_port *port)
{
	struct max310x_port *s = dev_get_drvdata(port->dev);

	/* Disable all interrupts */
	max310x_port_write(port, MAX310X_IRQEN_REG, 0);

	s->devtype->power(port, 0);
}

static const char *max310x_type(struct uart_port *port)
{
	struct max310x_port *s = dev_get_drvdata(port->dev);

	return (port->type == PORT_MAX310X) ? s->devtype->name : NULL;
}

static int max310x_request_port(struct uart_port *port)
{
	/* Do nothing */
	return 0;
}

static void max310x_config_port(struct uart_port *port, int flags)
{
	if (flags & UART_CONFIG_TYPE)
		port->type = PORT_MAX310X;
}

static int max310x_verify_port(struct uart_port *port, struct serial_struct *s)
{
	if ((s->type != PORT_UNKNOWN) && (s->type != PORT_MAX310X))
		return -EINVAL;
	if (s->irq != port->irq)
		return -EINVAL;

	return 0;
}

static void max310x_null_void(struct uart_port *port)
{
	/* Do nothing */
}

static const struct uart_ops max310x_ops = {
	.tx_empty	= max310x_tx_empty,
	.set_mctrl	= max310x_set_mctrl,
	.get_mctrl	= max310x_get_mctrl,
	.stop_tx	= max310x_null_void,
	.start_tx	= max310x_start_tx,
	.stop_rx	= max310x_null_void,
	.break_ctl	= max310x_break_ctl,
	.startup	= max310x_startup,
	.shutdown	= max310x_shutdown,
	.set_termios	= max310x_set_termios,
	.type		= max310x_type,
	.request_port	= max310x_request_port,
	.release_port	= max310x_null_void,
	.config_port	= max310x_config_port,
	.verify_port	= max310x_verify_port,
};

static int __maybe_unused max310x_suspend(struct device *dev)
{
	struct max310x_port *s = dev_get_drvdata(dev);
	int i;

	for (i = 0; i < s->devtype->nr; i++) {
		uart_suspend_port(&max310x_uart, &s->p[i].port);
		s->devtype->power(&s->p[i].port, 0);
	}

	return 0;
}

static int __maybe_unused max310x_resume(struct device *dev)
{
	struct max310x_port *s = dev_get_drvdata(dev);
	int i;

	for (i = 0; i < s->devtype->nr; i++) {
		s->devtype->power(&s->p[i].port, 1);
		uart_resume_port(&max310x_uart, &s->p[i].port);
	}

	return 0;
}

static SIMPLE_DEV_PM_OPS(max310x_pm_ops, max310x_suspend, max310x_resume);

#ifdef CONFIG_GPIOLIB
static int max310x_gpio_get(struct gpio_chip *chip, unsigned offset)
{
	unsigned int val;
	struct max310x_port *s = gpiochip_get_data(chip);
	struct uart_port *port = &s->p[offset / 4].port;

	val = max310x_port_read(port, MAX310X_GPIODATA_REG);

	return !!((val >> 4) & (1 << (offset % 4)));
}

static void max310x_gpio_set(struct gpio_chip *chip, unsigned offset, int value)
{
	struct max310x_port *s = gpiochip_get_data(chip);
	struct uart_port *port = &s->p[offset / 4].port;

	max310x_port_update(port, MAX310X_GPIODATA_REG, 1 << (offset % 4),
			    value ? 1 << (offset % 4) : 0);
}

static int max310x_gpio_direction_input(struct gpio_chip *chip, unsigned offset)
{
	struct max310x_port *s = gpiochip_get_data(chip);
	struct uart_port *port = &s->p[offset / 4].port;

	max310x_port_update(port, MAX310X_GPIOCFG_REG, 1 << (offset % 4), 0);

	return 0;
}

static int max310x_gpio_direction_output(struct gpio_chip *chip,
					 unsigned offset, int value)
{
	struct max310x_port *s = gpiochip_get_data(chip);
	struct uart_port *port = &s->p[offset / 4].port;

	max310x_port_update(port, MAX310X_GPIODATA_REG, 1 << (offset % 4),
			    value ? 1 << (offset % 4) : 0);
	max310x_port_update(port, MAX310X_GPIOCFG_REG, 1 << (offset % 4),
			    1 << (offset % 4));

	return 0;
}

static int max310x_gpio_set_config(struct gpio_chip *chip, unsigned int offset,
				   unsigned long config)
{
	struct max310x_port *s = gpiochip_get_data(chip);
	struct uart_port *port = &s->p[offset / 4].port;

	switch (pinconf_to_config_param(config)) {
	case PIN_CONFIG_DRIVE_OPEN_DRAIN:
		max310x_port_update(port, MAX310X_GPIOCFG_REG,
				1 << ((offset % 4) + 4),
				1 << ((offset % 4) + 4));
		return 0;
	case PIN_CONFIG_DRIVE_PUSH_PULL:
		max310x_port_update(port, MAX310X_GPIOCFG_REG,
				1 << ((offset % 4) + 4), 0);
		return 0;
	default:
		return -ENOTSUPP;
	}
}
#endif

static int max310x_probe(struct device *dev, const struct max310x_devtype *devtype,
			 struct regmap *regmaps[], int irq)
{
	int i, ret, fmin, fmax, freq;
	struct max310x_port *s;
	s32 uartclk = 0;
	bool xtal;

	for (i = 0; i < devtype->nr; i++)
		if (IS_ERR(regmaps[i]))
			return PTR_ERR(regmaps[i]);

	/* Alloc port structure */
	s = devm_kzalloc(dev, struct_size(s, p, devtype->nr), GFP_KERNEL);
	if (!s) {
		dev_err(dev, "Error allocating port structure\n");
		return -ENOMEM;
	}

	/* Always ask for fixed clock rate from a property. */
	device_property_read_u32(dev, "clock-frequency", &uartclk);

	s->clk = devm_clk_get_optional(dev, "osc");
	if (IS_ERR(s->clk))
		return PTR_ERR(s->clk);
	if (s->clk) {
		xtal = false;
	} else {
		s->clk = devm_clk_get_optional(dev, "xtal");
		if (IS_ERR(s->clk))
			return PTR_ERR(s->clk);

		xtal = true;
	}

	ret = clk_prepare_enable(s->clk);
	if (ret)
		return ret;

	freq = clk_get_rate(s->clk);
	if (freq == 0)
		freq = uartclk;
	if (freq == 0) {
		dev_err(dev, "Cannot get clock rate\n");
		ret = -EINVAL;
		goto out_clk;
	}

	if (xtal) {
		fmin = 1000000;
		fmax = 4000000;
	} else {
		fmin = 500000;
		fmax = 35000000;
	}

	/* Check frequency limits */
	if (freq < fmin || freq > fmax) {
		ret = -ERANGE;
		goto out_clk;
	}

	s->regmap = regmaps[0];
	s->devtype = devtype;
	dev_set_drvdata(dev, s);

	/* Check device to ensure we are talking to what we expect */
	ret = devtype->detect(dev);
	if (ret)
		goto out_clk;

	for (i = 0; i < devtype->nr; i++) {
		bool started = false;
		unsigned int try = 0, val = 0;

		/* Reset port */
		regmap_write(regmaps[i], MAX310X_MODE2_REG,
			     MAX310X_MODE2_RST_BIT);
		/* Clear port reset */
		regmap_write(regmaps[i], MAX310X_MODE2_REG, 0);

		/* Wait for port startup */
		do {
			msleep(MAX310X_PORT_STARTUP_WAIT_DELAY_MS);
			regmap_read(regmaps[i], MAX310X_BRGDIVLSB_REG, &val);

			if (val == 0x01)
				started = true;
		} while (!started && (++try < MAX310X_PORT_STARTUP_WAIT_RETRIES));

		if (!started) {
			ret = dev_err_probe(dev, -EAGAIN, "port reset failed\n");
			goto out_uart;
		}

		regmap_write(regmaps[i], MAX310X_MODE1_REG, devtype->mode1);
	}

	uartclk = max310x_set_ref_clk(dev, s, freq, xtal);
	if (uartclk < 0) {
		ret = uartclk;
		goto out_uart;
	}

	dev_dbg(dev, "Reference clock set to %i Hz\n", uartclk);

	for (i = 0; i < devtype->nr; i++) {
		unsigned int line;

		line = find_first_zero_bit(max310x_lines, MAX310X_UART_NRMAX);
		if (line == MAX310X_UART_NRMAX) {
			ret = -ERANGE;
			goto out_uart;
		}

		/* Initialize port data */
		s->p[i].port.line	= line;
		s->p[i].port.dev	= dev;
		s->p[i].port.irq	= irq;
		s->p[i].port.type	= PORT_MAX310X;
		s->p[i].port.fifosize	= MAX310X_FIFO_SIZE;
		s->p[i].port.flags	= UPF_FIXED_TYPE | UPF_LOW_LATENCY;
		s->p[i].port.iotype	= UPIO_PORT;
		s->p[i].port.iobase	= i;
		s->p[i].port.membase	= (void __iomem *)~0;
		s->p[i].port.uartclk	= uartclk;
		s->p[i].port.rs485_config = max310x_rs485_config;
		s->p[i].port.ops	= &max310x_ops;
		s->p[i].regmap		= regmaps[i];

		/* Disable all interrupts */
		max310x_port_write(&s->p[i].port, MAX310X_IRQEN_REG, 0);
		/* Clear IRQ status register */
		max310x_port_read(&s->p[i].port, MAX310X_IRQSTS_REG);
		/* Initialize queue for start TX */
		INIT_WORK(&s->p[i].tx_work, max310x_tx_proc);
		/* Initialize queue for changing LOOPBACK mode */
		INIT_WORK(&s->p[i].md_work, max310x_md_proc);
		/* Initialize queue for changing RS485 mode */
		INIT_WORK(&s->p[i].rs_work, max310x_rs_proc);

		/* Register port */
		ret = uart_add_one_port(&max310x_uart, &s->p[i].port);
		if (ret) {
			s->p[i].port.dev = NULL;
			goto out_uart;
		}
		set_bit(line, max310x_lines);

		/* Go to suspend mode */
		devtype->power(&s->p[i].port, 0);
	}

#ifdef CONFIG_GPIOLIB
	/* Setup GPIO cotroller */
	s->gpio.owner		= THIS_MODULE;
	s->gpio.parent		= dev;
	s->gpio.label		= devtype->name;
	s->gpio.direction_input	= max310x_gpio_direction_input;
	s->gpio.get		= max310x_gpio_get;
	s->gpio.direction_output= max310x_gpio_direction_output;
	s->gpio.set		= max310x_gpio_set;
	s->gpio.set_config	= max310x_gpio_set_config;
	s->gpio.base		= -1;
	s->gpio.ngpio		= devtype->nr * 4;
	s->gpio.can_sleep	= 1;
	ret = devm_gpiochip_add_data(dev, &s->gpio, s);
	if (ret)
		goto out_uart;
#endif

	/* Setup interrupt */
	ret = devm_request_threaded_irq(dev, irq, NULL, max310x_ist,
					IRQF_ONESHOT | IRQF_SHARED, dev_name(dev), s);
	if (!ret)
		return 0;

	dev_err(dev, "Unable to request IRQ %i\n", irq);

out_uart:
	for (i = 0; i < devtype->nr; i++) {
		if (s->p[i].port.dev) {
			uart_remove_one_port(&max310x_uart, &s->p[i].port);
			clear_bit(s->p[i].port.line, max310x_lines);
		}
	}

out_clk:
	clk_disable_unprepare(s->clk);

	return ret;
}

static int max310x_remove(struct device *dev)
{
	struct max310x_port *s = dev_get_drvdata(dev);
	int i;

	for (i = 0; i < s->devtype->nr; i++) {
		cancel_work_sync(&s->p[i].tx_work);
		cancel_work_sync(&s->p[i].md_work);
		cancel_work_sync(&s->p[i].rs_work);
		uart_remove_one_port(&max310x_uart, &s->p[i].port);
		clear_bit(s->p[i].port.line, max310x_lines);
		s->devtype->power(&s->p[i].port, 0);
	}

	clk_disable_unprepare(s->clk);

	return 0;
}

static const struct of_device_id __maybe_unused max310x_dt_ids[] = {
	{ .compatible = "maxim,max3107",	.data = &max3107_devtype, },
	{ .compatible = "maxim,max3108",	.data = &max3108_devtype, },
	{ .compatible = "maxim,max3109",	.data = &max3109_devtype, },
	{ .compatible = "maxim,max14830",	.data = &max14830_devtype },
	{ }
};
MODULE_DEVICE_TABLE(of, max310x_dt_ids);

static struct regmap_config regcfg = {
	.reg_bits = 8,
	.val_bits = 8,
	.write_flag_mask = MAX310X_WRITE_BIT,
	.cache_type = REGCACHE_RBTREE,
	.max_register = MAX310X_REG_1F,
	.writeable_reg = max310x_reg_writeable,
	.volatile_reg = max310x_reg_volatile,
	.precious_reg = max310x_reg_precious,
};

#ifdef CONFIG_SPI_MASTER
static int max310x_spi_probe(struct spi_device *spi)
{
	const struct max310x_devtype *devtype;
	struct regmap *regmaps[4];
	unsigned int i;
	int ret;

	/* Setup SPI bus */
	spi->bits_per_word	= 8;
	spi->mode		= spi->mode ? : SPI_MODE_0;
	spi->max_speed_hz	= spi->max_speed_hz ? : 26000000;
	ret = spi_setup(spi);
	if (ret)
		return ret;

	devtype = device_get_match_data(&spi->dev);
	if (!devtype)
		devtype = (struct max310x_devtype *)spi_get_device_id(spi)->driver_data;

	for (i = 0; i < devtype->nr; i++) {
		u8 port_mask = i * 0x20;
		regcfg.read_flag_mask = port_mask;
		regcfg.write_flag_mask = port_mask | MAX310X_WRITE_BIT;
		regmaps[i] = devm_regmap_init_spi(spi, &regcfg);
	}

	return max310x_probe(&spi->dev, devtype, regmaps, spi->irq);
}

static int max310x_spi_remove(struct spi_device *spi)
{
	return max310x_remove(&spi->dev);
}

static const struct spi_device_id max310x_id_table[] = {
	{ "max3107",	(kernel_ulong_t)&max3107_devtype, },
	{ "max3108",	(kernel_ulong_t)&max3108_devtype, },
	{ "max3109",	(kernel_ulong_t)&max3109_devtype, },
	{ "max14830",	(kernel_ulong_t)&max14830_devtype, },
	{ }
};
MODULE_DEVICE_TABLE(spi, max310x_id_table);

static struct spi_driver max310x_spi_driver = {
	.driver = {
		.name		= MAX310X_NAME,
		.of_match_table	= max310x_dt_ids,
		.pm		= &max310x_pm_ops,
	},
	.probe		= max310x_spi_probe,
	.remove		= max310x_spi_remove,
	.id_table	= max310x_id_table,
};
#endif

static int __init max310x_uart_init(void)
{
	int ret;

	bitmap_zero(max310x_lines, MAX310X_UART_NRMAX);

	ret = uart_register_driver(&max310x_uart);
	if (ret)
		return ret;

#ifdef CONFIG_SPI_MASTER
	ret = spi_register_driver(&max310x_spi_driver);
	if (ret)
		uart_unregister_driver(&max310x_uart);
#endif

	return ret;
}
module_init(max310x_uart_init);

static void __exit max310x_uart_exit(void)
{
#ifdef CONFIG_SPI_MASTER
	spi_unregister_driver(&max310x_spi_driver);
#endif

	uart_unregister_driver(&max310x_uart);
}
module_exit(max310x_uart_exit);

MODULE_LICENSE("GPL");
MODULE_AUTHOR("Alexander Shiyan <shc_work@mail.ru>");
MODULE_DESCRIPTION("MAX310X serial driver");<|MERGE_RESOLUTION|>--- conflicted
+++ resolved
@@ -15,8 +15,8 @@
 #include <linux/device.h>
 #include <linux/gpio/driver.h>
 #include <linux/module.h>
-#include <linux/mod_devicetable.h>
-#include <linux/property.h>
+#include <linux/of.h>
+#include <linux/of_device.h>
 #include <linux/regmap.h>
 #include <linux/serial_core.h>
 #include <linux/serial.h>
@@ -235,13 +235,6 @@
 #define MAX310x_REV_MASK		(0xf8)
 #define MAX310X_WRITE_BIT		0x80
 
-<<<<<<< HEAD
-/* Port startup definitions */
-#define MAX310X_PORT_STARTUP_WAIT_RETRIES	20 /* Number of retries */
-#define MAX310X_PORT_STARTUP_WAIT_DELAY_MS	10 /* Delay between retries */
-
-=======
->>>>>>> 360a71e2
 /* Crystal-related definitions */
 #define MAX310X_XTAL_WAIT_RETRIES	20 /* Number of retries */
 #define MAX310X_XTAL_WAIT_DELAY_MS	10 /* Delay between retries */
@@ -269,15 +262,16 @@
 	struct work_struct	tx_work;
 	struct work_struct	md_work;
 	struct work_struct	rs_work;
-	struct regmap		*regmap;
-
+
+	u8 wr_header;
+	u8 rd_header;
 	u8 rx_buf[MAX310X_FIFO_SIZE];
 };
 #define to_max310x_port(_port) \
 	container_of(_port, struct max310x_one, port)
 
 struct max310x_port {
-	const struct max310x_devtype *devtype;
+	struct max310x_devtype	*devtype;
 	struct regmap		*regmap;
 	struct clk		*clk;
 #ifdef CONFIG_GPIOLIB
@@ -299,26 +293,26 @@
 
 static u8 max310x_port_read(struct uart_port *port, u8 reg)
 {
-	struct max310x_one *one = to_max310x_port(port);
+	struct max310x_port *s = dev_get_drvdata(port->dev);
 	unsigned int val = 0;
 
-	regmap_read(one->regmap, reg, &val);
+	regmap_read(s->regmap, port->iobase + reg, &val);
 
 	return val;
 }
 
 static void max310x_port_write(struct uart_port *port, u8 reg, u8 val)
 {
-	struct max310x_one *one = to_max310x_port(port);
-
-	regmap_write(one->regmap, reg, val);
+	struct max310x_port *s = dev_get_drvdata(port->dev);
+
+	regmap_write(s->regmap, port->iobase + reg, val);
 }
 
 static void max310x_port_update(struct uart_port *port, u8 reg, u8 mask, u8 val)
 {
-	struct max310x_one *one = to_max310x_port(port);
-
-	regmap_update_bits(one->regmap, reg, mask, val);
+	struct max310x_port *s = dev_get_drvdata(port->dev);
+
+	regmap_update_bits(s->regmap, port->iobase + reg, mask, val);
 }
 
 static int max3107_detect(struct device *dev)
@@ -457,7 +451,7 @@
 
 static bool max310x_reg_writeable(struct device *dev, unsigned int reg)
 {
-	switch (reg) {
+	switch (reg & 0x1f) {
 	case MAX310X_IRQSTS_REG:
 	case MAX310X_LSR_IRQSTS_REG:
 	case MAX310X_SPCHR_IRQSTS_REG:
@@ -474,7 +468,7 @@
 
 static bool max310x_reg_volatile(struct device *dev, unsigned int reg)
 {
-	switch (reg) {
+	switch (reg & 0x1f) {
 	case MAX310X_RHR_REG:
 	case MAX310X_IRQSTS_REG:
 	case MAX310X_LSR_IRQSTS_REG:
@@ -496,7 +490,7 @@
 
 static bool max310x_reg_precious(struct device *dev, unsigned int reg)
 {
-	switch (reg) {
+	switch (reg & 0x1f) {
 	case MAX310X_RHR_REG:
 	case MAX310X_IRQSTS_REG:
 	case MAX310X_SPCHR_IRQSTS_REG:
@@ -562,7 +556,7 @@
 	return 1;
 }
 
-static s32 max310x_set_ref_clk(struct device *dev, struct max310x_port *s,
+static int max310x_set_ref_clk(struct device *dev, struct max310x_port *s,
 			       unsigned long freq, bool xtal)
 {
 	unsigned int div, clksrc, pllcfg = 0;
@@ -632,29 +626,40 @@
 		} while (!stable && (++try < MAX310X_XTAL_WAIT_RETRIES));
 
 		if (!stable)
-<<<<<<< HEAD
-			return dev_err_probe(dev, -EAGAIN,
-					     "clock is not stable\n");
-=======
 			dev_warn(dev, "clock is not stable yet\n");
->>>>>>> 360a71e2
-	}
-
-	return bestfreq;
+	}
+
+	return (int)bestfreq;
 }
 
 static void max310x_batch_write(struct uart_port *port, u8 *txbuf, unsigned int len)
 {
 	struct max310x_one *one = to_max310x_port(port);
-
-	regmap_raw_write(one->regmap, MAX310X_THR_REG, txbuf, len);
+	struct spi_transfer xfer[] = {
+		{
+			.tx_buf = &one->wr_header,
+			.len = sizeof(one->wr_header),
+		}, {
+			.tx_buf = txbuf,
+			.len = len,
+		}
+	};
+	spi_sync_transfer(to_spi_device(port->dev), xfer, ARRAY_SIZE(xfer));
 }
 
 static void max310x_batch_read(struct uart_port *port, u8 *rxbuf, unsigned int len)
 {
 	struct max310x_one *one = to_max310x_port(port);
-
-	regmap_raw_read(one->regmap, MAX310X_RHR_REG, rxbuf, len);
+	struct spi_transfer xfer[] = {
+		{
+			.tx_buf = &one->rd_header,
+			.len = sizeof(one->rd_header),
+		}, {
+			.rx_buf = rxbuf,
+			.len = len,
+		}
+	};
+	spi_sync_transfer(to_spi_device(port->dev), xfer, ARRAY_SIZE(xfer));
 }
 
 static void max310x_handle_rx(struct uart_port *port, unsigned int rxlen)
@@ -1256,17 +1261,16 @@
 }
 #endif
 
-static int max310x_probe(struct device *dev, const struct max310x_devtype *devtype,
-			 struct regmap *regmaps[], int irq)
-{
-	int i, ret, fmin, fmax, freq;
+static int max310x_probe(struct device *dev, struct max310x_devtype *devtype,
+			 struct regmap *regmap, int irq)
+{
+	int i, ret, fmin, fmax, freq, uartclk;
+	struct clk *clk_osc, *clk_xtal;
 	struct max310x_port *s;
-	s32 uartclk = 0;
-	bool xtal;
-
-	for (i = 0; i < devtype->nr; i++)
-		if (IS_ERR(regmaps[i]))
-			return PTR_ERR(regmaps[i]);
+	bool xtal = false;
+
+	if (IS_ERR(regmap))
+		return PTR_ERR(regmap);
 
 	/* Alloc port structure */
 	s = devm_kzalloc(dev, struct_size(s, p, devtype->nr), GFP_KERNEL);
@@ -1275,20 +1279,23 @@
 		return -ENOMEM;
 	}
 
-	/* Always ask for fixed clock rate from a property. */
-	device_property_read_u32(dev, "clock-frequency", &uartclk);
-
-	s->clk = devm_clk_get_optional(dev, "osc");
-	if (IS_ERR(s->clk))
-		return PTR_ERR(s->clk);
-	if (s->clk) {
-		xtal = false;
+	clk_osc = devm_clk_get(dev, "osc");
+	clk_xtal = devm_clk_get(dev, "xtal");
+	if (!IS_ERR(clk_osc)) {
+		s->clk = clk_osc;
+		fmin = 500000;
+		fmax = 35000000;
+	} else if (!IS_ERR(clk_xtal)) {
+		s->clk = clk_xtal;
+		fmin = 1000000;
+		fmax = 4000000;
+		xtal = true;
+	} else if (PTR_ERR(clk_osc) == -EPROBE_DEFER ||
+		   PTR_ERR(clk_xtal) == -EPROBE_DEFER) {
+		return -EPROBE_DEFER;
 	} else {
-		s->clk = devm_clk_get_optional(dev, "xtal");
-		if (IS_ERR(s->clk))
-			return PTR_ERR(s->clk);
-
-		xtal = true;
+		dev_err(dev, "Cannot get clock\n");
+		return -EINVAL;
 	}
 
 	ret = clk_prepare_enable(s->clk);
@@ -1296,29 +1303,13 @@
 		return ret;
 
 	freq = clk_get_rate(s->clk);
-	if (freq == 0)
-		freq = uartclk;
-	if (freq == 0) {
-		dev_err(dev, "Cannot get clock rate\n");
-		ret = -EINVAL;
-		goto out_clk;
-	}
-
-	if (xtal) {
-		fmin = 1000000;
-		fmax = 4000000;
-	} else {
-		fmin = 500000;
-		fmax = 35000000;
-	}
-
 	/* Check frequency limits */
 	if (freq < fmin || freq > fmax) {
 		ret = -ERANGE;
 		goto out_clk;
 	}
 
-	s->regmap = regmaps[0];
+	s->regmap = regmap;
 	s->devtype = devtype;
 	dev_set_drvdata(dev, s);
 
@@ -1328,38 +1319,25 @@
 		goto out_clk;
 
 	for (i = 0; i < devtype->nr; i++) {
-		bool started = false;
-		unsigned int try = 0, val = 0;
+		unsigned int offs = i << 5;
 
 		/* Reset port */
-		regmap_write(regmaps[i], MAX310X_MODE2_REG,
+		regmap_write(s->regmap, MAX310X_MODE2_REG + offs,
 			     MAX310X_MODE2_RST_BIT);
 		/* Clear port reset */
-		regmap_write(regmaps[i], MAX310X_MODE2_REG, 0);
+		regmap_write(s->regmap, MAX310X_MODE2_REG + offs, 0);
 
 		/* Wait for port startup */
 		do {
-			msleep(MAX310X_PORT_STARTUP_WAIT_DELAY_MS);
-			regmap_read(regmaps[i], MAX310X_BRGDIVLSB_REG, &val);
-
-			if (val == 0x01)
-				started = true;
-		} while (!started && (++try < MAX310X_PORT_STARTUP_WAIT_RETRIES));
-
-		if (!started) {
-			ret = dev_err_probe(dev, -EAGAIN, "port reset failed\n");
-			goto out_uart;
-		}
-
-		regmap_write(regmaps[i], MAX310X_MODE1_REG, devtype->mode1);
+			regmap_read(s->regmap,
+				    MAX310X_BRGDIVLSB_REG + offs, &ret);
+		} while (ret != 0x01);
+
+		regmap_write(s->regmap, MAX310X_MODE1_REG + offs,
+			     devtype->mode1);
 	}
 
 	uartclk = max310x_set_ref_clk(dev, s, freq, xtal);
-	if (uartclk < 0) {
-		ret = uartclk;
-		goto out_uart;
-	}
-
 	dev_dbg(dev, "Reference clock set to %i Hz\n", uartclk);
 
 	for (i = 0; i < devtype->nr; i++) {
@@ -1379,13 +1357,11 @@
 		s->p[i].port.fifosize	= MAX310X_FIFO_SIZE;
 		s->p[i].port.flags	= UPF_FIXED_TYPE | UPF_LOW_LATENCY;
 		s->p[i].port.iotype	= UPIO_PORT;
-		s->p[i].port.iobase	= i;
+		s->p[i].port.iobase	= i * 0x20;
 		s->p[i].port.membase	= (void __iomem *)~0;
 		s->p[i].port.uartclk	= uartclk;
 		s->p[i].port.rs485_config = max310x_rs485_config;
 		s->p[i].port.ops	= &max310x_ops;
-		s->p[i].regmap		= regmaps[i];
-
 		/* Disable all interrupts */
 		max310x_port_write(&s->p[i].port, MAX310X_IRQEN_REG, 0);
 		/* Clear IRQ status register */
@@ -1396,6 +1372,10 @@
 		INIT_WORK(&s->p[i].md_work, max310x_md_proc);
 		/* Initialize queue for changing RS485 mode */
 		INIT_WORK(&s->p[i].rs_work, max310x_rs_proc);
+		/* Initialize SPI-transfer buffers */
+		s->p[i].wr_header = (s->p[i].port.iobase + MAX310X_THR_REG) |
+				    MAX310X_WRITE_BIT;
+		s->p[i].rd_header = (s->p[i].port.iobase + MAX310X_RHR_REG);
 
 		/* Register port */
 		ret = uart_add_one_port(&max310x_uart, &s->p[i].port);
@@ -1433,7 +1413,7 @@
 	if (!ret)
 		return 0;
 
-	dev_err(dev, "Unable to request IRQ %i\n", irq);
+	dev_err(dev, "Unable to reguest IRQ %i\n", irq);
 
 out_uart:
 	for (i = 0; i < devtype->nr; i++) {
@@ -1482,7 +1462,6 @@
 	.val_bits = 8,
 	.write_flag_mask = MAX310X_WRITE_BIT,
 	.cache_type = REGCACHE_RBTREE,
-	.max_register = MAX310X_REG_1F,
 	.writeable_reg = max310x_reg_writeable,
 	.volatile_reg = max310x_reg_volatile,
 	.precious_reg = max310x_reg_precious,
@@ -1491,9 +1470,8 @@
 #ifdef CONFIG_SPI_MASTER
 static int max310x_spi_probe(struct spi_device *spi)
 {
-	const struct max310x_devtype *devtype;
-	struct regmap *regmaps[4];
-	unsigned int i;
+	struct max310x_devtype *devtype;
+	struct regmap *regmap;
 	int ret;
 
 	/* Setup SPI bus */
@@ -1504,18 +1482,23 @@
 	if (ret)
 		return ret;
 
-	devtype = device_get_match_data(&spi->dev);
-	if (!devtype)
-		devtype = (struct max310x_devtype *)spi_get_device_id(spi)->driver_data;
-
-	for (i = 0; i < devtype->nr; i++) {
-		u8 port_mask = i * 0x20;
-		regcfg.read_flag_mask = port_mask;
-		regcfg.write_flag_mask = port_mask | MAX310X_WRITE_BIT;
-		regmaps[i] = devm_regmap_init_spi(spi, &regcfg);
-	}
-
-	return max310x_probe(&spi->dev, devtype, regmaps, spi->irq);
+	if (spi->dev.of_node) {
+		const struct of_device_id *of_id =
+			of_match_device(max310x_dt_ids, &spi->dev);
+		if (!of_id)
+			return -ENODEV;
+
+		devtype = (struct max310x_devtype *)of_id->data;
+	} else {
+		const struct spi_device_id *id_entry = spi_get_device_id(spi);
+
+		devtype = (struct max310x_devtype *)id_entry->driver_data;
+	}
+
+	regcfg.max_register = devtype->nr * 0x20 - 1;
+	regmap = devm_regmap_init_spi(spi, &regcfg);
+
+	return max310x_probe(&spi->dev, devtype, regmap, spi->irq);
 }
 
 static int max310x_spi_remove(struct spi_device *spi)
@@ -1535,7 +1518,7 @@
 static struct spi_driver max310x_spi_driver = {
 	.driver = {
 		.name		= MAX310X_NAME,
-		.of_match_table	= max310x_dt_ids,
+		.of_match_table	= of_match_ptr(max310x_dt_ids),
 		.pm		= &max310x_pm_ops,
 	},
 	.probe		= max310x_spi_probe,
