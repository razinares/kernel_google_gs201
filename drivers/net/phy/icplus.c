// SPDX-License-Identifier: GPL-2.0+
/*
 * Driver for ICPlus PHYs
 *
 * Copyright (c) 2007 Freescale Semiconductor, Inc.
 */
#include <linux/kernel.h>
#include <linux/string.h>
#include <linux/errno.h>
#include <linux/unistd.h>
#include <linux/interrupt.h>
#include <linux/init.h>
#include <linux/delay.h>
#include <linux/netdevice.h>
#include <linux/etherdevice.h>
#include <linux/skbuff.h>
#include <linux/spinlock.h>
#include <linux/mm.h>
#include <linux/module.h>
#include <linux/mii.h>
#include <linux/ethtool.h>
#include <linux/phy.h>
#include <linux/property.h>

#include <asm/io.h>
#include <asm/irq.h>
#include <linux/uaccess.h>

MODULE_DESCRIPTION("ICPlus IP175C/IP101A/IP101G/IC1001 PHY drivers");
MODULE_AUTHOR("Michael Barkowski");
MODULE_LICENSE("GPL");

/* IP101A/G - IP1001 */
#define IP10XX_SPEC_CTRL_STATUS		16	/* Spec. Control Register */
#define IP1001_RXPHASE_SEL		BIT(0)	/* Add delay on RX_CLK */
#define IP1001_TXPHASE_SEL		BIT(1)	/* Add delay on TX_CLK */
#define IP1001_SPEC_CTRL_STATUS_2	20	/* IP1001 Spec. Control Reg 2 */
#define IP1001_APS_ON			11	/* IP1001 APS Mode  bit */
#define IP101A_G_APS_ON			BIT(1)	/* IP101A/G APS Mode bit */
#define IP101A_G_IRQ_CONF_STATUS	0x11	/* Conf Info IRQ & Status Reg */
#define	IP101A_G_IRQ_PIN_USED		BIT(15) /* INTR pin used */
#define IP101A_G_IRQ_ALL_MASK		BIT(11) /* IRQ's inactive */
#define IP101A_G_IRQ_SPEED_CHANGE	BIT(2)
#define IP101A_G_IRQ_DUPLEX_CHANGE	BIT(1)
#define IP101A_G_IRQ_LINK_CHANGE	BIT(0)

#define IP101G_DIGITAL_IO_SPEC_CTRL			0x1d
#define IP101G_DIGITAL_IO_SPEC_CTRL_SEL_INTR32		BIT(2)

/* The 32-pin IP101GR package can re-configure the mode of the RXER/INTR_32 pin
 * (pin number 21). The hardware default is RXER (receive error) mode. But it
 * can be configured to interrupt mode manually.
 */
enum ip101gr_sel_intr32 {
	IP101GR_SEL_INTR32_KEEP,
	IP101GR_SEL_INTR32_INTR,
	IP101GR_SEL_INTR32_RXER,
};

struct ip101a_g_phy_priv {
	enum ip101gr_sel_intr32 sel_intr32;
};

static int ip175c_config_init(struct phy_device *phydev)
{
	int err, i;
	static int full_reset_performed;

	if (full_reset_performed == 0) {

		/* master reset */
		err = mdiobus_write(phydev->mdio.bus, 30, 0, 0x175c);
		if (err < 0)
			return err;

		/* ensure no bus delays overlap reset period */
		err = mdiobus_read(phydev->mdio.bus, 30, 0);

		/* data sheet specifies reset period is 2 msec */
		mdelay(2);

		/* enable IP175C mode */
		err = mdiobus_write(phydev->mdio.bus, 29, 31, 0x175c);
		if (err < 0)
			return err;

		/* Set MII0 speed and duplex (in PHY mode) */
		err = mdiobus_write(phydev->mdio.bus, 29, 22, 0x420);
		if (err < 0)
			return err;

		/* reset switch ports */
		for (i = 0; i < 5; i++) {
			err = mdiobus_write(phydev->mdio.bus, i,
					    MII_BMCR, BMCR_RESET);
			if (err < 0)
				return err;
		}

		for (i = 0; i < 5; i++)
			err = mdiobus_read(phydev->mdio.bus, i, MII_BMCR);

		mdelay(2);

		full_reset_performed = 1;
	}

	if (phydev->mdio.addr != 4) {
		phydev->state = PHY_RUNNING;
		phydev->speed = SPEED_100;
		phydev->duplex = DUPLEX_FULL;
		phydev->link = 1;
		netif_carrier_on(phydev->attached_dev);
	}

	return 0;
}

static int ip1xx_reset(struct phy_device *phydev)
{
	int bmcr;

	/* Software Reset PHY */
	bmcr = phy_read(phydev, MII_BMCR);
	if (bmcr < 0)
		return bmcr;
	bmcr |= BMCR_RESET;
	bmcr = phy_write(phydev, MII_BMCR, bmcr);
	if (bmcr < 0)
		return bmcr;

	do {
		bmcr = phy_read(phydev, MII_BMCR);
		if (bmcr < 0)
			return bmcr;
	} while (bmcr & BMCR_RESET);

	return 0;
}

static int ip1001_config_init(struct phy_device *phydev)
{
	int c;

	c = ip1xx_reset(phydev);
	if (c < 0)
		return c;

	/* Enable Auto Power Saving mode */
	c = phy_read(phydev, IP1001_SPEC_CTRL_STATUS_2);
	if (c < 0)
		return c;
	c |= IP1001_APS_ON;
	c = phy_write(phydev, IP1001_SPEC_CTRL_STATUS_2, c);
	if (c < 0)
		return c;

	if (phy_interface_is_rgmii(phydev)) {

		c = phy_read(phydev, IP10XX_SPEC_CTRL_STATUS);
		if (c < 0)
			return c;

		c &= ~(IP1001_RXPHASE_SEL | IP1001_TXPHASE_SEL);

		if (phydev->interface == PHY_INTERFACE_MODE_RGMII_ID)
			c |= (IP1001_RXPHASE_SEL | IP1001_TXPHASE_SEL);
		else if (phydev->interface == PHY_INTERFACE_MODE_RGMII_RXID)
			c |= IP1001_RXPHASE_SEL;
		else if (phydev->interface == PHY_INTERFACE_MODE_RGMII_TXID)
			c |= IP1001_TXPHASE_SEL;

		c = phy_write(phydev, IP10XX_SPEC_CTRL_STATUS, c);
		if (c < 0)
			return c;
	}

	return 0;
}

static int ip175c_read_status(struct phy_device *phydev)
{
	if (phydev->mdio.addr == 4) /* WAN port */
		genphy_read_status(phydev);
	else
		/* Don't need to read status for switch ports */
		phydev->irq = PHY_IGNORE_INTERRUPT;

	return 0;
}

static int ip175c_config_aneg(struct phy_device *phydev)
{
	if (phydev->mdio.addr == 4) /* WAN port */
		genphy_config_aneg(phydev);

	return 0;
}

static int ip101a_g_probe(struct phy_device *phydev)
{
	struct device *dev = &phydev->mdio.dev;
	struct ip101a_g_phy_priv *priv;

	priv = devm_kzalloc(dev, sizeof(*priv), GFP_KERNEL);
	if (!priv)
		return -ENOMEM;

	/* Both functions (RX error and interrupt status) are sharing the same
	 * pin on the 32-pin IP101GR, so this is an exclusive choice.
	 */
	if (device_property_read_bool(dev, "icplus,select-rx-error") &&
	    device_property_read_bool(dev, "icplus,select-interrupt")) {
		dev_err(dev,
			"RXER and INTR mode cannot be selected together\n");
		return -EINVAL;
	}

	if (device_property_read_bool(dev, "icplus,select-rx-error"))
		priv->sel_intr32 = IP101GR_SEL_INTR32_RXER;
	else if (device_property_read_bool(dev, "icplus,select-interrupt"))
		priv->sel_intr32 = IP101GR_SEL_INTR32_INTR;
	else
		priv->sel_intr32 = IP101GR_SEL_INTR32_KEEP;

	phydev->priv = priv;

	return 0;
}

static int ip101a_g_config_init(struct phy_device *phydev)
{
	struct ip101a_g_phy_priv *priv = phydev->priv;
	int err, c;

	c = ip1xx_reset(phydev);
	if (c < 0)
		return c;

	/* configure the RXER/INTR_32 pin of the 32-pin IP101GR if needed: */
	switch (priv->sel_intr32) {
	case IP101GR_SEL_INTR32_RXER:
		err = phy_modify(phydev, IP101G_DIGITAL_IO_SPEC_CTRL,
				 IP101G_DIGITAL_IO_SPEC_CTRL_SEL_INTR32, 0);
		if (err < 0)
			return err;
		break;

	case IP101GR_SEL_INTR32_INTR:
		err = phy_modify(phydev, IP101G_DIGITAL_IO_SPEC_CTRL,
				 IP101G_DIGITAL_IO_SPEC_CTRL_SEL_INTR32,
				 IP101G_DIGITAL_IO_SPEC_CTRL_SEL_INTR32);
		if (err < 0)
			return err;
		break;

	default:
		/* Don't touch IP101G_DIGITAL_IO_SPEC_CTRL because it's not
		 * documented on IP101A and it's not clear whether this would
		 * cause problems.
		 * For the 32-pin IP101GR we simply keep the SEL_INTR32
		 * configuration as set by the bootloader when not configured
		 * to one of the special functions.
		 */
		break;
	}

	/* Enable Auto Power Saving mode */
	c = phy_read(phydev, IP10XX_SPEC_CTRL_STATUS);
	c |= IP101A_G_APS_ON;

	return phy_write(phydev, IP10XX_SPEC_CTRL_STATUS, c);
}

static int ip101a_g_config_intr(struct phy_device *phydev)
{
	u16 val;

	if (phydev->interrupts == PHY_INTERRUPT_ENABLED)
		/* INTR pin used: Speed/link/duplex will cause an interrupt */
		val = IP101A_G_IRQ_PIN_USED;
	else
		val = IP101A_G_IRQ_ALL_MASK;

	return phy_write(phydev, IP101A_G_IRQ_CONF_STATUS, val);
}

static int ip101a_g_did_interrupt(struct phy_device *phydev)
{
	int val = phy_read(phydev, IP101A_G_IRQ_CONF_STATUS);

	if (val < 0)
		return 0;

	return val & (IP101A_G_IRQ_SPEED_CHANGE |
		      IP101A_G_IRQ_DUPLEX_CHANGE |
		      IP101A_G_IRQ_LINK_CHANGE);
}

static int ip101a_g_ack_interrupt(struct phy_device *phydev)
{
	int err = phy_read(phydev, IP101A_G_IRQ_CONF_STATUS);
	if (err < 0)
		return err;

	return 0;
}

static struct phy_driver icplus_driver[] = {
{
	.phy_id		= 0x02430d80,
	.name		= "ICPlus IP175C",
	.phy_id_mask	= 0x0ffffff0,
	/* PHY_BASIC_FEATURES */
	.config_init	= &ip175c_config_init,
	.config_aneg	= &ip175c_config_aneg,
	.read_status	= &ip175c_read_status,
	.suspend	= genphy_suspend,
	.resume		= genphy_resume,
}, {
	.phy_id		= 0x02430d90,
	.name		= "ICPlus IP1001",
	.phy_id_mask	= 0x0ffffff0,
	/* PHY_GBIT_FEATURES */
	.config_init	= &ip1001_config_init,
	.suspend	= genphy_suspend,
	.resume		= genphy_resume,
}, {
	.phy_id		= 0x02430c54,
	.name		= "ICPlus IP101A/G",
	.phy_id_mask	= 0x0ffffff0,
<<<<<<< HEAD
	.features	= PHY_BASIC_FEATURES,
=======
	/* PHY_BASIC_FEATURES */
>>>>>>> 0ecfebd2
	.probe		= ip101a_g_probe,
	.config_intr	= ip101a_g_config_intr,
	.did_interrupt	= ip101a_g_did_interrupt,
	.ack_interrupt	= ip101a_g_ack_interrupt,
	.config_init	= &ip101a_g_config_init,
	.suspend	= genphy_suspend,
	.resume		= genphy_resume,
} };

module_phy_driver(icplus_driver);

static struct mdio_device_id __maybe_unused icplus_tbl[] = {
	{ 0x02430d80, 0x0ffffff0 },
	{ 0x02430d90, 0x0ffffff0 },
	{ 0x02430c54, 0x0ffffff0 },
	{ }
};

MODULE_DEVICE_TABLE(mdio, icplus_tbl);<|MERGE_RESOLUTION|>--- conflicted
+++ resolved
@@ -329,11 +329,7 @@
 	.phy_id		= 0x02430c54,
 	.name		= "ICPlus IP101A/G",
 	.phy_id_mask	= 0x0ffffff0,
-<<<<<<< HEAD
-	.features	= PHY_BASIC_FEATURES,
-=======
 	/* PHY_BASIC_FEATURES */
->>>>>>> 0ecfebd2
 	.probe		= ip101a_g_probe,
 	.config_intr	= ip101a_g_config_intr,
 	.did_interrupt	= ip101a_g_did_interrupt,
