--- conflicted
+++ resolved
@@ -134,10 +134,7 @@
 	pci_read_config_word(pdev, PCI_SUBSYSTEM_ID, &sdevid);
 	switch (sdevid) {
 	case PCI_SUBSYS_DEVID_81XX_BGX:
-<<<<<<< HEAD
-=======
 	case PCI_SUBSYS_DEVID_81XX_RGX:
->>>>>>> 20d5c84b
 		max_bgx_per_node = MAX_BGX_PER_CN81XX;
 		break;
 	case PCI_SUBSYS_DEVID_83XX_BGX:
