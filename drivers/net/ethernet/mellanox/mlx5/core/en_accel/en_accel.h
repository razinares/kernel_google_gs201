--- conflicted
+++ resolved
@@ -165,11 +165,7 @@
 
 static inline bool mlx5e_accel_tx_eseg(struct mlx5e_priv *priv,
 				       struct sk_buff *skb,
-<<<<<<< HEAD
-				       struct mlx5_wqe_eth_seg *eseg)
-=======
 				       struct mlx5_wqe_eth_seg *eseg, u16 ihs)
->>>>>>> c70595ea
 {
 #ifdef CONFIG_MLX5_EN_IPSEC
 	if (xfrm_offload(skb))
@@ -178,11 +174,7 @@
 
 #if IS_ENABLED(CONFIG_GENEVE)
 	if (skb->encapsulation)
-<<<<<<< HEAD
-		mlx5e_tx_tunnel_accel(skb, eseg);
-=======
 		mlx5e_tx_tunnel_accel(skb, eseg, ihs);
->>>>>>> c70595ea
 #endif
 
 	return true;
