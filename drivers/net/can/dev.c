--- conflicted
+++ resolved
@@ -592,11 +592,6 @@
 
 	cf->can_id |= CAN_ERR_RESTARTED;
 
-<<<<<<< HEAD
-	netif_rx_ni(skb);
-
-=======
->>>>>>> c70595ea
 	stats->rx_packets++;
 	stats->rx_bytes += cf->can_dlc;
 
