--- conflicted
+++ resolved
@@ -236,17 +236,6 @@
 		syss_done = ddata->cfg.syss_mask;
 
 	if (syss_offset >= 0) {
-<<<<<<< HEAD
-		error = readx_poll_timeout(sysc_read_sysstatus, ddata, rstval,
-					   (rstval & ddata->cfg.syss_mask) ==
-					   syss_done,
-					   100, MAX_MODULE_SOFTRESET_WAIT);
-
-	} else if (ddata->cfg.quirks & SYSC_QUIRK_RESET_STATUS) {
-		error = readx_poll_timeout(sysc_read_sysconfig, ddata, rstval,
-					   !(rstval & sysc_mask),
-					   100, MAX_MODULE_SOFTRESET_WAIT);
-=======
 		error = readx_poll_timeout_atomic(sysc_read_sysstatus, ddata,
 				rstval, (rstval & ddata->cfg.syss_mask) ==
 				syss_done, 100, MAX_MODULE_SOFTRESET_WAIT);
@@ -255,7 +244,6 @@
 		error = readx_poll_timeout_atomic(sysc_read_sysconfig, ddata,
 				rstval, !(rstval & sysc_mask),
 				100, MAX_MODULE_SOFTRESET_WAIT);
->>>>>>> 935ace2f
 	}
 
 	return error;
