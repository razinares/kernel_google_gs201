// SPDX-License-Identifier: GPL-2.0-only
/* init.c
 *
 * Android Vendor Hook Support
 *
 * Copyright 2020 Google LLC
 */

#include <kernel/sched/sched.h>
#include <linux/cpufreq.h>
#include <linux/module.h>
#include <trace/hooks/power.h>
#include <trace/hooks/binder.h>
#include <trace/hooks/sched.h>
#include <trace/hooks/topology.h>
#include <trace/hooks/cpufreq.h>

#include "sched_priv.h"
#include "../../../../../android/binder_internal.h"

extern void init_uclamp_stats(void);
extern int create_procfs_node(void);
#if IS_ENABLED(CONFIG_PIXEL_EM)
extern void vh_arch_set_freq_scale_pixel_mod(void *data,
					     const struct cpumask *cpus,
					     unsigned long freq,
					     unsigned long max,
					     unsigned long *scale);
#endif
extern void vh_set_sugov_sched_attr_pixel_mod(void *data, struct sched_attr *attr);
extern void rvh_set_iowait_pixel_mod(void *data, struct task_struct *p, int *should_iowait_boost);
extern void rvh_select_task_rq_rt_pixel_mod(void *data, struct task_struct *p, int prev_cpu,
					    int sd_flag, int wake_flags, int *new_cpu);
extern void rvh_cpu_overutilized_pixel_mod(void *data, int cpu, int *overutilized);
extern void rvh_uclamp_eff_get_pixel_mod(void *data, struct task_struct *p,
					 enum uclamp_id clamp_id, struct uclamp_se *uclamp_max,
					 struct uclamp_se *uclamp_eff, int *ret);
#if !IS_ENABLED(CONFIG_USE_VENDOR_GROUP_UTIL)
extern void rvh_util_est_update_pixel_mod(void *data, struct cfs_rq *cfs_rq, struct task_struct *p,
					   bool task_sleep, int *ret);
extern void rvh_cpu_cgroup_online_pixel_mod(void *data, struct cgroup_subsys_state *css);
#endif
extern void rvh_post_init_entity_util_avg_pixel_mod(void *data, struct sched_entity *se);
extern void rvh_check_preempt_wakeup_pixel_mod(void *data, struct rq *rq, struct task_struct *p,
			bool *preempt, bool *nopreempt, int wake_flags, struct sched_entity *se,
			struct sched_entity *pse, int next_buddy_marked, unsigned int granularity);
extern void vh_sched_setscheduler_uclamp_pixel_mod(void *data, struct task_struct *tsk,
						   int clamp_id, unsigned int value);
extern void init_uclamp_stats(void);
extern void rvh_sched_fork_pixel_mod(void *data, struct task_struct *tsk);
extern void vh_dup_task_struct_pixel_mod(void *data, struct task_struct *tsk,
					 struct task_struct *orig);
extern void rvh_select_task_rq_fair_pixel_mod(void *data, struct task_struct *p, int prev_cpu,
					      int sd_flag, int wake_flags, int *target_cpu);
extern void init_vendor_group_data(void);
extern void init_vendor_rt_rq(void);
extern void rvh_update_rt_rq_load_avg_pixel_mod(void *data, u64 now, struct rq *rq,
						struct task_struct *p, int running);
extern void rvh_set_task_cpu_pixel_mod(void *data, struct task_struct *p, unsigned int new_cpu);
extern void rvh_enqueue_task_pixel_mod(void *data, struct rq *rq, struct task_struct *p, int flags);
extern void rvh_dequeue_task_pixel_mod(void *data, struct rq *rq, struct task_struct *p, int flags);
extern void vh_binder_set_priority_pixel_mod(void *data, struct binder_transaction *t,
	struct task_struct *task);
extern void vh_binder_restore_priority_pixel_mod(void *data, struct binder_transaction *t,
	struct task_struct *task);
extern void vh_dump_throttled_rt_tasks_mod(void *data, int cpu, u64 clock, ktime_t rt_period,
					   u64 rt_runtime, s64 rt_period_timer_expires);
extern void android_vh_show_max_freq(void *unused, struct cpufreq_policy *policy,
						unsigned int *max_freq);
extern void vh_sched_setaffinity_mod(void *data, struct task_struct *task,
					const struct cpumask *in_mask, int *skip);
extern void vh_try_to_freeze_todo_logging_pixel_mod(void *data, bool *logging_on);
extern void rvh_cpumask_any_and_distribute(void *data, struct task_struct *p,
	const struct cpumask *cpu_valid_mask, const struct cpumask *new_mask, int *dest_cpu);
<<<<<<< HEAD
void sched_newidle_balance_pixel_mod(void *data, struct rq *this_rq, struct rq_flags *rf,
		int *pulled_task, int *done);
#if IS_ENABLED(CONFIG_USE_VENDOR_GROUP_UTIL)
extern void rvh_attach_entity_load_avg_pixel_mod(void *data, struct cfs_rq *cfs_rq,
						 struct sched_entity *se);
extern void rvh_detach_entity_load_avg_pixel_mod(void *data, struct cfs_rq *cfs_rq,
						 struct sched_entity *se);
extern void rvh_update_load_avg_pixel_mod(void *data, u64 now, struct cfs_rq *cfs_rq,
					  struct sched_entity *se);
extern void rvh_remove_entity_load_avg_pixel_mod(void *data, struct cfs_rq *cfs_rq,
						 struct sched_entity *se);
extern void rvh_update_blocked_fair_pixel_mod(void *data, struct rq *rq);
extern void rvh_enqueue_task_fair_pixel_mod(void *data, struct rq *rq, struct task_struct *p,
					    int flags);
extern void rvh_dequeue_task_fair_pixel_mod(void *data, struct rq *rq, struct task_struct *p,
					    int flags);
#endif
=======

void sched_newidle_balance_pixel_mod(void *data, struct rq *this_rq, struct rq_flags *rf,
		int *pulled_task, int *done);

>>>>>>> 6907f397
extern struct cpufreq_governor sched_pixel_gov;

extern int pmu_poll_init(void);

static int vh_sched_init(void)
{
	int ret;

	ret = pmu_poll_init();
	if (ret) {
		pr_err("pmu poll init failed\n");
		return ret;
	}

#if IS_ENABLED(CONFIG_UCLAMP_STATS)
	init_uclamp_stats();
#endif

	ret = create_procfs_node();
	if (ret)
		return ret;

	init_vendor_rt_rq();

	init_vendor_group_data();

	ret = register_trace_android_vh_dup_task_struct(vh_dup_task_struct_pixel_mod, NULL);
	if (ret)
		return ret;

	ret = register_trace_android_rvh_sched_fork(rvh_sched_fork_pixel_mod, NULL);
	if (ret)
		return ret;

	ret = register_trace_android_rvh_enqueue_task(rvh_enqueue_task_pixel_mod, NULL);
	if (ret)
		return ret;

	ret = register_trace_android_rvh_dequeue_task(rvh_dequeue_task_pixel_mod, NULL);
	if (ret)
		return ret;

#if IS_ENABLED(CONFIG_USE_VENDOR_GROUP_UTIL)
	ret = register_trace_android_rvh_enqueue_task_fair(rvh_enqueue_task_fair_pixel_mod, NULL);
	if (ret)
		return ret;

	ret = register_trace_android_rvh_dequeue_task_fair(rvh_dequeue_task_fair_pixel_mod, NULL);
	if (ret)
		return ret;

	ret = register_trace_android_rvh_attach_entity_load_avg(
		rvh_attach_entity_load_avg_pixel_mod, NULL);
	if (ret)
		return ret;

	ret = register_trace_android_rvh_detach_entity_load_avg(
		rvh_detach_entity_load_avg_pixel_mod, NULL);
	if (ret)
		return ret;

	ret = register_trace_android_rvh_update_load_avg(rvh_update_load_avg_pixel_mod, NULL);
	if (ret)
		return ret;

	ret = register_trace_android_rvh_remove_entity_load_avg(
		rvh_remove_entity_load_avg_pixel_mod, NULL);
	if (ret)
		return ret;

	ret = register_trace_android_rvh_update_blocked_fair(
		rvh_update_blocked_fair_pixel_mod, NULL);
	if (ret)
		return ret;
#endif

	ret = register_trace_android_rvh_update_rt_rq_load_avg(rvh_update_rt_rq_load_avg_pixel_mod,
							       NULL);
	if (ret)
		return ret;

	ret = register_trace_android_rvh_set_task_cpu(rvh_set_task_cpu_pixel_mod, NULL);
	if (ret)
		return ret;

	ret = register_trace_android_rvh_set_iowait(rvh_set_iowait_pixel_mod, NULL);
	if (ret)
		return ret;

	ret = register_trace_android_rvh_select_task_rq_rt(rvh_select_task_rq_rt_pixel_mod, NULL);
	if (ret)
		return ret;

	ret = register_trace_android_rvh_cpu_overutilized(rvh_cpu_overutilized_pixel_mod, NULL);
	if (ret)
		return ret;

	ret = register_trace_android_rvh_uclamp_eff_get(rvh_uclamp_eff_get_pixel_mod, NULL);
	if (ret)
		return ret;

#if !IS_ENABLED(CONFIG_USE_VENDOR_GROUP_UTIL)
	ret = register_trace_android_rvh_util_est_update(rvh_util_est_update_pixel_mod, NULL);
	if (ret)
		return ret;

	ret = register_trace_android_rvh_cpu_cgroup_online(
		rvh_cpu_cgroup_online_pixel_mod, NULL);
	if (ret)
		return ret;
#endif

	ret = register_trace_android_rvh_sched_newidle_balance(
		sched_newidle_balance_pixel_mod, NULL);
	if (ret)
		return ret;

	ret = register_trace_android_rvh_post_init_entity_util_avg(
		rvh_post_init_entity_util_avg_pixel_mod, NULL);
	if (ret)
		return ret;

<<<<<<< HEAD
	ret = register_trace_android_rvh_check_preempt_wakeup(
		rvh_check_preempt_wakeup_pixel_mod, NULL);
=======
	ret = register_trace_android_rvh_sched_newidle_balance(
		sched_newidle_balance_pixel_mod, NULL);
	if (ret)
		return ret;

	ret = register_trace_android_rvh_sched_fork(rvh_sched_fork_pixel_mod, NULL);
>>>>>>> 6907f397
	if (ret)
		return ret;

	ret = register_trace_android_rvh_select_task_rq_fair(rvh_select_task_rq_fair_pixel_mod,
							     NULL);
	if (ret)
		return ret;

#if IS_ENABLED(CONFIG_PIXEL_EM)
	ret = register_trace_android_vh_arch_set_freq_scale(vh_arch_set_freq_scale_pixel_mod, NULL);
	if (ret)
		return ret;
#endif

	ret = register_trace_android_vh_setscheduler_uclamp(
		vh_sched_setscheduler_uclamp_pixel_mod, NULL);
	if (ret)
		return ret;

	ret = cpufreq_register_governor(&sched_pixel_gov);
	if (ret)
		return ret;

	ret = register_trace_android_vh_dump_throttled_rt_tasks(vh_dump_throttled_rt_tasks_mod,
								NULL);
	if (ret)
		return ret;

	ret = register_trace_android_vh_show_max_freq(android_vh_show_max_freq, NULL);
	if (ret)
		return ret;

	ret = register_trace_android_vh_sched_setaffinity_early(vh_sched_setaffinity_mod, NULL);
	if (ret)
		return ret;

	ret = register_trace_android_vh_try_to_freeze_todo_logging(
		vh_try_to_freeze_todo_logging_pixel_mod, NULL);
	if (ret)
		return ret;

	ret = register_trace_android_rvh_cpumask_any_and_distribute(
		rvh_cpumask_any_and_distribute, NULL);
	if (ret)
		return ret;

	ret = register_trace_android_vh_binder_set_priority(
		vh_binder_set_priority_pixel_mod, NULL);
	if (ret)
		return ret;

	ret = register_trace_android_vh_binder_restore_priority(
		vh_binder_restore_priority_pixel_mod, NULL);
	if (ret)
		return ret;

	ret = acpu_init();
	if (ret)
		return ret;

	// Disable TTWU_QUEUE.
	sysctl_sched_features &= ~(1UL << __SCHED_FEAT_TTWU_QUEUE);
	static_key_disable(&sched_feat_keys[__SCHED_FEAT_TTWU_QUEUE]);

	return 0;
}

module_init(vh_sched_init);
MODULE_LICENSE("GPL v2");<|MERGE_RESOLUTION|>--- conflicted
+++ resolved
@@ -72,7 +72,6 @@
 extern void vh_try_to_freeze_todo_logging_pixel_mod(void *data, bool *logging_on);
 extern void rvh_cpumask_any_and_distribute(void *data, struct task_struct *p,
 	const struct cpumask *cpu_valid_mask, const struct cpumask *new_mask, int *dest_cpu);
-<<<<<<< HEAD
 void sched_newidle_balance_pixel_mod(void *data, struct rq *this_rq, struct rq_flags *rf,
 		int *pulled_task, int *done);
 #if IS_ENABLED(CONFIG_USE_VENDOR_GROUP_UTIL)
@@ -90,12 +89,7 @@
 extern void rvh_dequeue_task_fair_pixel_mod(void *data, struct rq *rq, struct task_struct *p,
 					    int flags);
 #endif
-=======
-
-void sched_newidle_balance_pixel_mod(void *data, struct rq *this_rq, struct rq_flags *rf,
-		int *pulled_task, int *done);
-
->>>>>>> 6907f397
+
 extern struct cpufreq_governor sched_pixel_gov;
 
 extern int pmu_poll_init(void);
@@ -218,17 +212,8 @@
 	if (ret)
 		return ret;
 
-<<<<<<< HEAD
 	ret = register_trace_android_rvh_check_preempt_wakeup(
 		rvh_check_preempt_wakeup_pixel_mod, NULL);
-=======
-	ret = register_trace_android_rvh_sched_newidle_balance(
-		sched_newidle_balance_pixel_mod, NULL);
-	if (ret)
-		return ret;
-
-	ret = register_trace_android_rvh_sched_fork(rvh_sched_fork_pixel_mod, NULL);
->>>>>>> 6907f397
 	if (ret)
 		return ret;
 
