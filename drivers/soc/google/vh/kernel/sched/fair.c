--- conflicted
+++ resolved
@@ -1936,10 +1936,6 @@
 					prev_cpu, *target_cpu);
 }
 
-<<<<<<< HEAD
-
-=======
->>>>>>> 6907f397
 static struct task_struct *detach_important_task(struct rq *src_rq, int dst_cpu)
 {
 	struct task_struct *p = NULL, *best_task = NULL, *backup = NULL;
@@ -2092,7 +2088,6 @@
 	}
 
 	return;
-<<<<<<< HEAD
 }
 
 #if IS_ENABLED(CONFIG_USE_VENDOR_GROUP_UTIL)
@@ -2153,7 +2148,4 @@
 		raw_spin_unlock(&vendor_cfs_util[group][rq->cpu].lock);
 	}
 }
-#endif
-=======
-}
->>>>>>> 6907f397
+#endif