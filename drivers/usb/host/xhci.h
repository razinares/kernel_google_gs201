/* SPDX-License-Identifier: GPL-2.0 */

/*
 * xHCI host controller driver
 *
 * Copyright (C) 2008 Intel Corp.
 *
 * Author: Sarah Sharp
 * Some code borrowed from the Linux EHCI driver.
 */

#ifndef __LINUX_XHCI_HCD_H
#define __LINUX_XHCI_HCD_H

#include <linux/usb.h>
#include <linux/timer.h>
#include <linux/kernel.h>
#include <linux/usb/hcd.h>
#include <linux/io-64-nonatomic-lo-hi.h>
#include <linux/pm_wakeup.h>
#include <linux/phy/phy.h>

/* Code sharing between pci-quirks and xhci hcd */
#include	"xhci-ext-caps.h"
#include "pci-quirks.h"

/* xHCI PCI Configuration Registers */
#define XHCI_SBRN_OFFSET	(0x60)

/* Max number of USB devices for any host controller - limit in section 6.1 */
#define MAX_HC_SLOTS		256
/* Section 5.3.3 - MaxPorts */
#define MAX_HC_PORTS		127

/*
 * xHCI register interface.
 * This corresponds to the eXtensible Host Controller Interface (xHCI)
 * Revision 0.95 specification
 */

/**
 * struct xhci_cap_regs - xHCI Host Controller Capability Registers.
 * @hc_capbase:		length of the capabilities register and HC version number
 * @hcs_params1:	HCSPARAMS1 - Structural Parameters 1
 * @hcs_params2:	HCSPARAMS2 - Structural Parameters 2
 * @hcs_params3:	HCSPARAMS3 - Structural Parameters 3
 * @hcc_params:		HCCPARAMS - Capability Parameters
 * @db_off:		DBOFF - Doorbell array offset
 * @run_regs_off:	RTSOFF - Runtime register space offset
 * @hcc_params2:	HCCPARAMS2 Capability Parameters 2, xhci 1.1 only
 */
struct xhci_cap_regs {
	__le32	hc_capbase;
	__le32	hcs_params1;
	__le32	hcs_params2;
	__le32	hcs_params3;
	__le32	hcc_params;
	__le32	db_off;
	__le32	run_regs_off;
	__le32	hcc_params2; /* xhci 1.1 */
	/* Reserved up to (CAPLENGTH - 0x1C) */
};

/* hc_capbase bitmasks */
/* bits 7:0 - how long is the Capabilities register */
#define HC_LENGTH(p)		XHCI_HC_LENGTH(p)
/* bits 31:16	*/
#define HC_VERSION(p)		(((p) >> 16) & 0xffff)

/* HCSPARAMS1 - hcs_params1 - bitmasks */
/* bits 0:7, Max Device Slots */
#define HCS_MAX_SLOTS(p)	(((p) >> 0) & 0xff)
#define HCS_SLOTS_MASK		0xff
/* bits 8:18, Max Interrupters */
#define HCS_MAX_INTRS(p)	(((p) >> 8) & 0x7ff)
/* bits 24:31, Max Ports - max value is 0x7F = 127 ports */
#define HCS_MAX_PORTS(p)	(((p) >> 24) & 0x7f)

/* HCSPARAMS2 - hcs_params2 - bitmasks */
/* bits 0:3, frames or uframes that SW needs to queue transactions
 * ahead of the HW to meet periodic deadlines */
#define HCS_IST(p)		(((p) >> 0) & 0xf)
/* bits 4:7, max number of Event Ring segments */
#define HCS_ERST_MAX(p)		(((p) >> 4) & 0xf)
/* bits 21:25 Hi 5 bits of Scratchpad buffers SW must allocate for the HW */
/* bit 26 Scratchpad restore - for save/restore HW state - not used yet */
/* bits 27:31 Lo 5 bits of Scratchpad buffers SW must allocate for the HW */
#define HCS_MAX_SCRATCHPAD(p)   ((((p) >> 16) & 0x3e0) | (((p) >> 27) & 0x1f))

/* HCSPARAMS3 - hcs_params3 - bitmasks */
/* bits 0:7, Max U1 to U0 latency for the roothub ports */
#define HCS_U1_LATENCY(p)	(((p) >> 0) & 0xff)
/* bits 16:31, Max U2 to U0 latency for the roothub ports */
#define HCS_U2_LATENCY(p)	(((p) >> 16) & 0xffff)

/* HCCPARAMS - hcc_params - bitmasks */
/* true: HC can use 64-bit address pointers */
#define HCC_64BIT_ADDR(p)	((p) & (1 << 0))
/* true: HC can do bandwidth negotiation */
#define HCC_BANDWIDTH_NEG(p)	((p) & (1 << 1))
/* true: HC uses 64-byte Device Context structures
 * FIXME 64-byte context structures aren't supported yet.
 */
#define HCC_64BYTE_CONTEXT(p)	((p) & (1 << 2))
/* true: HC has port power switches */
#define HCC_PPC(p)		((p) & (1 << 3))
/* true: HC has port indicators */
#define HCS_INDICATOR(p)	((p) & (1 << 4))
/* true: HC has Light HC Reset Capability */
#define HCC_LIGHT_RESET(p)	((p) & (1 << 5))
/* true: HC supports latency tolerance messaging */
#define HCC_LTC(p)		((p) & (1 << 6))
/* true: no secondary Stream ID Support */
#define HCC_NSS(p)		((p) & (1 << 7))
/* true: HC supports Stopped - Short Packet */
#define HCC_SPC(p)		((p) & (1 << 9))
/* true: HC has Contiguous Frame ID Capability */
#define HCC_CFC(p)		((p) & (1 << 11))
/* Max size for Primary Stream Arrays - 2^(n+1), where n is bits 12:15 */
#define HCC_MAX_PSA(p)		(1 << ((((p) >> 12) & 0xf) + 1))
/* Extended Capabilities pointer from PCI base - section 5.3.6 */
#define HCC_EXT_CAPS(p)		XHCI_HCC_EXT_CAPS(p)

#define CTX_SIZE(_hcc)		(HCC_64BYTE_CONTEXT(_hcc) ? 64 : 32)

/* db_off bitmask - bits 0:1 reserved */
#define	DBOFF_MASK	(~0x3)

/* run_regs_off bitmask - bits 0:4 reserved */
#define	RTSOFF_MASK	(~0x1f)

/* HCCPARAMS2 - hcc_params2 - bitmasks */
/* true: HC supports U3 entry Capability */
#define	HCC2_U3C(p)		((p) & (1 << 0))
/* true: HC supports Configure endpoint command Max exit latency too large */
#define	HCC2_CMC(p)		((p) & (1 << 1))
/* true: HC supports Force Save context Capability */
#define	HCC2_FSC(p)		((p) & (1 << 2))
/* true: HC supports Compliance Transition Capability */
#define	HCC2_CTC(p)		((p) & (1 << 3))
/* true: HC support Large ESIT payload Capability > 48k */
#define	HCC2_LEC(p)		((p) & (1 << 4))
/* true: HC support Configuration Information Capability */
#define	HCC2_CIC(p)		((p) & (1 << 5))
/* true: HC support Extended TBC Capability, Isoc burst count > 65535 */
#define	HCC2_ETC(p)		((p) & (1 << 6))

/* Number of registers per port */
#define	NUM_PORT_REGS	4

#define PORTSC		0
#define PORTPMSC	1
#define PORTLI		2
#define PORTHLPMC	3

/**
 * struct xhci_op_regs - xHCI Host Controller Operational Registers.
 * @command:		USBCMD - xHC command register
 * @status:		USBSTS - xHC status register
 * @page_size:		This indicates the page size that the host controller
 * 			supports.  If bit n is set, the HC supports a page size
 * 			of 2^(n+12), up to a 128MB page size.
 * 			4K is the minimum page size.
 * @cmd_ring:		CRP - 64-bit Command Ring Pointer
 * @dcbaa_ptr:		DCBAAP - 64-bit Device Context Base Address Array Pointer
 * @config_reg:		CONFIG - Configure Register
 * @port_status_base:	PORTSCn - base address for Port Status and Control
 * 			Each port has a Port Status and Control register,
 * 			followed by a Port Power Management Status and Control
 * 			register, a Port Link Info register, and a reserved
 * 			register.
 * @port_power_base:	PORTPMSCn - base address for
 * 			Port Power Management Status and Control
 * @port_link_base:	PORTLIn - base address for Port Link Info (current
 * 			Link PM state and control) for USB 2.1 and USB 3.0
 * 			devices.
 */
struct xhci_op_regs {
	__le32	command;
	__le32	status;
	__le32	page_size;
	__le32	reserved1;
	__le32	reserved2;
	__le32	dev_notification;
	__le64	cmd_ring;
	/* rsvd: offset 0x20-2F */
	__le32	reserved3[4];
	__le64	dcbaa_ptr;
	__le32	config_reg;
	/* rsvd: offset 0x3C-3FF */
	__le32	reserved4[241];
	/* port 1 registers, which serve as a base address for other ports */
	__le32	port_status_base;
	__le32	port_power_base;
	__le32	port_link_base;
	__le32	reserved5;
	/* registers for ports 2-255 */
	__le32	reserved6[NUM_PORT_REGS*254];
};

/* USBCMD - USB command - command bitmasks */
/* start/stop HC execution - do not write unless HC is halted*/
#define CMD_RUN		XHCI_CMD_RUN
/* Reset HC - resets internal HC state machine and all registers (except
 * PCI config regs).  HC does NOT drive a USB reset on the downstream ports.
 * The xHCI driver must reinitialize the xHC after setting this bit.
 */
#define CMD_RESET	(1 << 1)
/* Event Interrupt Enable - a '1' allows interrupts from the host controller */
#define CMD_EIE		XHCI_CMD_EIE
/* Host System Error Interrupt Enable - get out-of-band signal for HC errors */
#define CMD_HSEIE	XHCI_CMD_HSEIE
/* bits 4:6 are reserved (and should be preserved on writes). */
/* light reset (port status stays unchanged) - reset completed when this is 0 */
#define CMD_LRESET	(1 << 7)
/* host controller save/restore state. */
#define CMD_CSS		(1 << 8)
#define CMD_CRS		(1 << 9)
/* Enable Wrap Event - '1' means xHC generates an event when MFINDEX wraps. */
#define CMD_EWE		XHCI_CMD_EWE
/* MFINDEX power management - '1' means xHC can stop MFINDEX counter if all root
 * hubs are in U3 (selective suspend), disconnect, disabled, or powered-off.
 * '0' means the xHC can power it off if all ports are in the disconnect,
 * disabled, or powered-off state.
 */
#define CMD_PM_INDEX	(1 << 11)
/* bit 14 Extended TBC Enable, changes Isoc TRB fields to support larger TBC */
#define CMD_ETE		(1 << 14)
/* bits 15:31 are reserved (and should be preserved on writes). */

/* IMAN - Interrupt Management Register */
#define IMAN_IE		(1 << 1)
#define IMAN_IP		(1 << 0)

/* USBSTS - USB status - status bitmasks */
/* HC not running - set to 1 when run/stop bit is cleared. */
#define STS_HALT	XHCI_STS_HALT
/* serious error, e.g. PCI parity error.  The HC will clear the run/stop bit. */
#define STS_FATAL	(1 << 2)
/* event interrupt - clear this prior to clearing any IP flags in IR set*/
#define STS_EINT	(1 << 3)
/* port change detect */
#define STS_PORT	(1 << 4)
/* bits 5:7 reserved and zeroed */
/* save state status - '1' means xHC is saving state */
#define STS_SAVE	(1 << 8)
/* restore state status - '1' means xHC is restoring state */
#define STS_RESTORE	(1 << 9)
/* true: save or restore error */
#define STS_SRE		(1 << 10)
/* true: Controller Not Ready to accept doorbell or op reg writes after reset */
#define STS_CNR		XHCI_STS_CNR
/* true: internal Host Controller Error - SW needs to reset and reinitialize */
#define STS_HCE		(1 << 12)
/* bits 13:31 reserved and should be preserved */

/*
 * DNCTRL - Device Notification Control Register - dev_notification bitmasks
 * Generate a device notification event when the HC sees a transaction with a
 * notification type that matches a bit set in this bit field.
 */
#define	DEV_NOTE_MASK		(0xffff)
#define ENABLE_DEV_NOTE(x)	(1 << (x))
/* Most of the device notification types should only be used for debug.
 * SW does need to pay attention to function wake notifications.
 */
#define	DEV_NOTE_FWAKE		ENABLE_DEV_NOTE(1)

/* CRCR - Command Ring Control Register - cmd_ring bitmasks */
/* bit 0 is the command ring cycle state */
/* stop ring operation after completion of the currently executing command */
#define CMD_RING_PAUSE		(1 << 1)
/* stop ring immediately - abort the currently executing command */
#define CMD_RING_ABORT		(1 << 2)
/* true: command ring is running */
#define CMD_RING_RUNNING	(1 << 3)
/* bits 4:5 reserved and should be preserved */
/* Command Ring pointer - bit mask for the lower 32 bits. */
#define CMD_RING_RSVD_BITS	(0x3f)

/* CONFIG - Configure Register - config_reg bitmasks */
/* bits 0:7 - maximum number of device slots enabled (NumSlotsEn) */
#define MAX_DEVS(p)	((p) & 0xff)
/* bit 8: U3 Entry Enabled, assert PLC when root port enters U3, xhci 1.1 */
#define CONFIG_U3E		(1 << 8)
/* bit 9: Configuration Information Enable, xhci 1.1 */
#define CONFIG_CIE		(1 << 9)
/* bits 10:31 - reserved and should be preserved */

/* PORTSC - Port Status and Control Register - port_status_base bitmasks */
/* true: device connected */
#define PORT_CONNECT	(1 << 0)
/* true: port enabled */
#define PORT_PE		(1 << 1)
/* bit 2 reserved and zeroed */
/* true: port has an over-current condition */
#define PORT_OC		(1 << 3)
/* true: port reset signaling asserted */
#define PORT_RESET	(1 << 4)
/* Port Link State - bits 5:8
 * A read gives the current link PM state of the port,
 * a write with Link State Write Strobe set sets the link state.
 */
#define PORT_PLS_MASK	(0xf << 5)
#define XDEV_U0		(0x0 << 5)
#define XDEV_U1		(0x1 << 5)
#define XDEV_U2		(0x2 << 5)
#define XDEV_U3		(0x3 << 5)
#define XDEV_DISABLED	(0x4 << 5)
#define XDEV_RXDETECT	(0x5 << 5)
#define XDEV_INACTIVE	(0x6 << 5)
#define XDEV_POLLING	(0x7 << 5)
#define XDEV_RECOVERY	(0x8 << 5)
#define XDEV_HOT_RESET	(0x9 << 5)
#define XDEV_COMP_MODE	(0xa << 5)
#define XDEV_TEST_MODE	(0xb << 5)
#define XDEV_RESUME	(0xf << 5)

/* true: port has power (see HCC_PPC) */
#define PORT_POWER	(1 << 9)
/* bits 10:13 indicate device speed:
 * 0 - undefined speed - port hasn't be initialized by a reset yet
 * 1 - full speed
 * 2 - low speed
 * 3 - high speed
 * 4 - super speed
 * 5-15 reserved
 */
#define DEV_SPEED_MASK		(0xf << 10)
#define	XDEV_FS			(0x1 << 10)
#define	XDEV_LS			(0x2 << 10)
#define	XDEV_HS			(0x3 << 10)
#define	XDEV_SS			(0x4 << 10)
#define	XDEV_SSP		(0x5 << 10)
#define DEV_UNDEFSPEED(p)	(((p) & DEV_SPEED_MASK) == (0x0<<10))
#define DEV_FULLSPEED(p)	(((p) & DEV_SPEED_MASK) == XDEV_FS)
#define DEV_LOWSPEED(p)		(((p) & DEV_SPEED_MASK) == XDEV_LS)
#define DEV_HIGHSPEED(p)	(((p) & DEV_SPEED_MASK) == XDEV_HS)
#define DEV_SUPERSPEED(p)	(((p) & DEV_SPEED_MASK) == XDEV_SS)
#define DEV_SUPERSPEEDPLUS(p)	(((p) & DEV_SPEED_MASK) == XDEV_SSP)
#define DEV_SUPERSPEED_ANY(p)	(((p) & DEV_SPEED_MASK) >= XDEV_SS)
#define DEV_PORT_SPEED(p)	(((p) >> 10) & 0x0f)

/* Bits 20:23 in the Slot Context are the speed for the device */
#define	SLOT_SPEED_FS		(XDEV_FS << 10)
#define	SLOT_SPEED_LS		(XDEV_LS << 10)
#define	SLOT_SPEED_HS		(XDEV_HS << 10)
#define	SLOT_SPEED_SS		(XDEV_SS << 10)
#define	SLOT_SPEED_SSP		(XDEV_SSP << 10)
/* Port Indicator Control */
#define PORT_LED_OFF	(0 << 14)
#define PORT_LED_AMBER	(1 << 14)
#define PORT_LED_GREEN	(2 << 14)
#define PORT_LED_MASK	(3 << 14)
/* Port Link State Write Strobe - set this when changing link state */
#define PORT_LINK_STROBE	(1 << 16)
/* true: connect status change */
#define PORT_CSC	(1 << 17)
/* true: port enable change */
#define PORT_PEC	(1 << 18)
/* true: warm reset for a USB 3.0 device is done.  A "hot" reset puts the port
 * into an enabled state, and the device into the default state.  A "warm" reset
 * also resets the link, forcing the device through the link training sequence.
 * SW can also look at the Port Reset register to see when warm reset is done.
 */
#define PORT_WRC	(1 << 19)
/* true: over-current change */
#define PORT_OCC	(1 << 20)
/* true: reset change - 1 to 0 transition of PORT_RESET */
#define PORT_RC		(1 << 21)
/* port link status change - set on some port link state transitions:
 *  Transition				Reason
 *  ------------------------------------------------------------------------------
 *  - U3 to Resume			Wakeup signaling from a device
 *  - Resume to Recovery to U0		USB 3.0 device resume
 *  - Resume to U0			USB 2.0 device resume
 *  - U3 to Recovery to U0		Software resume of USB 3.0 device complete
 *  - U3 to U0				Software resume of USB 2.0 device complete
 *  - U2 to U0				L1 resume of USB 2.1 device complete
 *  - U0 to U0 (???)			L1 entry rejection by USB 2.1 device
 *  - U0 to disabled			L1 entry error with USB 2.1 device
 *  - Any state to inactive		Error on USB 3.0 port
 */
#define PORT_PLC	(1 << 22)
/* port configure error change - port failed to configure its link partner */
#define PORT_CEC	(1 << 23)
#define PORT_CHANGE_MASK	(PORT_CSC | PORT_PEC | PORT_WRC | PORT_OCC | \
				 PORT_RC | PORT_PLC | PORT_CEC)


/* Cold Attach Status - xHC can set this bit to report device attached during
 * Sx state. Warm port reset should be perfomed to clear this bit and move port
 * to connected state.
 */
#define PORT_CAS	(1 << 24)
/* wake on connect (enable) */
#define PORT_WKCONN_E	(1 << 25)
/* wake on disconnect (enable) */
#define PORT_WKDISC_E	(1 << 26)
/* wake on over-current (enable) */
#define PORT_WKOC_E	(1 << 27)
/* bits 28:29 reserved */
/* true: device is non-removable - for USB 3.0 roothub emulation */
#define PORT_DEV_REMOVE	(1 << 30)
/* Initiate a warm port reset - complete when PORT_WRC is '1' */
#define PORT_WR		(1 << 31)

/* We mark duplicate entries with -1 */
#define DUPLICATE_ENTRY ((u8)(-1))

/* Port Power Management Status and Control - port_power_base bitmasks */
/* Inactivity timer value for transitions into U1, in microseconds.
 * Timeout can be up to 127us.  0xFF means an infinite timeout.
 */
#define PORT_U1_TIMEOUT(p)	((p) & 0xff)
#define PORT_U1_TIMEOUT_MASK	0xff
/* Inactivity timer value for transitions into U2 */
#define PORT_U2_TIMEOUT(p)	(((p) & 0xff) << 8)
#define PORT_U2_TIMEOUT_MASK	(0xff << 8)
/* Bits 24:31 for port testing */

/* USB2 Protocol PORTSPMSC */
#define	PORT_L1S_MASK		7
#define	PORT_L1S_SUCCESS	1
#define	PORT_RWE		(1 << 3)
#define	PORT_HIRD(p)		(((p) & 0xf) << 4)
#define	PORT_HIRD_MASK		(0xf << 4)
#define	PORT_L1DS_MASK		(0xff << 8)
#define	PORT_L1DS(p)		(((p) & 0xff) << 8)
#define	PORT_HLE		(1 << 16)
#define PORT_TEST_MODE_SHIFT	28

/* USB3 Protocol PORTLI  Port Link Information */
#define PORT_RX_LANES(p)	(((p) >> 16) & 0xf)
#define PORT_TX_LANES(p)	(((p) >> 20) & 0xf)

/* USB2 Protocol PORTHLPMC */
#define PORT_HIRDM(p)((p) & 3)
#define PORT_L1_TIMEOUT(p)(((p) & 0xff) << 2)
#define PORT_BESLD(p)(((p) & 0xf) << 10)

/* use 512 microseconds as USB2 LPM L1 default timeout. */
#define XHCI_L1_TIMEOUT		512

/* Set default HIRD/BESL value to 4 (350/400us) for USB2 L1 LPM resume latency.
 * Safe to use with mixed HIRD and BESL systems (host and device) and is used
 * by other operating systems.
 *
 * XHCI 1.0 errata 8/14/12 Table 13 notes:
 * "Software should choose xHC BESL/BESLD field values that do not violate a
 * device's resume latency requirements,
 * e.g. not program values > '4' if BLC = '1' and a HIRD device is attached,
 * or not program values < '4' if BLC = '0' and a BESL device is attached.
 */
#define XHCI_DEFAULT_BESL	4

/*
 * USB3 specification define a 360ms tPollingLFPSTiemout for USB3 ports
 * to complete link training. usually link trainig completes much faster
 * so check status 10 times with 36ms sleep in places we need to wait for
 * polling to complete.
 */
#define XHCI_PORT_POLLING_LFPS_TIME  36

/**
 * struct xhci_intr_reg - Interrupt Register Set
 * @irq_pending:	IMAN - Interrupt Management Register.  Used to enable
 *			interrupts and check for pending interrupts.
 * @irq_control:	IMOD - Interrupt Moderation Register.
 * 			Used to throttle interrupts.
 * @erst_size:		Number of segments in the Event Ring Segment Table (ERST).
 * @erst_base:		ERST base address.
 * @erst_dequeue:	Event ring dequeue pointer.
 *
 * Each interrupter (defined by a MSI-X vector) has an event ring and an Event
 * Ring Segment Table (ERST) associated with it.  The event ring is comprised of
 * multiple segments of the same size.  The HC places events on the ring and
 * "updates the Cycle bit in the TRBs to indicate to software the current
 * position of the Enqueue Pointer." The HCD (Linux) processes those events and
 * updates the dequeue pointer.
 */
struct xhci_intr_reg {
	__le32	irq_pending;
	__le32	irq_control;
	__le32	erst_size;
	__le32	rsvd;
	__le64	erst_base;
	__le64	erst_dequeue;
};

/* irq_pending bitmasks */
#define	ER_IRQ_PENDING(p)	((p) & 0x1)
/* bits 2:31 need to be preserved */
/* THIS IS BUGGY - FIXME - IP IS WRITE 1 TO CLEAR */
#define	ER_IRQ_CLEAR(p)		((p) & 0xfffffffe)
#define	ER_IRQ_ENABLE(p)	((ER_IRQ_CLEAR(p)) | 0x2)
#define	ER_IRQ_DISABLE(p)	((ER_IRQ_CLEAR(p)) & ~(0x2))

/* irq_control bitmasks */
/* Minimum interval between interrupts (in 250ns intervals).  The interval
 * between interrupts will be longer if there are no events on the event ring.
 * Default is 4000 (1 ms).
 */
#define ER_IRQ_INTERVAL_MASK	(0xffff)
/* Counter used to count down the time to the next interrupt - HW use only */
#define ER_IRQ_COUNTER_MASK	(0xffff << 16)

/* erst_size bitmasks */
/* Preserve bits 16:31 of erst_size */
#define	ERST_SIZE_MASK		(0xffff << 16)

/* erst_dequeue bitmasks */
/* Dequeue ERST Segment Index (DESI) - Segment number (or alias)
 * where the current dequeue pointer lies.  This is an optional HW hint.
 */
#define ERST_DESI_MASK		(0x7)
/* Event Handler Busy (EHB) - is the event ring scheduled to be serviced by
 * a work queue (or delayed service routine)?
 */
#define ERST_EHB		(1 << 3)
#define ERST_PTR_MASK		(0xf)

/**
 * struct xhci_run_regs
 * @microframe_index:
 * 		MFINDEX - current microframe number
 *
 * Section 5.5 Host Controller Runtime Registers:
 * "Software should read and write these registers using only Dword (32 bit)
 * or larger accesses"
 */
struct xhci_run_regs {
	__le32			microframe_index;
	__le32			rsvd[7];
	struct xhci_intr_reg	ir_set[128];
};

/**
 * struct doorbell_array
 *
 * Bits  0 -  7: Endpoint target
 * Bits  8 - 15: RsvdZ
 * Bits 16 - 31: Stream ID
 *
 * Section 5.6
 */
struct xhci_doorbell_array {
	__le32	doorbell[256];
};

#define DB_VALUE(ep, stream)	((((ep) + 1) & 0xff) | ((stream) << 16))
#define DB_VALUE_HOST		0x00000000

/**
 * struct xhci_protocol_caps
 * @revision:		major revision, minor revision, capability ID,
 *			and next capability pointer.
 * @name_string:	Four ASCII characters to say which spec this xHC
 *			follows, typically "USB ".
 * @port_info:		Port offset, count, and protocol-defined information.
 */
struct xhci_protocol_caps {
	u32	revision;
	u32	name_string;
	u32	port_info;
};

#define	XHCI_EXT_PORT_MAJOR(x)	(((x) >> 24) & 0xff)
#define	XHCI_EXT_PORT_MINOR(x)	(((x) >> 16) & 0xff)
#define	XHCI_EXT_PORT_PSIC(x)	(((x) >> 28) & 0x0f)
#define	XHCI_EXT_PORT_OFF(x)	((x) & 0xff)
#define	XHCI_EXT_PORT_COUNT(x)	(((x) >> 8) & 0xff)

#define	XHCI_EXT_PORT_PSIV(x)	(((x) >> 0) & 0x0f)
#define	XHCI_EXT_PORT_PSIE(x)	(((x) >> 4) & 0x03)
#define	XHCI_EXT_PORT_PLT(x)	(((x) >> 6) & 0x03)
#define	XHCI_EXT_PORT_PFD(x)	(((x) >> 8) & 0x01)
#define	XHCI_EXT_PORT_LP(x)	(((x) >> 14) & 0x03)
#define	XHCI_EXT_PORT_PSIM(x)	(((x) >> 16) & 0xffff)

#define PLT_MASK        (0x03 << 6)
#define PLT_SYM         (0x00 << 6)
#define PLT_ASYM_RX     (0x02 << 6)
#define PLT_ASYM_TX     (0x03 << 6)

/**
 * struct xhci_container_ctx
 * @type: Type of context.  Used to calculated offsets to contained contexts.
 * @size: Size of the context data
 * @bytes: The raw context data given to HW
 * @dma: dma address of the bytes
 *
 * Represents either a Device or Input context.  Holds a pointer to the raw
 * memory used for the context (bytes) and dma address of it (dma).
 */
struct xhci_container_ctx {
	unsigned type;
#define XHCI_CTX_TYPE_DEVICE  0x1
#define XHCI_CTX_TYPE_INPUT   0x2

	int size;

	u8 *bytes;
	dma_addr_t dma;
};

/**
 * struct xhci_slot_ctx
 * @dev_info:	Route string, device speed, hub info, and last valid endpoint
 * @dev_info2:	Max exit latency for device number, root hub port number
 * @tt_info:	tt_info is used to construct split transaction tokens
 * @dev_state:	slot state and device address
 *
 * Slot Context - section 6.2.1.1.  This assumes the HC uses 32-byte context
 * structures.  If the HC uses 64-byte contexts, there is an additional 32 bytes
 * reserved at the end of the slot context for HC internal use.
 */
struct xhci_slot_ctx {
	__le32	dev_info;
	__le32	dev_info2;
	__le32	tt_info;
	__le32	dev_state;
	/* offset 0x10 to 0x1f reserved for HC internal use */
	__le32	reserved[4];
};

/* dev_info bitmasks */
/* Route String - 0:19 */
#define ROUTE_STRING_MASK	(0xfffff)
/* Device speed - values defined by PORTSC Device Speed field - 20:23 */
#define DEV_SPEED	(0xf << 20)
#define GET_DEV_SPEED(n) (((n) & DEV_SPEED) >> 20)
/* bit 24 reserved */
/* Is this LS/FS device connected through a HS hub? - bit 25 */
#define DEV_MTT		(0x1 << 25)
/* Set if the device is a hub - bit 26 */
#define DEV_HUB		(0x1 << 26)
/* Index of the last valid endpoint context in this device context - 27:31 */
#define LAST_CTX_MASK	(0x1f << 27)
#define LAST_CTX(p)	((p) << 27)
#define LAST_CTX_TO_EP_NUM(p)	(((p) >> 27) - 1)
#define SLOT_FLAG	(1 << 0)
#define EP0_FLAG	(1 << 1)

/* dev_info2 bitmasks */
/* Max Exit Latency (ms) - worst case time to wake up all links in dev path */
#define MAX_EXIT	(0xffff)
/* Root hub port number that is needed to access the USB device */
#define ROOT_HUB_PORT(p)	(((p) & 0xff) << 16)
#define DEVINFO_TO_ROOT_HUB_PORT(p)	(((p) >> 16) & 0xff)
/* Maximum number of ports under a hub device */
#define XHCI_MAX_PORTS(p)	(((p) & 0xff) << 24)
#define DEVINFO_TO_MAX_PORTS(p)	(((p) & (0xff << 24)) >> 24)

/* tt_info bitmasks */
/*
 * TT Hub Slot ID - for low or full speed devices attached to a high-speed hub
 * The Slot ID of the hub that isolates the high speed signaling from
 * this low or full-speed device.  '0' if attached to root hub port.
 */
#define TT_SLOT		(0xff)
/*
 * The number of the downstream facing port of the high-speed hub
 * '0' if the device is not low or full speed.
 */
#define TT_PORT		(0xff << 8)
#define TT_THINK_TIME(p)	(((p) & 0x3) << 16)
#define GET_TT_THINK_TIME(p)	(((p) & (0x3 << 16)) >> 16)

/* dev_state bitmasks */
/* USB device address - assigned by the HC */
#define DEV_ADDR_MASK	(0xff)
/* bits 8:26 reserved */
/* Slot state */
#define SLOT_STATE	(0x1f << 27)
#define GET_SLOT_STATE(p)	(((p) & (0x1f << 27)) >> 27)

#define SLOT_STATE_DISABLED	0
#define SLOT_STATE_ENABLED	SLOT_STATE_DISABLED
#define SLOT_STATE_DEFAULT	1
#define SLOT_STATE_ADDRESSED	2
#define SLOT_STATE_CONFIGURED	3

/**
 * struct xhci_ep_ctx
 * @ep_info:	endpoint state, streams, mult, and interval information.
 * @ep_info2:	information on endpoint type, max packet size, max burst size,
 * 		error count, and whether the HC will force an event for all
 * 		transactions.
 * @deq:	64-bit ring dequeue pointer address.  If the endpoint only
 * 		defines one stream, this points to the endpoint transfer ring.
 * 		Otherwise, it points to a stream context array, which has a
 * 		ring pointer for each flow.
 * @tx_info:
 * 		Average TRB lengths for the endpoint ring and
 * 		max payload within an Endpoint Service Interval Time (ESIT).
 *
 * Endpoint Context - section 6.2.1.2.  This assumes the HC uses 32-byte context
 * structures.  If the HC uses 64-byte contexts, there is an additional 32 bytes
 * reserved at the end of the endpoint context for HC internal use.
 */
struct xhci_ep_ctx {
	__le32	ep_info;
	__le32	ep_info2;
	__le64	deq;
	__le32	tx_info;
	/* offset 0x14 - 0x1f reserved for HC internal use */
	__le32	reserved[3];
};

/* ep_info bitmasks */
/*
 * Endpoint State - bits 0:2
 * 0 - disabled
 * 1 - running
 * 2 - halted due to halt condition - ok to manipulate endpoint ring
 * 3 - stopped
 * 4 - TRB error
 * 5-7 - reserved
 */
#define EP_STATE_MASK		(0x7)
#define EP_STATE_DISABLED	0
#define EP_STATE_RUNNING	1
#define EP_STATE_HALTED		2
#define EP_STATE_STOPPED	3
#define EP_STATE_ERROR		4
#define GET_EP_CTX_STATE(ctx)	(le32_to_cpu((ctx)->ep_info) & EP_STATE_MASK)

/* Mult - Max number of burtst within an interval, in EP companion desc. */
#define EP_MULT(p)		(((p) & 0x3) << 8)
#define CTX_TO_EP_MULT(p)	(((p) >> 8) & 0x3)
/* bits 10:14 are Max Primary Streams */
/* bit 15 is Linear Stream Array */
/* Interval - period between requests to an endpoint - 125u increments. */
#define EP_INTERVAL(p)			(((p) & 0xff) << 16)
#define EP_INTERVAL_TO_UFRAMES(p)	(1 << (((p) >> 16) & 0xff))
#define CTX_TO_EP_INTERVAL(p)		(((p) >> 16) & 0xff)
#define EP_MAXPSTREAMS_MASK		(0x1f << 10)
#define EP_MAXPSTREAMS(p)		(((p) << 10) & EP_MAXPSTREAMS_MASK)
#define CTX_TO_EP_MAXPSTREAMS(p)	(((p) & EP_MAXPSTREAMS_MASK) >> 10)
/* Endpoint is set up with a Linear Stream Array (vs. Secondary Stream Array) */
#define	EP_HAS_LSA		(1 << 15)
/* hosts with LEC=1 use bits 31:24 as ESIT high bits. */
#define CTX_TO_MAX_ESIT_PAYLOAD_HI(p)	(((p) >> 24) & 0xff)

/* ep_info2 bitmasks */
/*
 * Force Event - generate transfer events for all TRBs for this endpoint
 * This will tell the HC to ignore the IOC and ISP flags (for debugging only).
 */
#define	FORCE_EVENT	(0x1)
#define ERROR_COUNT(p)	(((p) & 0x3) << 1)
#define CTX_TO_EP_TYPE(p)	(((p) >> 3) & 0x7)
#define EP_TYPE(p)	((p) << 3)
#define ISOC_OUT_EP	1
#define BULK_OUT_EP	2
#define INT_OUT_EP	3
#define CTRL_EP		4
#define ISOC_IN_EP	5
#define BULK_IN_EP	6
#define INT_IN_EP	7
/* bit 6 reserved */
/* bit 7 is Host Initiate Disable - for disabling stream selection */
#define MAX_BURST(p)	(((p)&0xff) << 8)
#define CTX_TO_MAX_BURST(p)	(((p) >> 8) & 0xff)
#define MAX_PACKET(p)	(((p)&0xffff) << 16)
#define MAX_PACKET_MASK		(0xffff << 16)
#define MAX_PACKET_DECODED(p)	(((p) >> 16) & 0xffff)

/* tx_info bitmasks */
#define EP_AVG_TRB_LENGTH(p)		((p) & 0xffff)
#define EP_MAX_ESIT_PAYLOAD_LO(p)	(((p) & 0xffff) << 16)
#define EP_MAX_ESIT_PAYLOAD_HI(p)	((((p) >> 16) & 0xff) << 24)
#define CTX_TO_MAX_ESIT_PAYLOAD(p)	(((p) >> 16) & 0xffff)

/* deq bitmasks */
#define EP_CTX_CYCLE_MASK		(1 << 0)
#define SCTX_DEQ_MASK			(~0xfL)


/**
 * struct xhci_input_control_context
 * Input control context; see section 6.2.5.
 *
 * @drop_context:	set the bit of the endpoint context you want to disable
 * @add_context:	set the bit of the endpoint context you want to enable
 */
struct xhci_input_control_ctx {
	__le32	drop_flags;
	__le32	add_flags;
	__le32	rsvd2[6];
};

#define	EP_IS_ADDED(ctrl_ctx, i) \
	(le32_to_cpu(ctrl_ctx->add_flags) & (1 << (i + 1)))
#define	EP_IS_DROPPED(ctrl_ctx, i)       \
	(le32_to_cpu(ctrl_ctx->drop_flags) & (1 << (i + 1)))

/* Represents everything that is needed to issue a command on the command ring.
 * It's useful to pre-allocate these for commands that cannot fail due to
 * out-of-memory errors, like freeing streams.
 */
struct xhci_command {
	/* Input context for changing device state */
	struct xhci_container_ctx	*in_ctx;
	u32				status;
	int				slot_id;
	/* If completion is null, no one is waiting on this command
	 * and the structure can be freed after the command completes.
	 */
	struct completion		*completion;
	union xhci_trb			*command_trb;
	struct list_head		cmd_list;
};

/* drop context bitmasks */
#define	DROP_EP(x)	(0x1 << x)
/* add context bitmasks */
#define	ADD_EP(x)	(0x1 << x)

struct xhci_stream_ctx {
	/* 64-bit stream ring address, cycle state, and stream type */
	__le64	stream_ring;
	/* offset 0x14 - 0x1f reserved for HC internal use */
	__le32	reserved[2];
};

/* Stream Context Types (section 6.4.1) - bits 3:1 of stream ctx deq ptr */
#define	SCT_FOR_CTX(p)		(((p) & 0x7) << 1)
/* Secondary stream array type, dequeue pointer is to a transfer ring */
#define	SCT_SEC_TR		0
/* Primary stream array type, dequeue pointer is to a transfer ring */
#define	SCT_PRI_TR		1
/* Dequeue pointer is for a secondary stream array (SSA) with 8 entries */
#define SCT_SSA_8		2
#define SCT_SSA_16		3
#define SCT_SSA_32		4
#define SCT_SSA_64		5
#define SCT_SSA_128		6
#define SCT_SSA_256		7

/* Assume no secondary streams for now */
struct xhci_stream_info {
	struct xhci_ring		**stream_rings;
	/* Number of streams, including stream 0 (which drivers can't use) */
	unsigned int			num_streams;
	/* The stream context array may be bigger than
	 * the number of streams the driver asked for
	 */
	struct xhci_stream_ctx		*stream_ctx_array;
	unsigned int			num_stream_ctxs;
	dma_addr_t			ctx_array_dma;
	/* For mapping physical TRB addresses to segments in stream rings */
	struct radix_tree_root		trb_address_map;
	struct xhci_command		*free_streams_command;
};

#define	SMALL_STREAM_ARRAY_SIZE		256
#define	MEDIUM_STREAM_ARRAY_SIZE	1024

/* Some Intel xHCI host controllers need software to keep track of the bus
 * bandwidth.  Keep track of endpoint info here.  Each root port is allocated
 * the full bus bandwidth.  We must also treat TTs (including each port under a
 * multi-TT hub) as a separate bandwidth domain.  The direct memory interface
 * (DMI) also limits the total bandwidth (across all domains) that can be used.
 */
struct xhci_bw_info {
	/* ep_interval is zero-based */
	unsigned int		ep_interval;
	/* mult and num_packets are one-based */
	unsigned int		mult;
	unsigned int		num_packets;
	unsigned int		max_packet_size;
	unsigned int		max_esit_payload;
	unsigned int		type;
};

/* "Block" sizes in bytes the hardware uses for different device speeds.
 * The logic in this part of the hardware limits the number of bits the hardware
 * can use, so must represent bandwidth in a less precise manner to mimic what
 * the scheduler hardware computes.
 */
#define	FS_BLOCK	1
#define	HS_BLOCK	4
#define	SS_BLOCK	16
#define	DMI_BLOCK	32

/* Each device speed has a protocol overhead (CRC, bit stuffing, etc) associated
 * with each byte transferred.  SuperSpeed devices have an initial overhead to
 * set up bursts.  These are in blocks, see above.  LS overhead has already been
 * translated into FS blocks.
 */
#define DMI_OVERHEAD 8
#define DMI_OVERHEAD_BURST 4
#define SS_OVERHEAD 8
#define SS_OVERHEAD_BURST 32
#define HS_OVERHEAD 26
#define FS_OVERHEAD 20
#define LS_OVERHEAD 128
/* The TTs need to claim roughly twice as much bandwidth (94 bytes per
 * microframe ~= 24Mbps) of the HS bus as the devices can actually use because
 * of overhead associated with split transfers crossing microframe boundaries.
 * 31 blocks is pure protocol overhead.
 */
#define TT_HS_OVERHEAD (31 + 94)
#define TT_DMI_OVERHEAD (25 + 12)

/* Bandwidth limits in blocks */
#define FS_BW_LIMIT		1285
#define TT_BW_LIMIT		1320
#define HS_BW_LIMIT		1607
#define SS_BW_LIMIT_IN		3906
#define DMI_BW_LIMIT_IN		3906
#define SS_BW_LIMIT_OUT		3906
#define DMI_BW_LIMIT_OUT	3906

/* Percentage of bus bandwidth reserved for non-periodic transfers */
#define FS_BW_RESERVED		10
#define HS_BW_RESERVED		20
#define SS_BW_RESERVED		10

struct xhci_virt_ep {
	struct xhci_ring		*ring;
	/* Related to endpoints that are configured to use stream IDs only */
	struct xhci_stream_info		*stream_info;
	/* Temporary storage in case the configure endpoint command fails and we
	 * have to restore the device state to the previous state
	 */
	struct xhci_ring		*new_ring;
	unsigned int			ep_state;
#define SET_DEQ_PENDING		(1 << 0)
#define EP_HALTED		(1 << 1)	/* For stall handling */
#define EP_STOP_CMD_PENDING	(1 << 2)	/* For URB cancellation */
/* Transitioning the endpoint to using streams, don't enqueue URBs */
#define EP_GETTING_STREAMS	(1 << 3)
#define EP_HAS_STREAMS		(1 << 4)
/* Transitioning the endpoint to not using streams, don't enqueue URBs */
#define EP_GETTING_NO_STREAMS	(1 << 5)
#define EP_HARD_CLEAR_TOGGLE	(1 << 6)
#define EP_SOFT_CLEAR_TOGGLE	(1 << 7)
/* usb_hub_clear_tt_buffer is in progress */
#define EP_CLEARING_TT		(1 << 8)
	/* ----  Related to URB cancellation ---- */
	struct list_head	cancelled_td_list;
	/* Watchdog timer for stop endpoint command to cancel URBs */
	struct timer_list	stop_cmd_timer;
	struct xhci_hcd		*xhci;
	/* Dequeue pointer and dequeue segment for a submitted Set TR Dequeue
	 * command.  We'll need to update the ring's dequeue segment and dequeue
	 * pointer after the command completes.
	 */
	struct xhci_segment	*queued_deq_seg;
	union xhci_trb		*queued_deq_ptr;
	/*
	 * Sometimes the xHC can not process isochronous endpoint ring quickly
	 * enough, and it will miss some isoc tds on the ring and generate
	 * a Missed Service Error Event.
	 * Set skip flag when receive a Missed Service Error Event and
	 * process the missed tds on the endpoint ring.
	 */
	bool			skip;
	/* Bandwidth checking storage */
	struct xhci_bw_info	bw_info;
	struct list_head	bw_endpoint_list;
	/* Isoch Frame ID checking storage */
	int			next_frame_id;
	/* Use new Isoch TRB layout needed for extended TBC support */
	bool			use_extended_tbc;
};

enum xhci_overhead_type {
	LS_OVERHEAD_TYPE = 0,
	FS_OVERHEAD_TYPE,
	HS_OVERHEAD_TYPE,
};

struct xhci_interval_bw {
	unsigned int		num_packets;
	/* Sorted by max packet size.
	 * Head of the list is the greatest max packet size.
	 */
	struct list_head	endpoints;
	/* How many endpoints of each speed are present. */
	unsigned int		overhead[3];
};

#define	XHCI_MAX_INTERVAL	16

struct xhci_interval_bw_table {
	unsigned int		interval0_esit_payload;
	struct xhci_interval_bw	interval_bw[XHCI_MAX_INTERVAL];
	/* Includes reserved bandwidth for async endpoints */
	unsigned int		bw_used;
	unsigned int		ss_bw_in;
	unsigned int		ss_bw_out;
};


struct xhci_virt_device {
	struct usb_device		*udev;
	/*
	 * Commands to the hardware are passed an "input context" that
	 * tells the hardware what to change in its data structures.
	 * The hardware will return changes in an "output context" that
	 * software must allocate for the hardware.  We need to keep
	 * track of input and output contexts separately because
	 * these commands might fail and we don't trust the hardware.
	 */
	struct xhci_container_ctx       *out_ctx;
	/* Used for addressing devices and configuration changes */
	struct xhci_container_ctx       *in_ctx;
	struct xhci_virt_ep		eps[31];
	u8				fake_port;
	u8				real_port;
	struct xhci_interval_bw_table	*bw_table;
	struct xhci_tt_bw_info		*tt_info;
	/*
	 * flags for state tracking based on events and issued commands.
	 * Software can not rely on states from output contexts because of
	 * latency between events and xHC updating output context values.
	 * See xhci 1.1 section 4.8.3 for more details
	 */
	unsigned long			flags;
#define VDEV_PORT_ERROR			BIT(0) /* Port error, link inactive */

	/* The current max exit latency for the enabled USB3 link states. */
	u16				current_mel;
	/* Used for the debugfs interfaces. */
	void				*debugfs_private;
};

/*
 * For each roothub, keep track of the bandwidth information for each periodic
 * interval.
 *
 * If a high speed hub is attached to the roothub, each TT associated with that
 * hub is a separate bandwidth domain.  The interval information for the
 * endpoints on the devices under that TT will appear in the TT structure.
 */
struct xhci_root_port_bw_info {
	struct list_head		tts;
	unsigned int			num_active_tts;
	struct xhci_interval_bw_table	bw_table;
};

struct xhci_tt_bw_info {
	struct list_head		tt_list;
	int				slot_id;
	int				ttport;
	struct xhci_interval_bw_table	bw_table;
	int				active_eps;
};


/**
 * struct xhci_device_context_array
 * @dev_context_ptr	array of 64-bit DMA addresses for device contexts
 */
struct xhci_device_context_array {
	/* 64-bit device addresses; we only write 32-bit addresses */
	__le64			dev_context_ptrs[MAX_HC_SLOTS];
	/* private xHCD pointers */
	dma_addr_t	dma;
};
/* TODO: write function to set the 64-bit device DMA address */
/*
 * TODO: change this to be dynamically sized at HC mem init time since the HC
 * might not be able to handle the maximum number of devices possible.
 */


struct xhci_transfer_event {
	/* 64-bit buffer address, or immediate data */
	__le64	buffer;
	__le32	transfer_len;
	/* This field is interpreted differently based on the type of TRB */
	__le32	flags;
};

/* Transfer event TRB length bit mask */
/* bits 0:23 */
#define	EVENT_TRB_LEN(p)		((p) & 0xffffff)

/** Transfer Event bit fields **/
#define	TRB_TO_EP_ID(p)	(((p) >> 16) & 0x1f)

/* Completion Code - only applicable for some types of TRBs */
#define	COMP_CODE_MASK		(0xff << 24)
#define GET_COMP_CODE(p)	(((p) & COMP_CODE_MASK) >> 24)
#define COMP_INVALID				0
#define COMP_SUCCESS				1
#define COMP_DATA_BUFFER_ERROR			2
#define COMP_BABBLE_DETECTED_ERROR		3
#define COMP_USB_TRANSACTION_ERROR		4
#define COMP_TRB_ERROR				5
#define COMP_STALL_ERROR			6
#define COMP_RESOURCE_ERROR			7
#define COMP_BANDWIDTH_ERROR			8
#define COMP_NO_SLOTS_AVAILABLE_ERROR		9
#define COMP_INVALID_STREAM_TYPE_ERROR		10
#define COMP_SLOT_NOT_ENABLED_ERROR		11
#define COMP_ENDPOINT_NOT_ENABLED_ERROR		12
#define COMP_SHORT_PACKET			13
#define COMP_RING_UNDERRUN			14
#define COMP_RING_OVERRUN			15
#define COMP_VF_EVENT_RING_FULL_ERROR		16
#define COMP_PARAMETER_ERROR			17
#define COMP_BANDWIDTH_OVERRUN_ERROR		18
#define COMP_CONTEXT_STATE_ERROR		19
#define COMP_NO_PING_RESPONSE_ERROR		20
#define COMP_EVENT_RING_FULL_ERROR		21
#define COMP_INCOMPATIBLE_DEVICE_ERROR		22
#define COMP_MISSED_SERVICE_ERROR		23
#define COMP_COMMAND_RING_STOPPED		24
#define COMP_COMMAND_ABORTED			25
#define COMP_STOPPED				26
#define COMP_STOPPED_LENGTH_INVALID		27
#define COMP_STOPPED_SHORT_PACKET		28
#define COMP_MAX_EXIT_LATENCY_TOO_LARGE_ERROR	29
#define COMP_ISOCH_BUFFER_OVERRUN		31
#define COMP_EVENT_LOST_ERROR			32
#define COMP_UNDEFINED_ERROR			33
#define COMP_INVALID_STREAM_ID_ERROR		34
#define COMP_SECONDARY_BANDWIDTH_ERROR		35
#define COMP_SPLIT_TRANSACTION_ERROR		36

static inline const char *xhci_trb_comp_code_string(u8 status)
{
	switch (status) {
	case COMP_INVALID:
		return "Invalid";
	case COMP_SUCCESS:
		return "Success";
	case COMP_DATA_BUFFER_ERROR:
		return "Data Buffer Error";
	case COMP_BABBLE_DETECTED_ERROR:
		return "Babble Detected";
	case COMP_USB_TRANSACTION_ERROR:
		return "USB Transaction Error";
	case COMP_TRB_ERROR:
		return "TRB Error";
	case COMP_STALL_ERROR:
		return "Stall Error";
	case COMP_RESOURCE_ERROR:
		return "Resource Error";
	case COMP_BANDWIDTH_ERROR:
		return "Bandwidth Error";
	case COMP_NO_SLOTS_AVAILABLE_ERROR:
		return "No Slots Available Error";
	case COMP_INVALID_STREAM_TYPE_ERROR:
		return "Invalid Stream Type Error";
	case COMP_SLOT_NOT_ENABLED_ERROR:
		return "Slot Not Enabled Error";
	case COMP_ENDPOINT_NOT_ENABLED_ERROR:
		return "Endpoint Not Enabled Error";
	case COMP_SHORT_PACKET:
		return "Short Packet";
	case COMP_RING_UNDERRUN:
		return "Ring Underrun";
	case COMP_RING_OVERRUN:
		return "Ring Overrun";
	case COMP_VF_EVENT_RING_FULL_ERROR:
		return "VF Event Ring Full Error";
	case COMP_PARAMETER_ERROR:
		return "Parameter Error";
	case COMP_BANDWIDTH_OVERRUN_ERROR:
		return "Bandwidth Overrun Error";
	case COMP_CONTEXT_STATE_ERROR:
		return "Context State Error";
	case COMP_NO_PING_RESPONSE_ERROR:
		return "No Ping Response Error";
	case COMP_EVENT_RING_FULL_ERROR:
		return "Event Ring Full Error";
	case COMP_INCOMPATIBLE_DEVICE_ERROR:
		return "Incompatible Device Error";
	case COMP_MISSED_SERVICE_ERROR:
		return "Missed Service Error";
	case COMP_COMMAND_RING_STOPPED:
		return "Command Ring Stopped";
	case COMP_COMMAND_ABORTED:
		return "Command Aborted";
	case COMP_STOPPED:
		return "Stopped";
	case COMP_STOPPED_LENGTH_INVALID:
		return "Stopped - Length Invalid";
	case COMP_STOPPED_SHORT_PACKET:
		return "Stopped - Short Packet";
	case COMP_MAX_EXIT_LATENCY_TOO_LARGE_ERROR:
		return "Max Exit Latency Too Large Error";
	case COMP_ISOCH_BUFFER_OVERRUN:
		return "Isoch Buffer Overrun";
	case COMP_EVENT_LOST_ERROR:
		return "Event Lost Error";
	case COMP_UNDEFINED_ERROR:
		return "Undefined Error";
	case COMP_INVALID_STREAM_ID_ERROR:
		return "Invalid Stream ID Error";
	case COMP_SECONDARY_BANDWIDTH_ERROR:
		return "Secondary Bandwidth Error";
	case COMP_SPLIT_TRANSACTION_ERROR:
		return "Split Transaction Error";
	default:
		return "Unknown!!";
	}
}

struct xhci_link_trb {
	/* 64-bit segment pointer*/
	__le64 segment_ptr;
	__le32 intr_target;
	__le32 control;
};

/* control bitfields */
#define LINK_TOGGLE	(0x1<<1)

/* Command completion event TRB */
struct xhci_event_cmd {
	/* Pointer to command TRB, or the value passed by the event data trb */
	__le64 cmd_trb;
	__le32 status;
	__le32 flags;
};

/* flags bitmasks */

/* Address device - disable SetAddress */
#define TRB_BSR		(1<<9)

/* Configure Endpoint - Deconfigure */
#define TRB_DC		(1<<9)

/* Stop Ring - Transfer State Preserve */
#define TRB_TSP		(1<<9)

enum xhci_ep_reset_type {
	EP_HARD_RESET,
	EP_SOFT_RESET,
};

/* Force Event */
#define TRB_TO_VF_INTR_TARGET(p)	(((p) & (0x3ff << 22)) >> 22)
#define TRB_TO_VF_ID(p)			(((p) & (0xff << 16)) >> 16)

/* Set Latency Tolerance Value */
#define TRB_TO_BELT(p)			(((p) & (0xfff << 16)) >> 16)

/* Get Port Bandwidth */
#define TRB_TO_DEV_SPEED(p)		(((p) & (0xf << 16)) >> 16)

/* Force Header */
#define TRB_TO_PACKET_TYPE(p)		((p) & 0x1f)
#define TRB_TO_ROOTHUB_PORT(p)		(((p) & (0xff << 24)) >> 24)

enum xhci_setup_dev {
	SETUP_CONTEXT_ONLY,
	SETUP_CONTEXT_ADDRESS,
};

/* bits 16:23 are the virtual function ID */
/* bits 24:31 are the slot ID */
#define TRB_TO_SLOT_ID(p)	(((p) & (0xff<<24)) >> 24)
#define SLOT_ID_FOR_TRB(p)	(((p) & 0xff) << 24)

/* Stop Endpoint TRB - ep_index to endpoint ID for this TRB */
#define TRB_TO_EP_INDEX(p)		((((p) & (0x1f << 16)) >> 16) - 1)
#define	EP_ID_FOR_TRB(p)		((((p) + 1) & 0x1f) << 16)

#define SUSPEND_PORT_FOR_TRB(p)		(((p) & 1) << 23)
#define TRB_TO_SUSPEND_PORT(p)		(((p) & (1 << 23)) >> 23)
#define LAST_EP_INDEX			30

/* Set TR Dequeue Pointer command TRB fields, 6.4.3.9 */
#define TRB_TO_STREAM_ID(p)		((((p) & (0xffff << 16)) >> 16))
#define STREAM_ID_FOR_TRB(p)		((((p)) & 0xffff) << 16)
#define SCT_FOR_TRB(p)			(((p) << 1) & 0x7)

/* Link TRB specific fields */
#define TRB_TC			(1<<1)

/* Port Status Change Event TRB fields */
/* Port ID - bits 31:24 */
#define GET_PORT_ID(p)		(((p) & (0xff << 24)) >> 24)

#define EVENT_DATA		(1 << 2)

/* Normal TRB fields */
/* transfer_len bitmasks - bits 0:16 */
#define	TRB_LEN(p)		((p) & 0x1ffff)
/* TD Size, packets remaining in this TD, bits 21:17 (5 bits, so max 31) */
#define TRB_TD_SIZE(p)          (min((p), (u32)31) << 17)
#define GET_TD_SIZE(p)		(((p) & 0x3e0000) >> 17)
/* xhci 1.1 uses the TD_SIZE field for TBC if Extended TBC is enabled (ETE) */
#define TRB_TD_SIZE_TBC(p)      (min((p), (u32)31) << 17)
/* Interrupter Target - which MSI-X vector to target the completion event at */
#define TRB_INTR_TARGET(p)	(((p) & 0x3ff) << 22)
#define GET_INTR_TARGET(p)	(((p) >> 22) & 0x3ff)
/* Total burst count field, Rsvdz on xhci 1.1 with Extended TBC enabled (ETE) */
#define TRB_TBC(p)		(((p) & 0x3) << 7)
#define TRB_TLBPC(p)		(((p) & 0xf) << 16)

/* Cycle bit - indicates TRB ownership by HC or HCD */
#define TRB_CYCLE		(1<<0)
/*
 * Force next event data TRB to be evaluated before task switch.
 * Used to pass OS data back after a TD completes.
 */
#define TRB_ENT			(1<<1)
/* Interrupt on short packet */
#define TRB_ISP			(1<<2)
/* Set PCIe no snoop attribute */
#define TRB_NO_SNOOP		(1<<3)
/* Chain multiple TRBs into a TD */
#define TRB_CHAIN		(1<<4)
/* Interrupt on completion */
#define TRB_IOC			(1<<5)
/* The buffer pointer contains immediate data */
#define TRB_IDT			(1<<6)
/* TDs smaller than this might use IDT */
#define TRB_IDT_MAX_SIZE	8

/* Block Event Interrupt */
#define	TRB_BEI			(1<<9)

/* Control transfer TRB specific fields */
#define TRB_DIR_IN		(1<<16)
#define	TRB_TX_TYPE(p)		((p) << 16)
#define	TRB_DATA_OUT		2
#define	TRB_DATA_IN		3

/* Isochronous TRB specific fields */
#define TRB_SIA			(1<<31)
#define TRB_FRAME_ID(p)		(((p) & 0x7ff) << 20)

struct xhci_generic_trb {
	__le32 field[4];
};

union xhci_trb {
	struct xhci_link_trb		link;
	struct xhci_transfer_event	trans_event;
	struct xhci_event_cmd		event_cmd;
	struct xhci_generic_trb		generic;
};

/* TRB bit mask */
#define	TRB_TYPE_BITMASK	(0xfc00)
#define TRB_TYPE(p)		((p) << 10)
#define TRB_FIELD_TO_TYPE(p)	(((p) & TRB_TYPE_BITMASK) >> 10)
/* TRB type IDs */
/* bulk, interrupt, isoc scatter/gather, and control data stage */
#define TRB_NORMAL		1
/* setup stage for control transfers */
#define TRB_SETUP		2
/* data stage for control transfers */
#define TRB_DATA		3
/* status stage for control transfers */
#define TRB_STATUS		4
/* isoc transfers */
#define TRB_ISOC		5
/* TRB for linking ring segments */
#define TRB_LINK		6
#define TRB_EVENT_DATA		7
/* Transfer Ring No-op (not for the command ring) */
#define TRB_TR_NOOP		8
/* Command TRBs */
/* Enable Slot Command */
#define TRB_ENABLE_SLOT		9
/* Disable Slot Command */
#define TRB_DISABLE_SLOT	10
/* Address Device Command */
#define TRB_ADDR_DEV		11
/* Configure Endpoint Command */
#define TRB_CONFIG_EP		12
/* Evaluate Context Command */
#define TRB_EVAL_CONTEXT	13
/* Reset Endpoint Command */
#define TRB_RESET_EP		14
/* Stop Transfer Ring Command */
#define TRB_STOP_RING		15
/* Set Transfer Ring Dequeue Pointer Command */
#define TRB_SET_DEQ		16
/* Reset Device Command */
#define TRB_RESET_DEV		17
/* Force Event Command (opt) */
#define TRB_FORCE_EVENT		18
/* Negotiate Bandwidth Command (opt) */
#define TRB_NEG_BANDWIDTH	19
/* Set Latency Tolerance Value Command (opt) */
#define TRB_SET_LT		20
/* Get port bandwidth Command */
#define TRB_GET_BW		21
/* Force Header Command - generate a transaction or link management packet */
#define TRB_FORCE_HEADER	22
/* No-op Command - not for transfer rings */
#define TRB_CMD_NOOP		23
/* TRB IDs 24-31 reserved */
/* Event TRBS */
/* Transfer Event */
#define TRB_TRANSFER		32
/* Command Completion Event */
#define TRB_COMPLETION		33
/* Port Status Change Event */
#define TRB_PORT_STATUS		34
/* Bandwidth Request Event (opt) */
#define TRB_BANDWIDTH_EVENT	35
/* Doorbell Event (opt) */
#define TRB_DOORBELL		36
/* Host Controller Event */
#define TRB_HC_EVENT		37
/* Device Notification Event - device sent function wake notification */
#define TRB_DEV_NOTE		38
/* MFINDEX Wrap Event - microframe counter wrapped */
#define TRB_MFINDEX_WRAP	39
/* TRB IDs 40-47 reserved, 48-63 is vendor-defined */

/* Nec vendor-specific command completion event. */
#define	TRB_NEC_CMD_COMP	48
/* Get NEC firmware revision. */
#define	TRB_NEC_GET_FW		49

static inline const char *xhci_trb_type_string(u8 type)
{
	switch (type) {
	case TRB_NORMAL:
		return "Normal";
	case TRB_SETUP:
		return "Setup Stage";
	case TRB_DATA:
		return "Data Stage";
	case TRB_STATUS:
		return "Status Stage";
	case TRB_ISOC:
		return "Isoch";
	case TRB_LINK:
		return "Link";
	case TRB_EVENT_DATA:
		return "Event Data";
	case TRB_TR_NOOP:
		return "No-Op";
	case TRB_ENABLE_SLOT:
		return "Enable Slot Command";
	case TRB_DISABLE_SLOT:
		return "Disable Slot Command";
	case TRB_ADDR_DEV:
		return "Address Device Command";
	case TRB_CONFIG_EP:
		return "Configure Endpoint Command";
	case TRB_EVAL_CONTEXT:
		return "Evaluate Context Command";
	case TRB_RESET_EP:
		return "Reset Endpoint Command";
	case TRB_STOP_RING:
		return "Stop Ring Command";
	case TRB_SET_DEQ:
		return "Set TR Dequeue Pointer Command";
	case TRB_RESET_DEV:
		return "Reset Device Command";
	case TRB_FORCE_EVENT:
		return "Force Event Command";
	case TRB_NEG_BANDWIDTH:
		return "Negotiate Bandwidth Command";
	case TRB_SET_LT:
		return "Set Latency Tolerance Value Command";
	case TRB_GET_BW:
		return "Get Port Bandwidth Command";
	case TRB_FORCE_HEADER:
		return "Force Header Command";
	case TRB_CMD_NOOP:
		return "No-Op Command";
	case TRB_TRANSFER:
		return "Transfer Event";
	case TRB_COMPLETION:
		return "Command Completion Event";
	case TRB_PORT_STATUS:
		return "Port Status Change Event";
	case TRB_BANDWIDTH_EVENT:
		return "Bandwidth Request Event";
	case TRB_DOORBELL:
		return "Doorbell Event";
	case TRB_HC_EVENT:
		return "Host Controller Event";
	case TRB_DEV_NOTE:
		return "Device Notification Event";
	case TRB_MFINDEX_WRAP:
		return "MFINDEX Wrap Event";
	case TRB_NEC_CMD_COMP:
		return "NEC Command Completion Event";
	case TRB_NEC_GET_FW:
		return "NET Get Firmware Revision Command";
	default:
		return "UNKNOWN";
	}
}

#define TRB_TYPE_LINK(x)	(((x) & TRB_TYPE_BITMASK) == TRB_TYPE(TRB_LINK))
/* Above, but for __le32 types -- can avoid work by swapping constants: */
#define TRB_TYPE_LINK_LE32(x)	(((x) & cpu_to_le32(TRB_TYPE_BITMASK)) == \
				 cpu_to_le32(TRB_TYPE(TRB_LINK)))
#define TRB_TYPE_NOOP_LE32(x)	(((x) & cpu_to_le32(TRB_TYPE_BITMASK)) == \
				 cpu_to_le32(TRB_TYPE(TRB_TR_NOOP)))

#define NEC_FW_MINOR(p)		(((p) >> 0) & 0xff)
#define NEC_FW_MAJOR(p)		(((p) >> 8) & 0xff)

/*
 * TRBS_PER_SEGMENT must be a multiple of 4,
 * since the command ring is 64-byte aligned.
 * It must also be greater than 16.
 */
#define TRBS_PER_SEGMENT	256
/* Allow two commands + a link TRB, along with any reserved command TRBs */
#define MAX_RSVD_CMD_TRBS	(TRBS_PER_SEGMENT - 3)
#define TRB_SEGMENT_SIZE	(TRBS_PER_SEGMENT*16)
#define TRB_SEGMENT_SHIFT	(ilog2(TRB_SEGMENT_SIZE))
/* TRB buffer pointers can't cross 64KB boundaries */
#define TRB_MAX_BUFF_SHIFT		16
#define TRB_MAX_BUFF_SIZE	(1 << TRB_MAX_BUFF_SHIFT)
/* How much data is left before the 64KB boundary? */
#define TRB_BUFF_LEN_UP_TO_BOUNDARY(addr)	(TRB_MAX_BUFF_SIZE - \
					(addr & (TRB_MAX_BUFF_SIZE - 1)))
#define MAX_SOFT_RETRY		3

struct xhci_segment {
	union xhci_trb		*trbs;
	/* private to HCD */
	struct xhci_segment	*next;
	dma_addr_t		dma;
	/* Max packet sized bounce buffer for td-fragmant alignment */
	dma_addr_t		bounce_dma;
	void			*bounce_buf;
	unsigned int		bounce_offs;
	unsigned int		bounce_len;
};

struct xhci_td {
	struct list_head	td_list;
	struct list_head	cancelled_td_list;
	struct urb		*urb;
	struct xhci_segment	*start_seg;
	union xhci_trb		*first_trb;
	union xhci_trb		*last_trb;
	struct xhci_segment	*bounce_seg;
	/* actual_length of the URB has already been set */
	bool			urb_length_set;
};

/* xHCI command default timeout value */
#define XHCI_CMD_DEFAULT_TIMEOUT	(5 * HZ)

/* command descriptor */
struct xhci_cd {
	struct xhci_command	*command;
	union xhci_trb		*cmd_trb;
};

struct xhci_dequeue_state {
	struct xhci_segment *new_deq_seg;
	union xhci_trb *new_deq_ptr;
	int new_cycle_state;
	unsigned int stream_id;
};

enum xhci_ring_type {
	TYPE_CTRL = 0,
	TYPE_ISOC,
	TYPE_BULK,
	TYPE_INTR,
	TYPE_STREAM,
	TYPE_COMMAND,
	TYPE_EVENT,
};

static inline const char *xhci_ring_type_string(enum xhci_ring_type type)
{
	switch (type) {
	case TYPE_CTRL:
		return "CTRL";
	case TYPE_ISOC:
		return "ISOC";
	case TYPE_BULK:
		return "BULK";
	case TYPE_INTR:
		return "INTR";
	case TYPE_STREAM:
		return "STREAM";
	case TYPE_COMMAND:
		return "CMD";
	case TYPE_EVENT:
		return "EVENT";
	}

	return "UNKNOWN";
}

struct xhci_ring {
	struct xhci_segment	*first_seg;
	struct xhci_segment	*last_seg;
	union  xhci_trb		*enqueue;
	struct xhci_segment	*enq_seg;
	union  xhci_trb		*dequeue;
	struct xhci_segment	*deq_seg;
	struct list_head	td_list;
	/*
	 * Write the cycle state into the TRB cycle field to give ownership of
	 * the TRB to the host controller (if we are the producer), or to check
	 * if we own the TRB (if we are the consumer).  See section 4.9.1.
	 */
	u32			cycle_state;
	unsigned int            err_count;
	unsigned int		stream_id;
	unsigned int		num_segs;
	unsigned int		num_trbs_free;
	unsigned int		num_trbs_free_temp;
	unsigned int		bounce_buf_len;
	enum xhci_ring_type	type;
	bool			last_td_was_short;
	struct radix_tree_root	*trb_address_map;
};

struct xhci_erst_entry {
	/* 64-bit event ring segment address */
	__le64	seg_addr;
	__le32	seg_size;
	/* Set to zero */
	__le32	rsvd;
};

struct xhci_erst {
	struct xhci_erst_entry	*entries;
	unsigned int		num_entries;
	/* xhci->event_ring keeps track of segment dma addresses */
	dma_addr_t		erst_dma_addr;
	/* Num entries the ERST can contain */
	unsigned int		erst_size;
};

struct xhci_scratchpad {
	u64 *sp_array;
	dma_addr_t sp_dma;
	void **sp_buffers;
};

struct urb_priv {
	int	num_tds;
	int	num_tds_done;
	struct	xhci_td	td[];
};

/*
 * Each segment table entry is 4*32bits long.  1K seems like an ok size:
 * (1K bytes * 8bytes/bit) / (4*32 bits) = 64 segment entries in the table,
 * meaning 64 ring segments.
 * Initial allocated size of the ERST, in number of entries */
#define	ERST_NUM_SEGS	1
/* Initial allocated size of the ERST, in number of entries */
#define	ERST_SIZE	64
/* Initial number of event segment rings allocated */
#define	ERST_ENTRIES	1
/* Poll every 60 seconds */
#define	POLL_TIMEOUT	60
/* Stop endpoint command timeout (secs) for URB cancellation watchdog timer */
#define XHCI_STOP_EP_CMD_TIMEOUT	5
/* XXX: Make these module parameters */

struct s3_save {
	u32	command;
	u32	dev_nt;
	u64	dcbaa_ptr;
	u32	config_reg;
	u32	irq_pending;
	u32	irq_control;
	u32	erst_size;
	u64	erst_base;
	u64	erst_dequeue;
};

/* Use for lpm */
struct dev_info {
	u32			dev_id;
	struct	list_head	list;
};

struct xhci_bus_state {
	unsigned long		bus_suspended;
	unsigned long		next_statechange;

	/* Port suspend arrays are indexed by the portnum of the fake roothub */
	/* ports suspend status arrays - max 31 ports for USB2, 15 for USB3 */
	u32			port_c_suspend;
	u32			suspended_ports;
	u32			port_remote_wakeup;
	unsigned long		resume_done[USB_MAXCHILDREN];
	/* which ports have started to resume */
	unsigned long		resuming_ports;
	/* Which ports are waiting on RExit to U0 transition. */
	unsigned long		rexit_ports;
	struct completion	rexit_done[USB_MAXCHILDREN];
	struct completion	u3exit_done[USB_MAXCHILDREN];
};


/*
 * It can take up to 20 ms to transition from RExit to U0 on the
 * Intel Lynx Point LP xHCI host.
 */
#define	XHCI_MAX_REXIT_TIMEOUT_MS	20
struct xhci_port_cap {
	u32			*psi;	/* array of protocol speed ID entries */
	u8			psi_count;
	u8			psi_uid_count;
	u8			maj_rev;
	u8			min_rev;
};

struct xhci_port {
	__le32 __iomem		*addr;
	int			hw_portnum;
	int			hcd_portnum;
	struct xhci_hub		*rhub;
	struct xhci_port_cap	*port_cap;
};

struct xhci_hub {
	struct xhci_port	**ports;
	unsigned int		num_ports;
	struct usb_hcd		*hcd;
	/* keep track of bus suspend info */
	struct xhci_bus_state   bus_state;
	/* supported prococol extended capabiliy values */
	u8			maj_rev;
	u8			min_rev;
};

/* There is one xhci_hcd structure per controller */
struct xhci_hcd {
	struct usb_hcd *main_hcd;
	struct usb_hcd *shared_hcd;
	/* glue to PCI and HCD framework */
	struct xhci_cap_regs __iomem *cap_regs;
	struct xhci_op_regs __iomem *op_regs;
	struct xhci_run_regs __iomem *run_regs;
	struct xhci_doorbell_array __iomem *dba;
	/* Our HCD's current interrupter register set */
	struct	xhci_intr_reg __iomem *ir_set;

	/* Cached register copies of read-only HC data */
	__u32		hcs_params1;
	__u32		hcs_params2;
	__u32		hcs_params3;
	__u32		hcc_params;
	__u32		hcc_params2;

	spinlock_t	lock;

	/* packed release number */
	u8		sbrn;
	u16		hci_version;
	u8		max_slots;
	u8		max_interrupters;
	u8		max_ports;
	u8		isoc_threshold;
	/* imod_interval in ns (I * 250ns) */
	u32		imod_interval;
	int		event_ring_max;
	/* 4KB min, 128MB max */
	int		page_size;
	/* Valid values are 12 to 20, inclusive */
	int		page_shift;
	/* msi-x vectors */
	int		msix_count;
	/* optional clocks */
	struct clk		*clk;
	struct clk		*reg_clk;
	/* optional reset controller */
	struct reset_control *reset;
	/* data structures */
	struct xhci_device_context_array *dcbaa;
	struct xhci_ring	*cmd_ring;
	unsigned int            cmd_ring_state;
#define CMD_RING_STATE_RUNNING         (1 << 0)
#define CMD_RING_STATE_ABORTED         (1 << 1)
#define CMD_RING_STATE_STOPPED         (1 << 2)
	struct list_head        cmd_list;
	unsigned int		cmd_ring_reserved_trbs;
	struct delayed_work	cmd_timer;
	struct completion	cmd_ring_stop_completion;
	struct xhci_command	*current_cmd;
	struct xhci_ring	*event_ring;
	struct xhci_erst	erst;
	/* Scratchpad */
	struct xhci_scratchpad  *scratchpad;
	/* Store LPM test failed devices' information */
	struct list_head	lpm_failed_devs;

	/* slot enabling and address device helpers */
	/* these are not thread safe so use mutex */
	struct mutex mutex;
	/* For USB 3.0 LPM enable/disable. */
	struct xhci_command		*lpm_command;
	/* Internal mirror of the HW's dcbaa */
	struct xhci_virt_device	*devs[MAX_HC_SLOTS];
	/* For keeping track of bandwidth domains per roothub. */
	struct xhci_root_port_bw_info	*rh_bw;

	/* DMA pools */
	struct dma_pool	*device_pool;
	struct dma_pool	*segment_pool;
	struct dma_pool	*small_streams_pool;
	struct dma_pool	*medium_streams_pool;

	struct wakeup_source *main_wakelock; /* Wakelock for HS HCD */
	struct wakeup_source *shared_wakelock; /* Wakelock for SS HCD */

	/* Host controller watchdog timer structures */
	unsigned int		xhc_state;

	u32			command;
	struct s3_save		s3;
/* Host controller is dying - not responding to commands. "I'm not dead yet!"
 *
 * xHC interrupts have been disabled and a watchdog timer will (or has already)
 * halt the xHCI host, and complete all URBs with an -ESHUTDOWN code.  Any code
 * that sees this status (other than the timer that set it) should stop touching
 * hardware immediately.  Interrupt handlers should return immediately when
 * they see this status (any time they drop and re-acquire xhci->lock).
 * xhci_urb_dequeue() should call usb_hcd_check_unlink_urb() and return without
 * putting the TD on the canceled list, etc.
 *
 * There are no reports of xHCI host controllers that display this issue.
 */
#define XHCI_STATE_DYING	(1 << 0)
#define XHCI_STATE_HALTED	(1 << 1)
#define XHCI_STATE_REMOVING	(1 << 2)
	unsigned long long	quirks;
#define	XHCI_LINK_TRB_QUIRK	BIT_ULL(0)
#define XHCI_RESET_EP_QUIRK	BIT_ULL(1)
#define XHCI_NEC_HOST		BIT_ULL(2)
#define XHCI_AMD_PLL_FIX	BIT_ULL(3)
#define XHCI_SPURIOUS_SUCCESS	BIT_ULL(4)
/*
 * Certain Intel host controllers have a limit to the number of endpoint
 * contexts they can handle.  Ideally, they would signal that they can't handle
 * anymore endpoint contexts by returning a Resource Error for the Configure
 * Endpoint command, but they don't.  Instead they expect software to keep track
 * of the number of active endpoints for them, across configure endpoint
 * commands, reset device commands, disable slot commands, and address device
 * commands.
 */
#define XHCI_EP_LIMIT_QUIRK	BIT_ULL(5)
#define XHCI_BROKEN_MSI		BIT_ULL(6)
#define XHCI_RESET_ON_RESUME	BIT_ULL(7)
#define	XHCI_SW_BW_CHECKING	BIT_ULL(8)
#define XHCI_AMD_0x96_HOST	BIT_ULL(9)
#define XHCI_TRUST_TX_LENGTH	BIT_ULL(10)
#define XHCI_LPM_SUPPORT	BIT_ULL(11)
#define XHCI_INTEL_HOST		BIT_ULL(12)
#define XHCI_SPURIOUS_REBOOT	BIT_ULL(13)
#define XHCI_COMP_MODE_QUIRK	BIT_ULL(14)
#define XHCI_AVOID_BEI		BIT_ULL(15)
#define XHCI_PLAT		BIT_ULL(16)
#define XHCI_SLOW_SUSPEND	BIT_ULL(17)
#define XHCI_SPURIOUS_WAKEUP	BIT_ULL(18)
/* For controllers with a broken beyond repair streams implementation */
#define XHCI_BROKEN_STREAMS	BIT_ULL(19)
#define XHCI_PME_STUCK_QUIRK	BIT_ULL(20)
#define XHCI_MTK_HOST		BIT_ULL(21)
#define XHCI_SSIC_PORT_UNUSED	BIT_ULL(22)
#define XHCI_NO_64BIT_SUPPORT	BIT_ULL(23)
#define XHCI_MISSING_CAS	BIT_ULL(24)
/* For controller with a broken Port Disable implementation */
#define XHCI_BROKEN_PORT_PED	BIT_ULL(25)
#define XHCI_LIMIT_ENDPOINT_INTERVAL_7	BIT_ULL(26)
#define XHCI_U2_DISABLE_WAKE	BIT_ULL(27)
#define XHCI_ASMEDIA_MODIFY_FLOWCONTROL	BIT_ULL(28)
#define XHCI_HW_LPM_DISABLE	BIT_ULL(29)
#define XHCI_SUSPEND_DELAY	BIT_ULL(30)
#define XHCI_INTEL_USB_ROLE_SW	BIT_ULL(31)
#define XHCI_ZERO_64B_REGS	BIT_ULL(32)
#define XHCI_DEFAULT_PM_RUNTIME_ALLOW	BIT_ULL(33)
#define XHCI_RESET_PLL_ON_DISCONNECT	BIT_ULL(34)
#define XHCI_SNPS_BROKEN_SUSPEND    BIT_ULL(35)
#define XHCI_RENESAS_FW_QUIRK	BIT_ULL(36)
<<<<<<< HEAD
#define XHCI_L2_SUPPORT			BIT_ULL(63)
=======
#define XHCI_SKIP_PHY_INIT	BIT_ULL(37)
#define XHCI_DISABLE_SPARSE	BIT_ULL(38)
>>>>>>> cc47b201

	unsigned int		num_active_eps;
	unsigned int		limit_active_eps;
	struct xhci_port	*hw_ports;
	struct xhci_hub		usb2_rhub;
	struct xhci_hub		usb3_rhub;
	/* support xHCI 1.0 spec USB2 hardware LPM */
	unsigned		hw_lpm_support:1;
	/* Broken Suspend flag for SNPS Suspend resume issue */
	unsigned		broken_suspend:1;
	/* cached usb2 extened protocol capabilites */
	u32                     *ext_caps;
	unsigned int            num_ext_caps;
	/* cached extended protocol port capabilities */
	struct xhci_port_cap	*port_caps;
	unsigned int		num_port_caps;
	/* Compliance Mode Recovery Data */
	struct timer_list	comp_mode_recovery_timer;
	u32			port_status_u0;
	u16			test_mode;
/* Compliance Mode Timer Triggered every 2 seconds */
#define COMP_MODE_RCVRY_MSECS 2000

	struct dentry		*debugfs_root;
	struct dentry		*debugfs_slots;
	struct list_head	regset_list;

	void			*dbc;
	struct phy		*phy_usb2;
	struct phy		*phy_usb3;

	/* platform-specific data -- must come last */
	unsigned long		priv[] __aligned(sizeof(s64));
};

/* Platform specific overrides to generic XHCI hc_driver ops */
struct xhci_driver_overrides {
	size_t extra_priv_size;
	int (*reset)(struct usb_hcd *hcd);
	int (*start)(struct usb_hcd *hcd);
};

#define	XHCI_CFC_DELAY		10

/* convert between an HCD pointer and the corresponding EHCI_HCD */
static inline struct xhci_hcd *hcd_to_xhci(struct usb_hcd *hcd)
{
	struct usb_hcd *primary_hcd;

	if (usb_hcd_is_primary_hcd(hcd))
		primary_hcd = hcd;
	else
		primary_hcd = hcd->primary_hcd;

	return (struct xhci_hcd *) (primary_hcd->hcd_priv);
}

static inline struct usb_hcd *xhci_to_hcd(struct xhci_hcd *xhci)
{
	return xhci->main_hcd;
}

#define xhci_dbg(xhci, fmt, args...) \
	dev_dbg(xhci_to_hcd(xhci)->self.controller , fmt , ## args)
#define xhci_err(xhci, fmt, args...) \
	dev_err(xhci_to_hcd(xhci)->self.controller , fmt , ## args)
#define xhci_warn(xhci, fmt, args...) \
	dev_warn(xhci_to_hcd(xhci)->self.controller , fmt , ## args)
#define xhci_warn_ratelimited(xhci, fmt, args...) \
	dev_warn_ratelimited(xhci_to_hcd(xhci)->self.controller , fmt , ## args)
#define xhci_info(xhci, fmt, args...) \
	dev_info(xhci_to_hcd(xhci)->self.controller , fmt , ## args)

/*
 * Registers should always be accessed with double word or quad word accesses.
 *
 * Some xHCI implementations may support 64-bit address pointers.  Registers
 * with 64-bit address pointers should be written to with dword accesses by
 * writing the low dword first (ptr[0]), then the high dword (ptr[1]) second.
 * xHCI implementations that do not support 64-bit address pointers will ignore
 * the high dword, and write order is irrelevant.
 */
static inline u64 xhci_read_64(const struct xhci_hcd *xhci,
		__le64 __iomem *regs)
{
	return lo_hi_readq(regs);
}
static inline void xhci_write_64(struct xhci_hcd *xhci,
				 const u64 val, __le64 __iomem *regs)
{
	lo_hi_writeq(val, regs);
}

static inline int xhci_link_trb_quirk(struct xhci_hcd *xhci)
{
	return xhci->quirks & XHCI_LINK_TRB_QUIRK;
}

/* xHCI debugging */
char *xhci_get_slot_state(struct xhci_hcd *xhci,
		struct xhci_container_ctx *ctx);
void xhci_dbg_trace(struct xhci_hcd *xhci, void (*trace)(struct va_format *),
			const char *fmt, ...);

/* xHCI memory management */
void xhci_mem_cleanup(struct xhci_hcd *xhci);
int xhci_mem_init(struct xhci_hcd *xhci, gfp_t flags);
void xhci_free_virt_device(struct xhci_hcd *xhci, int slot_id);
int xhci_alloc_virt_device(struct xhci_hcd *xhci, int slot_id, struct usb_device *udev, gfp_t flags);
int xhci_setup_addressable_virt_dev(struct xhci_hcd *xhci, struct usb_device *udev);
void xhci_copy_ep0_dequeue_into_input_ctx(struct xhci_hcd *xhci,
		struct usb_device *udev);
unsigned int xhci_get_endpoint_index(struct usb_endpoint_descriptor *desc);
unsigned int xhci_get_endpoint_address(unsigned int ep_index);
unsigned int xhci_last_valid_endpoint(u32 added_ctxs);
void xhci_endpoint_zero(struct xhci_hcd *xhci, struct xhci_virt_device *virt_dev, struct usb_host_endpoint *ep);
void xhci_update_tt_active_eps(struct xhci_hcd *xhci,
		struct xhci_virt_device *virt_dev,
		int old_active_eps);
void xhci_clear_endpoint_bw_info(struct xhci_bw_info *bw_info);
void xhci_update_bw_info(struct xhci_hcd *xhci,
		struct xhci_container_ctx *in_ctx,
		struct xhci_input_control_ctx *ctrl_ctx,
		struct xhci_virt_device *virt_dev);
void xhci_endpoint_copy(struct xhci_hcd *xhci,
		struct xhci_container_ctx *in_ctx,
		struct xhci_container_ctx *out_ctx,
		unsigned int ep_index);
void xhci_slot_copy(struct xhci_hcd *xhci,
		struct xhci_container_ctx *in_ctx,
		struct xhci_container_ctx *out_ctx);
int xhci_endpoint_init(struct xhci_hcd *xhci, struct xhci_virt_device *virt_dev,
		struct usb_device *udev, struct usb_host_endpoint *ep,
		gfp_t mem_flags);
struct xhci_ring *xhci_ring_alloc(struct xhci_hcd *xhci,
		unsigned int num_segs, unsigned int cycle_state,
		enum xhci_ring_type type, unsigned int max_packet, gfp_t flags);
void xhci_ring_free(struct xhci_hcd *xhci, struct xhci_ring *ring);
int xhci_ring_expansion(struct xhci_hcd *xhci, struct xhci_ring *ring,
		unsigned int num_trbs, gfp_t flags);
int xhci_alloc_erst(struct xhci_hcd *xhci,
		struct xhci_ring *evt_ring,
		struct xhci_erst *erst,
		gfp_t flags);
void xhci_initialize_ring_info(struct xhci_ring *ring,
			unsigned int cycle_state);
void xhci_free_erst(struct xhci_hcd *xhci, struct xhci_erst *erst);
void xhci_free_endpoint_ring(struct xhci_hcd *xhci,
		struct xhci_virt_device *virt_dev,
		unsigned int ep_index);
struct xhci_stream_info *xhci_alloc_stream_info(struct xhci_hcd *xhci,
		unsigned int num_stream_ctxs,
		unsigned int num_streams,
		unsigned int max_packet, gfp_t flags);
void xhci_free_stream_info(struct xhci_hcd *xhci,
		struct xhci_stream_info *stream_info);
void xhci_setup_streams_ep_input_ctx(struct xhci_hcd *xhci,
		struct xhci_ep_ctx *ep_ctx,
		struct xhci_stream_info *stream_info);
void xhci_setup_no_streams_ep_input_ctx(struct xhci_ep_ctx *ep_ctx,
		struct xhci_virt_ep *ep);
void xhci_free_device_endpoint_resources(struct xhci_hcd *xhci,
	struct xhci_virt_device *virt_dev, bool drop_control_ep);
struct xhci_ring *xhci_dma_to_transfer_ring(
		struct xhci_virt_ep *ep,
		u64 address);
struct xhci_ring *xhci_stream_id_to_ring(
		struct xhci_virt_device *dev,
		unsigned int ep_index,
		unsigned int stream_id);
struct xhci_command *xhci_alloc_command(struct xhci_hcd *xhci,
		bool allocate_completion, gfp_t mem_flags);
struct xhci_command *xhci_alloc_command_with_ctx(struct xhci_hcd *xhci,
		bool allocate_completion, gfp_t mem_flags);
void xhci_urb_free_priv(struct urb_priv *urb_priv);
void xhci_free_command(struct xhci_hcd *xhci,
		struct xhci_command *command);
struct xhci_container_ctx *xhci_alloc_container_ctx(struct xhci_hcd *xhci,
		int type, gfp_t flags);
void xhci_free_container_ctx(struct xhci_hcd *xhci,
		struct xhci_container_ctx *ctx);

/* xHCI host controller glue */
typedef void (*xhci_get_quirks_t)(struct device *, struct xhci_hcd *);
int xhci_handshake(void __iomem *ptr, u32 mask, u32 done, int usec);
void xhci_quiesce(struct xhci_hcd *xhci);
int xhci_halt(struct xhci_hcd *xhci);
int xhci_start(struct xhci_hcd *xhci);
int xhci_reset(struct xhci_hcd *xhci);
int xhci_run(struct usb_hcd *hcd);
int xhci_gen_setup(struct usb_hcd *hcd, xhci_get_quirks_t get_quirks);
void xhci_shutdown(struct usb_hcd *hcd);
void xhci_init_driver(struct hc_driver *drv,
		      const struct xhci_driver_overrides *over);
int xhci_disable_slot(struct xhci_hcd *xhci, u32 slot_id);
int xhci_ext_cap_init(struct xhci_hcd *xhci);

int xhci_suspend(struct xhci_hcd *xhci, bool do_wakeup);
int xhci_resume(struct xhci_hcd *xhci, bool hibernated);

irqreturn_t xhci_irq(struct usb_hcd *hcd);
irqreturn_t xhci_msi_irq(int irq, void *hcd);
int xhci_alloc_dev(struct usb_hcd *hcd, struct usb_device *udev);
int xhci_alloc_tt_info(struct xhci_hcd *xhci,
		struct xhci_virt_device *virt_dev,
		struct usb_device *hdev,
		struct usb_tt *tt, gfp_t mem_flags);

/* xHCI ring, segment, TRB, and TD functions */
dma_addr_t xhci_trb_virt_to_dma(struct xhci_segment *seg, union xhci_trb *trb);
struct xhci_segment *trb_in_td(struct xhci_hcd *xhci,
		struct xhci_segment *start_seg, union xhci_trb *start_trb,
		union xhci_trb *end_trb, dma_addr_t suspect_dma, bool debug);
int xhci_is_vendor_info_code(struct xhci_hcd *xhci, unsigned int trb_comp_code);
void xhci_ring_cmd_db(struct xhci_hcd *xhci);
int xhci_queue_slot_control(struct xhci_hcd *xhci, struct xhci_command *cmd,
		u32 trb_type, u32 slot_id);
int xhci_queue_address_device(struct xhci_hcd *xhci, struct xhci_command *cmd,
		dma_addr_t in_ctx_ptr, u32 slot_id, enum xhci_setup_dev);
int xhci_queue_vendor_command(struct xhci_hcd *xhci, struct xhci_command *cmd,
		u32 field1, u32 field2, u32 field3, u32 field4);
int xhci_queue_stop_endpoint(struct xhci_hcd *xhci, struct xhci_command *cmd,
		int slot_id, unsigned int ep_index, int suspend);
int xhci_queue_ctrl_tx(struct xhci_hcd *xhci, gfp_t mem_flags, struct urb *urb,
		int slot_id, unsigned int ep_index);
int xhci_queue_bulk_tx(struct xhci_hcd *xhci, gfp_t mem_flags, struct urb *urb,
		int slot_id, unsigned int ep_index);
int xhci_queue_intr_tx(struct xhci_hcd *xhci, gfp_t mem_flags, struct urb *urb,
		int slot_id, unsigned int ep_index);
int xhci_queue_isoc_tx_prepare(struct xhci_hcd *xhci, gfp_t mem_flags,
		struct urb *urb, int slot_id, unsigned int ep_index);
int xhci_queue_configure_endpoint(struct xhci_hcd *xhci,
		struct xhci_command *cmd, dma_addr_t in_ctx_ptr, u32 slot_id,
		bool command_must_succeed);
int xhci_queue_evaluate_context(struct xhci_hcd *xhci, struct xhci_command *cmd,
		dma_addr_t in_ctx_ptr, u32 slot_id, bool command_must_succeed);
int xhci_queue_reset_ep(struct xhci_hcd *xhci, struct xhci_command *cmd,
		int slot_id, unsigned int ep_index,
		enum xhci_ep_reset_type reset_type);
int xhci_queue_reset_device(struct xhci_hcd *xhci, struct xhci_command *cmd,
		u32 slot_id);
void xhci_find_new_dequeue_state(struct xhci_hcd *xhci,
		unsigned int slot_id, unsigned int ep_index,
		unsigned int stream_id, struct xhci_td *cur_td,
		struct xhci_dequeue_state *state);
void xhci_queue_new_dequeue_state(struct xhci_hcd *xhci,
		unsigned int slot_id, unsigned int ep_index,
		struct xhci_dequeue_state *deq_state);
void xhci_cleanup_stalled_ring(struct xhci_hcd *xhci, unsigned int slot_id,
			       unsigned int ep_index, unsigned int stream_id,
			       struct xhci_td *td);
void xhci_stop_endpoint_command_watchdog(struct timer_list *t);
void xhci_handle_command_timeout(struct work_struct *work);

void xhci_ring_ep_doorbell(struct xhci_hcd *xhci, unsigned int slot_id,
		unsigned int ep_index, unsigned int stream_id);
void xhci_ring_doorbell_for_active_rings(struct xhci_hcd *xhci,
		unsigned int slot_id,
		unsigned int ep_index);
void xhci_cleanup_command_queue(struct xhci_hcd *xhci);
void inc_deq(struct xhci_hcd *xhci, struct xhci_ring *ring);
unsigned int count_trbs(u64 addr, u64 len);

/* xHCI roothub code */
void xhci_set_link_state(struct xhci_hcd *xhci, struct xhci_port *port,
				u32 link_state);
void xhci_test_and_clear_bit(struct xhci_hcd *xhci, struct xhci_port *port,
				u32 port_bit);
int xhci_hub_control(struct usb_hcd *hcd, u16 typeReq, u16 wValue, u16 wIndex,
		char *buf, u16 wLength);
int xhci_hub_status_data(struct usb_hcd *hcd, char *buf);
int xhci_find_raw_port_number(struct usb_hcd *hcd, int port1);
struct xhci_hub *xhci_get_rhub(struct usb_hcd *hcd);

void xhci_hc_died(struct xhci_hcd *xhci);
int xhci_wake_lock(struct usb_hcd *hcd, int is_lock);

#ifdef CONFIG_PM
int xhci_bus_suspend(struct usb_hcd *hcd);
int xhci_bus_resume(struct usb_hcd *hcd);
unsigned long xhci_get_resuming_ports(struct usb_hcd *hcd);
#else
#define	xhci_bus_suspend	NULL
#define	xhci_bus_resume		NULL
#define	xhci_get_resuming_ports	NULL
#endif	/* CONFIG_PM */

int exynos_usbdrd_phy_vendor_set(struct phy *phy, int is_enable,
				 int is_cancel);
int exynos_usbdrd_phy_tune(struct phy *phy, int phy_state);

u32 xhci_port_state_to_neutral(u32 state);
int xhci_find_slot_id_by_port(struct usb_hcd *hcd, struct xhci_hcd *xhci,
		u16 port);
void xhci_ring_device(struct xhci_hcd *xhci, int slot_id);

/* xHCI contexts */
struct xhci_input_control_ctx *xhci_get_input_control_ctx(struct xhci_container_ctx *ctx);
struct xhci_slot_ctx *xhci_get_slot_ctx(struct xhci_hcd *xhci, struct xhci_container_ctx *ctx);
struct xhci_ep_ctx *xhci_get_ep_ctx(struct xhci_hcd *xhci, struct xhci_container_ctx *ctx, unsigned int ep_index);

struct xhci_ring *xhci_triad_to_transfer_ring(struct xhci_hcd *xhci,
		unsigned int slot_id, unsigned int ep_index,
		unsigned int stream_id);

static inline struct xhci_ring *xhci_urb_to_transfer_ring(struct xhci_hcd *xhci,
								struct urb *urb)
{
	return xhci_triad_to_transfer_ring(xhci, urb->dev->slot_id,
					xhci_get_endpoint_index(&urb->ep->desc),
					urb->stream_id);
}

/*
 * TODO: As per spec Isochronous IDT transmissions are supported. We bypass
 * them anyways as we where unable to find a device that matches the
 * constraints.
 */
static inline bool xhci_urb_suitable_for_idt(struct urb *urb)
{
	if (!usb_endpoint_xfer_isoc(&urb->ep->desc) && usb_urb_dir_out(urb) &&
	    usb_endpoint_maxp(&urb->ep->desc) >= TRB_IDT_MAX_SIZE &&
	    urb->transfer_buffer_length <= TRB_IDT_MAX_SIZE &&
	    !(urb->transfer_flags & URB_NO_TRANSFER_DMA_MAP) &&
	    !urb->num_sgs)
		return true;

	return false;
}

static inline char *xhci_slot_state_string(u32 state)
{
	switch (state) {
	case SLOT_STATE_ENABLED:
		return "enabled/disabled";
	case SLOT_STATE_DEFAULT:
		return "default";
	case SLOT_STATE_ADDRESSED:
		return "addressed";
	case SLOT_STATE_CONFIGURED:
		return "configured";
	default:
		return "reserved";
	}
}

static inline const char *xhci_decode_trb(u32 field0, u32 field1, u32 field2,
		u32 field3)
{
	static char str[256];
	int type = TRB_FIELD_TO_TYPE(field3);

	switch (type) {
	case TRB_LINK:
		sprintf(str,
			"LINK %08x%08x intr %d type '%s' flags %c:%c:%c:%c",
			field1, field0, GET_INTR_TARGET(field2),
			xhci_trb_type_string(type),
			field3 & TRB_IOC ? 'I' : 'i',
			field3 & TRB_CHAIN ? 'C' : 'c',
			field3 & TRB_TC ? 'T' : 't',
			field3 & TRB_CYCLE ? 'C' : 'c');
		break;
	case TRB_TRANSFER:
	case TRB_COMPLETION:
	case TRB_PORT_STATUS:
	case TRB_BANDWIDTH_EVENT:
	case TRB_DOORBELL:
	case TRB_HC_EVENT:
	case TRB_DEV_NOTE:
	case TRB_MFINDEX_WRAP:
		sprintf(str,
			"TRB %08x%08x status '%s' len %d slot %d ep %d type '%s' flags %c:%c",
			field1, field0,
			xhci_trb_comp_code_string(GET_COMP_CODE(field2)),
			EVENT_TRB_LEN(field2), TRB_TO_SLOT_ID(field3),
			/* Macro decrements 1, maybe it shouldn't?!? */
			TRB_TO_EP_INDEX(field3) + 1,
			xhci_trb_type_string(type),
			field3 & EVENT_DATA ? 'E' : 'e',
			field3 & TRB_CYCLE ? 'C' : 'c');

		break;
	case TRB_SETUP:
		sprintf(str, "bRequestType %02x bRequest %02x wValue %02x%02x wIndex %02x%02x wLength %d length %d TD size %d intr %d type '%s' flags %c:%c:%c",
				field0 & 0xff,
				(field0 & 0xff00) >> 8,
				(field0 & 0xff000000) >> 24,
				(field0 & 0xff0000) >> 16,
				(field1 & 0xff00) >> 8,
				field1 & 0xff,
				(field1 & 0xff000000) >> 16 |
				(field1 & 0xff0000) >> 16,
				TRB_LEN(field2), GET_TD_SIZE(field2),
				GET_INTR_TARGET(field2),
				xhci_trb_type_string(type),
				field3 & TRB_IDT ? 'I' : 'i',
				field3 & TRB_IOC ? 'I' : 'i',
				field3 & TRB_CYCLE ? 'C' : 'c');
		break;
	case TRB_DATA:
		sprintf(str, "Buffer %08x%08x length %d TD size %d intr %d type '%s' flags %c:%c:%c:%c:%c:%c:%c",
				field1, field0, TRB_LEN(field2), GET_TD_SIZE(field2),
				GET_INTR_TARGET(field2),
				xhci_trb_type_string(type),
				field3 & TRB_IDT ? 'I' : 'i',
				field3 & TRB_IOC ? 'I' : 'i',
				field3 & TRB_CHAIN ? 'C' : 'c',
				field3 & TRB_NO_SNOOP ? 'S' : 's',
				field3 & TRB_ISP ? 'I' : 'i',
				field3 & TRB_ENT ? 'E' : 'e',
				field3 & TRB_CYCLE ? 'C' : 'c');
		break;
	case TRB_STATUS:
		sprintf(str, "Buffer %08x%08x length %d TD size %d intr %d type '%s' flags %c:%c:%c:%c",
				field1, field0, TRB_LEN(field2), GET_TD_SIZE(field2),
				GET_INTR_TARGET(field2),
				xhci_trb_type_string(type),
				field3 & TRB_IOC ? 'I' : 'i',
				field3 & TRB_CHAIN ? 'C' : 'c',
				field3 & TRB_ENT ? 'E' : 'e',
				field3 & TRB_CYCLE ? 'C' : 'c');
		break;
	case TRB_NORMAL:
	case TRB_ISOC:
	case TRB_EVENT_DATA:
	case TRB_TR_NOOP:
		sprintf(str,
			"Buffer %08x%08x length %d TD size %d intr %d type '%s' flags %c:%c:%c:%c:%c:%c:%c:%c",
			field1, field0, TRB_LEN(field2), GET_TD_SIZE(field2),
			GET_INTR_TARGET(field2),
			xhci_trb_type_string(type),
			field3 & TRB_BEI ? 'B' : 'b',
			field3 & TRB_IDT ? 'I' : 'i',
			field3 & TRB_IOC ? 'I' : 'i',
			field3 & TRB_CHAIN ? 'C' : 'c',
			field3 & TRB_NO_SNOOP ? 'S' : 's',
			field3 & TRB_ISP ? 'I' : 'i',
			field3 & TRB_ENT ? 'E' : 'e',
			field3 & TRB_CYCLE ? 'C' : 'c');
		break;

	case TRB_CMD_NOOP:
	case TRB_ENABLE_SLOT:
		sprintf(str,
			"%s: flags %c",
			xhci_trb_type_string(type),
			field3 & TRB_CYCLE ? 'C' : 'c');
		break;
	case TRB_DISABLE_SLOT:
	case TRB_NEG_BANDWIDTH:
		sprintf(str,
			"%s: slot %d flags %c",
			xhci_trb_type_string(type),
			TRB_TO_SLOT_ID(field3),
			field3 & TRB_CYCLE ? 'C' : 'c');
		break;
	case TRB_ADDR_DEV:
		sprintf(str,
			"%s: ctx %08x%08x slot %d flags %c:%c",
			xhci_trb_type_string(type),
			field1, field0,
			TRB_TO_SLOT_ID(field3),
			field3 & TRB_BSR ? 'B' : 'b',
			field3 & TRB_CYCLE ? 'C' : 'c');
		break;
	case TRB_CONFIG_EP:
		sprintf(str,
			"%s: ctx %08x%08x slot %d flags %c:%c",
			xhci_trb_type_string(type),
			field1, field0,
			TRB_TO_SLOT_ID(field3),
			field3 & TRB_DC ? 'D' : 'd',
			field3 & TRB_CYCLE ? 'C' : 'c');
		break;
	case TRB_EVAL_CONTEXT:
		sprintf(str,
			"%s: ctx %08x%08x slot %d flags %c",
			xhci_trb_type_string(type),
			field1, field0,
			TRB_TO_SLOT_ID(field3),
			field3 & TRB_CYCLE ? 'C' : 'c');
		break;
	case TRB_RESET_EP:
		sprintf(str,
			"%s: ctx %08x%08x slot %d ep %d flags %c:%c",
			xhci_trb_type_string(type),
			field1, field0,
			TRB_TO_SLOT_ID(field3),
			/* Macro decrements 1, maybe it shouldn't?!? */
			TRB_TO_EP_INDEX(field3) + 1,
			field3 & TRB_TSP ? 'T' : 't',
			field3 & TRB_CYCLE ? 'C' : 'c');
		break;
	case TRB_STOP_RING:
		sprintf(str,
			"%s: slot %d sp %d ep %d flags %c",
			xhci_trb_type_string(type),
			TRB_TO_SLOT_ID(field3),
			TRB_TO_SUSPEND_PORT(field3),
			/* Macro decrements 1, maybe it shouldn't?!? */
			TRB_TO_EP_INDEX(field3) + 1,
			field3 & TRB_CYCLE ? 'C' : 'c');
		break;
	case TRB_SET_DEQ:
		sprintf(str,
			"%s: deq %08x%08x stream %d slot %d ep %d flags %c",
			xhci_trb_type_string(type),
			field1, field0,
			TRB_TO_STREAM_ID(field2),
			TRB_TO_SLOT_ID(field3),
			/* Macro decrements 1, maybe it shouldn't?!? */
			TRB_TO_EP_INDEX(field3) + 1,
			field3 & TRB_CYCLE ? 'C' : 'c');
		break;
	case TRB_RESET_DEV:
		sprintf(str,
			"%s: slot %d flags %c",
			xhci_trb_type_string(type),
			TRB_TO_SLOT_ID(field3),
			field3 & TRB_CYCLE ? 'C' : 'c');
		break;
	case TRB_FORCE_EVENT:
		sprintf(str,
			"%s: event %08x%08x vf intr %d vf id %d flags %c",
			xhci_trb_type_string(type),
			field1, field0,
			TRB_TO_VF_INTR_TARGET(field2),
			TRB_TO_VF_ID(field3),
			field3 & TRB_CYCLE ? 'C' : 'c');
		break;
	case TRB_SET_LT:
		sprintf(str,
			"%s: belt %d flags %c",
			xhci_trb_type_string(type),
			TRB_TO_BELT(field3),
			field3 & TRB_CYCLE ? 'C' : 'c');
		break;
	case TRB_GET_BW:
		sprintf(str,
			"%s: ctx %08x%08x slot %d speed %d flags %c",
			xhci_trb_type_string(type),
			field1, field0,
			TRB_TO_SLOT_ID(field3),
			TRB_TO_DEV_SPEED(field3),
			field3 & TRB_CYCLE ? 'C' : 'c');
		break;
	case TRB_FORCE_HEADER:
		sprintf(str,
			"%s: info %08x%08x%08x pkt type %d roothub port %d flags %c",
			xhci_trb_type_string(type),
			field2, field1, field0 & 0xffffffe0,
			TRB_TO_PACKET_TYPE(field0),
			TRB_TO_ROOTHUB_PORT(field3),
			field3 & TRB_CYCLE ? 'C' : 'c');
		break;
	default:
		sprintf(str,
			"type '%s' -> raw %08x %08x %08x %08x",
			xhci_trb_type_string(type),
			field0, field1, field2, field3);
	}

	return str;
}

static inline const char *xhci_decode_ctrl_ctx(unsigned long drop,
					       unsigned long add)
{
	static char	str[1024];
	unsigned int	bit;
	int		ret = 0;

	if (drop) {
		ret = sprintf(str, "Drop:");
		for_each_set_bit(bit, &drop, 32)
			ret += sprintf(str + ret, " %d%s",
				       bit / 2,
				       bit % 2 ? "in":"out");
		ret += sprintf(str + ret, ", ");
	}

	if (add) {
		ret += sprintf(str + ret, "Add:%s%s",
			       (add & SLOT_FLAG) ? " slot":"",
			       (add & EP0_FLAG) ? " ep0":"");
		add &= ~(SLOT_FLAG | EP0_FLAG);
		for_each_set_bit(bit, &add, 32)
			ret += sprintf(str + ret, " %d%s",
				       bit / 2,
				       bit % 2 ? "in":"out");
	}
	return str;
}

static inline const char *xhci_decode_slot_context(u32 info, u32 info2,
		u32 tt_info, u32 state)
{
	static char str[1024];
	u32 speed;
	u32 hub;
	u32 mtt;
	int ret = 0;

	speed = info & DEV_SPEED;
	hub = info & DEV_HUB;
	mtt = info & DEV_MTT;

	ret = sprintf(str, "RS %05x %s%s%s Ctx Entries %d MEL %d us Port# %d/%d",
			info & ROUTE_STRING_MASK,
			({ char *s;
			switch (speed) {
			case SLOT_SPEED_FS:
				s = "full-speed";
				break;
			case SLOT_SPEED_LS:
				s = "low-speed";
				break;
			case SLOT_SPEED_HS:
				s = "high-speed";
				break;
			case SLOT_SPEED_SS:
				s = "super-speed";
				break;
			case SLOT_SPEED_SSP:
				s = "super-speed plus";
				break;
			default:
				s = "UNKNOWN speed";
			} s; }),
			mtt ? " multi-TT" : "",
			hub ? " Hub" : "",
			(info & LAST_CTX_MASK) >> 27,
			info2 & MAX_EXIT,
			DEVINFO_TO_ROOT_HUB_PORT(info2),
			DEVINFO_TO_MAX_PORTS(info2));

	ret += sprintf(str + ret, " [TT Slot %d Port# %d TTT %d Intr %d] Addr %d State %s",
			tt_info & TT_SLOT, (tt_info & TT_PORT) >> 8,
			GET_TT_THINK_TIME(tt_info), GET_INTR_TARGET(tt_info),
			state & DEV_ADDR_MASK,
			xhci_slot_state_string(GET_SLOT_STATE(state)));

	return str;
}


static inline const char *xhci_portsc_link_state_string(u32 portsc)
{
	switch (portsc & PORT_PLS_MASK) {
	case XDEV_U0:
		return "U0";
	case XDEV_U1:
		return "U1";
	case XDEV_U2:
		return "U2";
	case XDEV_U3:
		return "U3";
	case XDEV_DISABLED:
		return "Disabled";
	case XDEV_RXDETECT:
		return "RxDetect";
	case XDEV_INACTIVE:
		return "Inactive";
	case XDEV_POLLING:
		return "Polling";
	case XDEV_RECOVERY:
		return "Recovery";
	case XDEV_HOT_RESET:
		return "Hot Reset";
	case XDEV_COMP_MODE:
		return "Compliance mode";
	case XDEV_TEST_MODE:
		return "Test mode";
	case XDEV_RESUME:
		return "Resume";
	default:
		break;
	}
	return "Unknown";
}

static inline const char *xhci_decode_portsc(u32 portsc)
{
	static char str[256];
	int ret;

	ret = sprintf(str, "%s %s %s Link:%s PortSpeed:%d ",
		      portsc & PORT_POWER	? "Powered" : "Powered-off",
		      portsc & PORT_CONNECT	? "Connected" : "Not-connected",
		      portsc & PORT_PE		? "Enabled" : "Disabled",
		      xhci_portsc_link_state_string(portsc),
		      DEV_PORT_SPEED(portsc));

	if (portsc & PORT_OC)
		ret += sprintf(str + ret, "OverCurrent ");
	if (portsc & PORT_RESET)
		ret += sprintf(str + ret, "In-Reset ");

	ret += sprintf(str + ret, "Change: ");
	if (portsc & PORT_CSC)
		ret += sprintf(str + ret, "CSC ");
	if (portsc & PORT_PEC)
		ret += sprintf(str + ret, "PEC ");
	if (portsc & PORT_WRC)
		ret += sprintf(str + ret, "WRC ");
	if (portsc & PORT_OCC)
		ret += sprintf(str + ret, "OCC ");
	if (portsc & PORT_RC)
		ret += sprintf(str + ret, "PRC ");
	if (portsc & PORT_PLC)
		ret += sprintf(str + ret, "PLC ");
	if (portsc & PORT_CEC)
		ret += sprintf(str + ret, "CEC ");
	if (portsc & PORT_CAS)
		ret += sprintf(str + ret, "CAS ");

	ret += sprintf(str + ret, "Wake: ");
	if (portsc & PORT_WKCONN_E)
		ret += sprintf(str + ret, "WCE ");
	if (portsc & PORT_WKDISC_E)
		ret += sprintf(str + ret, "WDE ");
	if (portsc & PORT_WKOC_E)
		ret += sprintf(str + ret, "WOE ");

	return str;
}

static inline const char *xhci_decode_usbsts(u32 usbsts)
{
	static char str[256];
	int ret = 0;

	if (usbsts == ~(u32)0)
		return " 0xffffffff";
	if (usbsts & STS_HALT)
		ret += sprintf(str + ret, " HCHalted");
	if (usbsts & STS_FATAL)
		ret += sprintf(str + ret, " HSE");
	if (usbsts & STS_EINT)
		ret += sprintf(str + ret, " EINT");
	if (usbsts & STS_PORT)
		ret += sprintf(str + ret, " PCD");
	if (usbsts & STS_SAVE)
		ret += sprintf(str + ret, " SSS");
	if (usbsts & STS_RESTORE)
		ret += sprintf(str + ret, " RSS");
	if (usbsts & STS_SRE)
		ret += sprintf(str + ret, " SRE");
	if (usbsts & STS_CNR)
		ret += sprintf(str + ret, " CNR");
	if (usbsts & STS_HCE)
		ret += sprintf(str + ret, " HCE");

	return str;
}

static inline const char *xhci_decode_doorbell(u32 slot, u32 doorbell)
{
	static char str[256];
	u8 ep;
	u16 stream;
	int ret;

	ep = (doorbell & 0xff);
	stream = doorbell >> 16;

	if (slot == 0) {
		sprintf(str, "Command Ring %d", doorbell);
		return str;
	}
	ret = sprintf(str, "Slot %d ", slot);
	if (ep > 0 && ep < 32)
		ret = sprintf(str + ret, "ep%d%s",
			      ep / 2,
			      ep % 2 ? "in" : "out");
	else if (ep == 0 || ep < 248)
		ret = sprintf(str + ret, "Reserved %d", ep);
	else
		ret = sprintf(str + ret, "Vendor Defined %d", ep);
	if (stream)
		ret = sprintf(str + ret, " Stream %d", stream);

	return str;
}

static inline const char *xhci_ep_state_string(u8 state)
{
	switch (state) {
	case EP_STATE_DISABLED:
		return "disabled";
	case EP_STATE_RUNNING:
		return "running";
	case EP_STATE_HALTED:
		return "halted";
	case EP_STATE_STOPPED:
		return "stopped";
	case EP_STATE_ERROR:
		return "error";
	default:
		return "INVALID";
	}
}

static inline const char *xhci_ep_type_string(u8 type)
{
	switch (type) {
	case ISOC_OUT_EP:
		return "Isoc OUT";
	case BULK_OUT_EP:
		return "Bulk OUT";
	case INT_OUT_EP:
		return "Int OUT";
	case CTRL_EP:
		return "Ctrl";
	case ISOC_IN_EP:
		return "Isoc IN";
	case BULK_IN_EP:
		return "Bulk IN";
	case INT_IN_EP:
		return "Int IN";
	default:
		return "INVALID";
	}
}

static inline const char *xhci_decode_ep_context(u32 info, u32 info2, u64 deq,
		u32 tx_info)
{
	static char str[1024];
	int ret;

	u32 esit;
	u16 maxp;
	u16 avg;

	u8 max_pstr;
	u8 ep_state;
	u8 interval;
	u8 ep_type;
	u8 burst;
	u8 cerr;
	u8 mult;

	bool lsa;
	bool hid;

	esit = CTX_TO_MAX_ESIT_PAYLOAD_HI(info) << 16 |
		CTX_TO_MAX_ESIT_PAYLOAD(tx_info);

	ep_state = info & EP_STATE_MASK;
	max_pstr = CTX_TO_EP_MAXPSTREAMS(info);
	interval = CTX_TO_EP_INTERVAL(info);
	mult = CTX_TO_EP_MULT(info) + 1;
	lsa = !!(info & EP_HAS_LSA);

	cerr = (info2 & (3 << 1)) >> 1;
	ep_type = CTX_TO_EP_TYPE(info2);
	hid = !!(info2 & (1 << 7));
	burst = CTX_TO_MAX_BURST(info2);
	maxp = MAX_PACKET_DECODED(info2);

	avg = EP_AVG_TRB_LENGTH(tx_info);

	ret = sprintf(str, "State %s mult %d max P. Streams %d %s",
			xhci_ep_state_string(ep_state), mult,
			max_pstr, lsa ? "LSA " : "");

	ret += sprintf(str + ret, "interval %d us max ESIT payload %d CErr %d ",
			(1 << interval) * 125, esit, cerr);

	ret += sprintf(str + ret, "Type %s %sburst %d maxp %d deq %016llx ",
			xhci_ep_type_string(ep_type), hid ? "HID" : "",
			burst, maxp, deq);

	ret += sprintf(str + ret, "avg trb len %d", avg);

	return str;
}

#endif /* __LINUX_XHCI_HCD_H */<|MERGE_RESOLUTION|>--- conflicted
+++ resolved
@@ -1881,12 +1881,9 @@
 #define XHCI_RESET_PLL_ON_DISCONNECT	BIT_ULL(34)
 #define XHCI_SNPS_BROKEN_SUSPEND    BIT_ULL(35)
 #define XHCI_RENESAS_FW_QUIRK	BIT_ULL(36)
-<<<<<<< HEAD
-#define XHCI_L2_SUPPORT			BIT_ULL(63)
-=======
 #define XHCI_SKIP_PHY_INIT	BIT_ULL(37)
 #define XHCI_DISABLE_SPARSE	BIT_ULL(38)
->>>>>>> cc47b201
+#define XHCI_L2_SUPPORT			BIT_ULL(63)
 
 	unsigned int		num_active_eps;
 	unsigned int		limit_active_eps;
