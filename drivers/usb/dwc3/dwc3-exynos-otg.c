// SPDX-License-Identifier: GPL-2.0
/**
 * dwc3-exynos-otg.c - DesignWare Exynos USB3 DRD Controller OTG
 *
 * Copyright (c) 2012, Code Aurora Forum. All rights reserved.
 * Copyright (c) 2021 Samsung Electronics Co., Ltd.
 *		http://www.samsung.com
 */

#include <linux/mutex.h>
#include <linux/platform_device.h>
#include <linux/regulator/consumer.h>
#include <linux/pm_runtime.h>
#include <linux/workqueue.h>
#include <linux/suspend.h>

#include "core.h"
#include "core-exynos.h"
#include "exynos-otg.h"
#include "io.h"
#include <linux/of_device.h>
#include "../../base/base.h"
#include <linux/usb/composite.h>
#include <linux/reboot.h>
#include "dwc3-exynos.h"
#include "dwc3-exynos-ldo.h"

#define OTG_NO_CONNECT		0
#define OTG_CONNECT_ONLY	1
#define OTG_DEVICE_CONNECT	2
#define LINK_DEBUG_L		(0x0C)
#define LINK_DEBUG_H		(0x10)
#define BUS_ACTIVITY_CHECK	(0x3F << 16)
#define READ_TRANS_OFFSET	10

#define SSPHY_RESTART_EL	"SSPHY_RESTART"

/* -------------------------------------------------------------------------- */
static int dwc3_otg_reboot_notify(struct notifier_block *nb, unsigned long event, void *buf);
static struct notifier_block dwc3_otg_reboot_notifier = {
	.notifier_call = dwc3_otg_reboot_notify,
};

static int dwc3_otg_statemachine(struct otg_fsm *fsm)
{
	struct usb_otg *otg = fsm->otg;
	struct dwc3_otg	*dotg = container_of(otg, struct dwc3_otg, otg);
	struct dwc3_exynos *exynos = dotg->exynos;
	struct device *dev = dotg->dwc->dev;
	enum usb_otg_state prev_state = otg->state;
	int ret = 0;

	if (dotg->fsm_reset) {
		if (otg->state == OTG_STATE_A_HOST) {
			otg_drv_vbus(fsm, 0);
			otg_start_host(fsm, 0);
		} else if (otg->state == OTG_STATE_B_PERIPHERAL) {
			otg_start_gadget(fsm, 0);
		}

		otg->state = OTG_STATE_UNDEFINED;
		goto exit;
	}

	switch (otg->state) {
	case OTG_STATE_UNDEFINED:
		if (fsm->id)
			otg->state = OTG_STATE_B_IDLE;
		else
			otg->state = OTG_STATE_A_IDLE;
		break;
	case OTG_STATE_B_IDLE:
		if (!fsm->id) {
			otg->state = OTG_STATE_A_IDLE;
		} else if (fsm->b_sess_vld) {
			/* TODO: change back to 0 if the issue is fixed*/
			exynos->retry_cnt = REMOVED_RETRY_CNT;
			dev_info(dev, "retry mechanism is bypass by overriding retry_cnt to REMOVED_RETRY_CNT\n");
			ret = otg_start_gadget(fsm, 1);
			if (!ret)
				otg->state = OTG_STATE_B_PERIPHERAL;
			else
				dev_err(dev, "OTG SM: cannot start gadget\n");
		}
		break;
	case OTG_STATE_B_PERIPHERAL:
		if (!fsm->id || !fsm->b_sess_vld) {
			exynos->retry_cnt = REMOVED_RETRY_CNT;
			ret = otg_start_gadget(fsm, 0);
			if (!ret)
				otg->state = OTG_STATE_B_IDLE;
			else
				dev_err(dev, "OTG SM: cannot stop gadget\n");
		}
		break;
	case OTG_STATE_A_IDLE:
		if (fsm->id) {
			otg->state = OTG_STATE_B_IDLE;
		} else {
			ret = otg_start_host(fsm, 1);
			if (!ret) {
				otg_drv_vbus(fsm, 1);
				otg->state = OTG_STATE_A_HOST;
			} else {
				dev_err(dev, "OTG SM: cannot start host\n");
			}
		}
		break;
	case OTG_STATE_A_HOST:
		if (fsm->id) {
			otg_drv_vbus(fsm, 0);
			ret = otg_start_host(fsm, 0);
			if (!ret)
				otg->state = OTG_STATE_A_IDLE;
			else
				dev_err(dev, "OTG SM: cannot stop host\n");
		}
		break;
	default:
		dev_err(dev, "OTG SM: invalid state\n");
	}

exit:
	if (!ret)
		ret = (otg->state != prev_state);

	dev_dbg(dev, "OTG SM: %s => %s\n", usb_otg_state_string(prev_state),
		(ret > 0) ? usb_otg_state_string(otg->state) : "(no change)");

	return ret;
}

/* -------------------------------------------------------------------------- */

static struct dwc3_ext_otg_ops *dwc3_otg_exynos_rsw_probe(struct dwc3 *dwc)
{
	struct dwc3_ext_otg_ops *ops;
	bool ext_otg;

	ext_otg = dwc3_exynos_rsw_available(dwc->dev->parent);
	if (!ext_otg) {
		dev_err(dwc->dev, "failed to get ext_otg\n");
		return NULL;
	}

	/* Allocate and init otg instance */
	ops = devm_kzalloc(dwc->dev, sizeof(struct dwc3_ext_otg_ops),
			GFP_KERNEL);
	if (!ops)
		return NULL;

	ops->setup = dwc3_exynos_rsw_setup;
	ops->exit = dwc3_exynos_rsw_exit;
	ops->start = dwc3_exynos_rsw_start;

	dev_dbg(dwc->dev, "rsw_probe done\n");

	return ops;
}

static void dwc3_otg_set_mode(struct dwc3 *dwc, u32 mode)
{
	u32 reg;

	reg = dwc3_readl(dwc->regs, DWC3_GCTL);
	reg &= ~(DWC3_GCTL_PRTCAPDIR(DWC3_GCTL_PRTCAP_OTG));
	reg |= DWC3_GCTL_PRTCAPDIR(mode);
	dwc3_writel(dwc->regs, DWC3_GCTL, reg);
}

static void dwc3_otg_set_host_mode(struct dwc3_otg *dotg)
{
	struct dwc3 *dwc = dotg->dwc;
	u32 reg;

	if (dotg->regs) {
		reg = dwc3_readl(dotg->regs, DWC3_OCTL);
		reg &= ~DWC3_OTG_OCTL_PERIMODE;
		dwc3_writel(dotg->regs, DWC3_OCTL, reg);
	} else {
		/* Disable undefined length burst mode */
		reg = dwc3_readl(dwc->regs, DWC3_GSBUSCFG0);
		reg &= ~(DWC3_GSBUSCFG0_INCRBRSTEN);
		dwc3_writel(dwc->regs, DWC3_GSBUSCFG0, reg);

		dwc3_otg_set_mode(dwc, DWC3_GCTL_PRTCAP_HOST);
	}
}

static void dwc3_otg_set_peripheral_mode(struct dwc3_otg *dotg)
{
	struct dwc3 *dwc = dotg->dwc;
	u32 reg;

	if (dotg->regs) {
		reg = dwc3_readl(dotg->regs, DWC3_OCTL);
		reg |= DWC3_OTG_OCTL_PERIMODE;
		dwc3_writel(dotg->regs, DWC3_OCTL, reg);
	} else {
		dwc3_otg_set_mode(dwc, DWC3_GCTL_PRTCAP_DEVICE);
	}
}

static void dwc3_otg_drv_vbus(struct otg_fsm *fsm, int on)
{
	struct dwc3_otg	*dotg = container_of(fsm, struct dwc3_otg, fsm);
	int ret;

	if (IS_ERR(dotg->vbus_reg)) {
		dev_err(dotg->dwc->dev, "vbus regulator is not available\n");
		return;
	}

	if (on)
		ret = regulator_enable(dotg->vbus_reg);
	else
		ret = regulator_disable(dotg->vbus_reg);

	if (ret)
		dev_err(dotg->dwc->dev, "failed to turn Vbus %s\n",
						on ? "on" : "off");
}

void dwc3_otg_pm_ctrl(struct dwc3 *dwc, int onoff)
{
	u32 reg;

	if (onoff == 0) {
		/* Disable U1U2 */
		reg = dwc3_readl(dwc->regs, DWC3_DCTL);
		reg &= ~(DWC3_DCTL_INITU1ENA | DWC3_DCTL_ACCEPTU1ENA |
				DWC3_DCTL_INITU2ENA | DWC3_DCTL_ACCEPTU2ENA);
		dwc3_writel(dwc->regs, DWC3_DCTL, reg);

	} else {
		/* Enable U1U2 */
		reg = dwc3_readl(dwc->regs, DWC3_DCTL);
		reg |= (DWC3_DCTL_INITU1ENA | DWC3_DCTL_ACCEPTU1ENA |
				DWC3_DCTL_INITU2ENA | DWC3_DCTL_ACCEPTU2ENA);
		dwc3_writel(dwc->regs, DWC3_DCTL, reg);
	}
}

/*
 * owner 0 - USB
 * owner 1 - DP
 */
static void usb3_phy_control(struct dwc3_otg	*dotg,
		int owner, int on)
{
	struct dwc3	*dwc = dotg->dwc;
	struct device	*dev = dwc->dev;

	dev_dbg(dev, "USB3.0 PHY %s\n", on ? "on" : "off");

	if (on) {
		dwc3_core_susphy_set(dwc, 0);
		exynos_usbdrd_pipe3_enable(dwc->usb3_generic_phy);
		dwc3_core_susphy_set(dwc, 1);
	} else {
		dwc3_core_susphy_set(dwc, 0);
		exynos_usbdrd_pipe3_disable(dwc->usb3_generic_phy);
		dwc3_core_susphy_set(dwc, 1);
	}
}

static void dwc3_usb3_phy_restart(struct dwc3_otg *dotg)
{
	struct dwc3 *dwc = dotg->dwc;

	mutex_lock(&dotg->lock);

	usb3_phy_control(dotg, 0, 0);
	exynos_usbdrd_phy_tune(dwc->usb3_generic_phy, dotg->otg.state);
	usb3_phy_control(dotg, 0, 1);

	mutex_unlock(&dotg->lock);
}

int dwc3_otg_phy_enable(struct otg_fsm *fsm, int owner, bool on)
{
	struct usb_otg	*otg = fsm->otg;
	struct dwc3_otg	*dotg = container_of(otg, struct dwc3_otg, otg);
	struct dwc3	*dwc = dotg->dwc;
	struct dwc3_exynos *exynos = dotg->exynos;
	struct device	*dev = dotg->dwc->dev;
	int ret = 0;
	u8 owner_bit = 0;
	int wait_counter = 0;

	mutex_lock(&dotg->lock);

	dev_dbg(dev, "combo phy=%d usb2 phy=%d owner=%d (usb:0 dp:1) on=%d\n",
		      dotg->combo_phy_control, dotg->usb2_phy_control,
		      owner, on);

	if (owner > 1)
		goto out;

	owner_bit = (1 << owner);

	/* To initialize dwc3_core, it always set DEVICE role */
	exynos->dwc->current_dr_role = DWC3_GCTL_PRTCAP_DEVICE;

	if (on) {
		if (dotg->combo_phy_control && dotg->usb2_phy_control) {
			dotg->combo_phy_control |= owner_bit;
			dotg->usb2_phy_control |= owner_bit;
			goto out;
		} else if (dotg->usb2_phy_control == 0) {
			if (dotg->pm_qos_int_val) {
				dev_dbg(dev, "pm_qos set value = %d\n", dotg->pm_qos_int_val);
				exynos_pm_qos_update_request(&dotg->pm_qos_int_req,
						dotg->pm_qos_int_val);
			}

			/*
			 * dwc3_otg_phy_enable function enables
			 * both combo phy and usb2 phy
			 */
			ret = pm_runtime_get_sync(dev);
			if (ret < 0) {
				dev_err(dev, "failed to resume exynos device\n");
				goto err;
			}

			exynos_usbdrd_phy_tune(dwc->usb2_generic_phy,
							dotg->otg.state);
			exynos_usbdrd_phy_tune(dwc->usb3_generic_phy,
							dotg->otg.state);

			ret = dwc3_exynos_core_init(dwc, exynos);
			if (ret) {
				dev_err(dev, "failed to reinitialize exynos core\n");
				goto err;
			}

			dotg->combo_phy_control |= owner_bit;
			dotg->usb2_phy_control |= owner_bit;
		} else { /* dotg->combo_phy_control == 0 */
			usb3_phy_control(dotg, owner, on);
			dotg->combo_phy_control |= owner_bit;
		}
	} else {
		dotg->combo_phy_control &= ~(owner_bit);
		dotg->usb2_phy_control &= ~(owner_bit);

		if (dotg->usb2_phy_control == 0
				&& dotg->combo_phy_control == 0) {

			/*
			 * Need to check why phy init_count has mismatch.
			 * Phy_init is called from usb_phy_roothub_init() in
			 * usb_add_hcd function(usb/core/hcd.c)
			 */
			dwc->usb2_generic_phy->init_count = 1;
			dwc->usb3_generic_phy->init_count = 1;
			dwc->usb2_generic_phy->power_count = 1;
			dwc->usb3_generic_phy->power_count = 1;

err:
			/* We must disable gadget here. (Ignore other job) */
			atomic_set(&dev->power.usage_count, 1);
			pm_runtime_put_sync_suspend(dev);

			if (dotg->pm_qos_int_val)
				exynos_pm_qos_update_request(&dotg->pm_qos_int_req, 0);

			msleep(500);

			/* Wait for end of runtime suspend */
			wait_counter = 0;
			while (exynos->dwc->current_dr_role !=
					DWC3_EXYNOS_IGNORE_CORE_OPS) {
				wait_counter++;
				msleep(20);

				if (wait_counter > 10) {
					dev_err(dev, "Can't wait runtime suspend!!!!\n");
					dev_err(dev, "RPM Usage Count : %d",
							atomic_read(&dev->power.usage_count));
					break;
				}
			}
		}
	}
out:
	mutex_unlock(&dotg->lock);
	return ret;
}
EXPORT_SYMBOL_GPL(dwc3_otg_phy_enable);

static int dwc3_otg_start_host(struct otg_fsm *fsm, int on)
{
	struct usb_otg	*otg = fsm->otg;
	struct dwc3_otg	*dotg = container_of(otg, struct dwc3_otg, otg);
	struct dwc3	*dwc = dotg->dwc;
	struct device	*dev = dotg->dwc->dev;
	struct dwc3_exynos *exynos = dotg->exynos;
	static struct usb_gadget_driver *temp_gadget_driver;
	struct usb_composite_driver *composite;
	int ret = 0;
	int ret1 = -1;
	int wait_counter = 0;

	__pm_stay_awake(dotg->wakelock);

	if (on) {
		if (!dwc3_otg_check_usb_suspend(exynos))
			dev_err(dev, "too long to wait for dwc3 suspended\n");

		dotg->otg_connection = 1;
		exynos->need_dr_role = 1;
		while (dwc->gadget_driver == NULL) {
			wait_counter++;
			msleep(20);

			if (wait_counter > 50) {
				dev_err(dev, "Can't wait host start!\n");
				break;
			}
		}

		if (!dwc->xhci) {
			ret = dwc3_exynos_host_init(exynos);
			if (ret) {
				exynos->need_dr_role = 0;
				dev_err(dev, "%s: failed to init dwc3 host\n", __func__);
				goto err1;
			}
		}

		/* To ignore gadget operation, it set gadget_driver to NULL */
		temp_gadget_driver = dwc->gadget_driver;
		dwc->gadget_driver = NULL;

		ret = dwc3_otg_phy_enable(fsm, 0, on);
		exynos->need_dr_role = 0;
		if (ret) {
			dev_err(dwc->dev, "%s: failed to reinitialize core\n",
					__func__);
			goto err1;
		}

		/* To ignore gadget suspend/resume on host l2 suspend */
		exynos->dwc->current_dr_role = DWC3_EXYNOS_IGNORE_CORE_OPS;

		dwc3_otg_set_host_mode(dotg);

		ret = platform_device_add(dwc->xhci);
		if (ret) {
			dev_err(dev, "%s: cannot add xhci\n", __func__);
			goto err2;
		}

	} else {
		dotg->otg_connection = 0;

		if (!dwc->xhci) {
			dev_err(dev, "%s: stop USB host without xhci device\n",
				__func__);
			return -EINVAL;
		}

		if (dotg->dwc3_suspended) {
			dev_dbg(dev, "wait resume completion\n");
			ret1 = wait_for_completion_timeout(&dotg->resume_cmpl,
							msecs_to_jiffies(5000));
		}

		if (temp_gadget_driver) {
			composite = to_cdriver(temp_gadget_driver);
			if (composite && composite->gadget_driver.udc_name)
				dwc->gadget_driver = temp_gadget_driver;
		}

		dwc3_exynos_host_exit(exynos);
		dwc->xhci = NULL;

err2:
		ret = dwc3_otg_phy_enable(fsm, 0, on);
	}
err1:
	__pm_relax(dotg->wakelock);
	return ret;
}

static void dwc3_otg_retry_configuration(struct timer_list *t)
{
	struct dwc3_exynos *exynos = from_timer(exynos, t, usb_connect_timer);
	struct dwc3_otg *dotg = exynos->dotg;
	struct usb_gadget *gadget = exynos->dwc->gadget;
	struct usb_composite_dev *cdev = get_gadget_data(gadget);

	dev_dbg(exynos->dev, "retry start: +++\n");

	if (cdev == NULL || exynos->retry_cnt == REMOVED_RETRY_CNT) {
		dev_dbg(exynos->dev, "Stop retry configuration(cdev is NULL) or Removed\n");
		return;
	}

	if (dotg->skip_retry)
		return;

	if (!cdev->config) {
		if (exynos->retry_cnt >= MAX_RETRY_CNT) {
			dev_err(exynos->dev, "%s: Re-try 5 times, But usb enumeration fail\n",
					__func__);
			return;
		}

		dev_dbg(exynos->dev, "%s: retry USB enumeration, retry count : %d\n",
				__func__, exynos->retry_cnt);

		dwc3_otg_usb_recovery_reconn(exynos);

		exynos->retry_cnt += 1;
	} else {
		exynos->retry_cnt = 0;
		dev_dbg(exynos->dev, "%s: already configuration done!!\n", __func__);
		return;
	}

	dev_dbg(exynos->dev, "retry done\n");
}

static int dwc3_otg_start_gadget(struct otg_fsm *fsm, int on)
{
	struct usb_otg	*otg = fsm->otg;
	struct dwc3_otg	*dotg = container_of(otg, struct dwc3_otg, otg);
	struct dwc3	*dwc = dotg->dwc;
	struct dwc3_exynos *exynos = dotg->exynos;
	struct device	*dev = dotg->dwc->dev;
	int ret = 0;
	int wait_counter = 0;

	if (!otg->gadget) {
		dev_err(dev, "%s does not have any gadget\n", __func__);
		return -EINVAL;
	}

	if (on) {
		__pm_stay_awake(dotg->wakelock);
		if (!dwc3_otg_check_usb_suspend(exynos))
			dev_err(dev, "too long to wait for dwc3 suspended\n");

		while (dwc->gadget_driver == NULL) {
			wait_counter++;
			usleep_range(100, 200);

			if (wait_counter > 500) {
				dev_err(dev, "Can't wait gadget start!\n");
				break;
			}
		}

		exynos->need_dr_role = 1;
		dwc->connected = true;
		ret = dwc3_otg_phy_enable(fsm, 0, on);
		exynos->need_dr_role = 0;
		if (ret) {
			dev_err(dev, "%s: failed to reinitialize core\n",
					__func__);
			goto err1;
		}

		ret = usb_gadget_activate(dwc->gadget);
		if (ret < 0)
			dev_err(dev, "USB gadget activate failed with %d\n", ret);

		exynos->gadget_state = true;
		dwc3_otg_set_peripheral_mode(dotg);

		dev_dbg(dev, "%s: start check usb configuration timer\n", __func__);
		timer_setup(&exynos->usb_connect_timer, dwc3_otg_retry_configuration, 0);
		mod_timer(&exynos->usb_connect_timer,
				jiffies + CHG_CONNECTED_DELAY_TIME);
		exynos->vbus_state = true;
	} else {
		exynos->vbus_state = false;
		del_timer_sync(&exynos->usb_connect_timer);

		ret = usb_gadget_deactivate(dwc->gadget);
		if (ret < 0)
			dev_err(dev, "USB gadget deactivate failed with %d\n", ret);

		if (exynos->config.is_not_vbus_pad && exynos_usbdrd_get_ldo_status() &&
				!dotg->in_shutdown)
			dwc3_exynos_gadget_disconnect_proc(dwc);

		if (exynos->extra_delay)
			msleep(100);

		exynos->gadget_state = false;
		ret = dwc3_otg_phy_enable(fsm, 0, on);
err1:
		__pm_relax(dotg->wakelock);
	}

	return 0;
}

static struct otg_fsm_ops dwc3_otg_fsm_ops = {
	.drv_vbus	= dwc3_otg_drv_vbus,
	.start_host	= dwc3_otg_start_host,
	.start_gadget	= dwc3_otg_start_gadget,
};

/* -------------------------------------------------------------------------- */

void dwc3_otg_run_sm(struct otg_fsm *fsm)
{
	struct dwc3_otg	*dotg = container_of(fsm, struct dwc3_otg, fsm);
	int		state_changed;

	/* Prevent running SM on early system resume */
	if (!dotg->ready)
		return;

	mutex_lock(&fsm->lock);

	do {
		state_changed = dwc3_otg_statemachine(fsm);
	} while (state_changed > 0);

	mutex_unlock(&fsm->lock);
}

/* Bind/Unbind the peripheral controller driver */
static int dwc3_otg_set_peripheral(struct usb_otg *otg,
				struct usb_gadget *gadget)
{
	struct dwc3_otg	*dotg = container_of(otg, struct dwc3_otg, otg);
	struct otg_fsm	*fsm = &dotg->fsm;
	struct device	*dev = dotg->dwc->dev;

	if (gadget) {
		dev_dbg(dev, "Binding gadget %s\n", gadget->name);

		otg->gadget = gadget;
	} else {
		dev_dbg(dev, "Unbinding gadget\n");

		mutex_lock(&fsm->lock);

		if (otg->state == OTG_STATE_B_PERIPHERAL) {
			/* Reset OTG Statemachine */
			dotg->fsm_reset = 1;
			dwc3_otg_statemachine(fsm);
			dotg->fsm_reset = 0;
		}
		otg->gadget = NULL;

		mutex_unlock(&fsm->lock);

		dwc3_otg_run_sm(fsm);
	}

	return 0;
}

static int dwc3_otg_get_id_state(struct dwc3_otg *dotg)
{
	u32 reg = dwc3_readl(dotg->regs, DWC3_OSTS);

	return !!(reg & DWC3_OTG_OSTS_CONIDSTS);
}

static int dwc3_otg_get_b_sess_state(struct dwc3_otg *dotg)
{
	u32 reg = dwc3_readl(dotg->regs, DWC3_OSTS);

	return !!(reg & DWC3_OTG_OSTS_BSESVALID);
}

static irqreturn_t dwc3_otg_interrupt(int irq, void *_dotg)
{
	struct dwc3_otg	*dotg = (struct dwc3_otg *)_dotg;
	struct otg_fsm	*fsm = &dotg->fsm;
	u32 oevt, handled_events = 0;
	irqreturn_t ret = IRQ_NONE;

	oevt = dwc3_readl(dotg->regs, DWC3_OEVT);

	/* ID */
	if (oevt & DWC3_OEVTEN_OTGCONIDSTSCHNGEVNT) {
		fsm->id = dwc3_otg_get_id_state(dotg);
		handled_events |= DWC3_OEVTEN_OTGCONIDSTSCHNGEVNT;
	}

	/* VBus */
	if (oevt & DWC3_OEVTEN_OTGBDEVVBUSCHNGEVNT) {
		fsm->b_sess_vld = dwc3_otg_get_b_sess_state(dotg);
		handled_events |= DWC3_OEVTEN_OTGBDEVVBUSCHNGEVNT;
	}

	if (handled_events) {
		dwc3_writel(dotg->regs, DWC3_OEVT, handled_events);
		ret = IRQ_WAKE_THREAD;
	}

	return ret;
}

static irqreturn_t dwc3_otg_thread_interrupt(int irq, void *_dotg)
{
	struct dwc3_otg	*dotg = (struct dwc3_otg *)_dotg;

	dwc3_otg_run_sm(&dotg->fsm);

	return IRQ_HANDLED;
}

static void dwc3_otg_enable_irq(struct dwc3_otg *dotg)
{
	/* Enable only connector ID status & VBUS change events */
	dwc3_writel(dotg->regs, DWC3_OEVTEN,
			DWC3_OEVTEN_OTGCONIDSTSCHNGEVNT |
			DWC3_OEVTEN_OTGBDEVVBUSCHNGEVNT);
}

static void dwc3_otg_disable_irq(struct dwc3_otg *dotg)
{
	dwc3_writel(dotg->regs, DWC3_OEVTEN, 0x0);
}

static void dwc3_otg_reset(struct dwc3_otg *dotg)
{
	/*
	 * OCFG[2] - OTG-Version = 0
	 * OCFG[1] - HNPCap = 0
	 * OCFG[0] - SRPCap = 0
	 */
	dwc3_writel(dotg->regs, DWC3_OCFG, 0x0);

	/*
	 * OCTL[6] - PeriMode = 1
	 * OCTL[5] - PrtPwrCtl = 0
	 * OCTL[4] - HNPReq = 0
	 * OCTL[3] - SesReq = 0
	 * OCTL[2] - TermSelDLPulse = 0
	 * OCTL[1] - DevSetHNPEn = 0
	 * OCTL[0] - HstSetHNPEn = 0
	 */
	dwc3_writel(dotg->regs, DWC3_OCTL, DWC3_OTG_OCTL_PERIMODE);

	/* Clear all otg events (interrupts) indications  */
	dwc3_writel(dotg->regs, DWC3_OEVT, (u32)DWC3_OEVT_CLEAR_ALL);
}

/**
 * dwc3_otg_start
 * @dwc: pointer to our controller context structure
 */
int dwc3_otg_start(struct dwc3 *dwc, struct dwc3_exynos *exynos)
{
	struct dwc3_otg	*dotg = exynos->dotg;
	struct otg_fsm	*fsm = &dotg->fsm;
	int		ret;

	if (dotg->ext_otg_ops) {
		ret = dwc3_ext_otg_start(dotg);
		if (ret) {
			dev_err(dwc->dev, "failed to start external OTG\n");
			return ret;
		}
	} else {
		dotg->regs = dwc->regs;

		dwc3_otg_reset(dotg);

		dotg->fsm.id = dwc3_otg_get_id_state(dotg);
		dotg->fsm.b_sess_vld = dwc3_otg_get_b_sess_state(dotg);

		dotg->irq = platform_get_irq(to_platform_device(dwc->dev), 0);
		ret = devm_request_threaded_irq(dwc->dev, dotg->irq,
				dwc3_otg_interrupt,
				dwc3_otg_thread_interrupt,
				IRQF_SHARED, "dwc3-otg", dotg);
		if (ret) {
			dev_err(dwc->dev, "failed to request irq #%d --> %d\n",
					dotg->irq, ret);
			return ret;
		}

		dwc3_otg_enable_irq(dotg);
	}

	dotg->ready = 1;

	dwc3_otg_run_sm(fsm);

	return 0;
}

/**
 * dwc3_otg_stop
 * @dwc: pointer to our controller context structure
 */
void dwc3_otg_stop(struct dwc3 *dwc, struct dwc3_exynos *exynos)
{
	struct dwc3_otg         *dotg = exynos->dotg;

	if (dotg->ext_otg_ops) {
		dwc3_ext_otg_stop(dotg);
	} else {
		dwc3_otg_disable_irq(dotg);
		free_irq(dotg->irq, dotg);
	}

	dotg->ready = 0;
}

/* -------------------------------------------------------------------------- */
static struct device_node *exynos_dwusb_parse_dt(void)
{
	struct device_node *np = NULL;

	np = of_find_compatible_node(NULL, NULL, "samsung,exynos9-dwusb");
	if (!np) {
		pr_err("%s: failed to get the usbdrd node\n", __func__);
		goto err;
	}
	return np;
err:
	return NULL;
}

static struct dwc3_exynos *exynos_dwusb_get_struct(void)
{
	struct device_node *np = NULL;
	struct platform_device *pdev = NULL;
	struct device *dev;
	struct dwc3_exynos *exynos;

	np = exynos_dwusb_parse_dt();
	if (np) {
		pdev = of_find_device_by_node(np);
		dev = &pdev->dev;
		of_node_put(np);
		if (pdev) {
			exynos = dev->driver_data;
			return exynos;
		}
	}

	pr_err("%s: failed to get the platform_device\n", __func__);
	return NULL;
}

int dwc3_otg_host_enable(bool enabled)
{
	struct dwc3_exynos *exynos;
	struct otg_fsm  *fsm;

	exynos = exynos_dwusb_get_struct();
	if (!exynos) {
		pr_err("%s: error exynos_dwusb_get_struct\n", __func__);
		return -ENODEV;
	}

	fsm = &exynos->dotg->fsm;
	fsm->id = !enabled;

	dev_dbg(exynos->dev, "%s: %s host\n", __func__, enabled ? "enable" : "disable");
	dwc3_otg_run_sm(fsm);

	return 0;
}
EXPORT_SYMBOL_GPL(dwc3_otg_host_enable);

bool dwc3_otg_check_usb_suspend(struct dwc3_exynos *exynos)
{
	int wait_counter = 0;
	bool exynos_suspend, dwc_suspend;

	do {
		exynos_suspend = (pm_runtime_suspend(exynos->dev) &
				  (atomic_read(&exynos->dev->power.usage_count) < 1));
		dwc_suspend = (pm_runtime_suspend(exynos->dwc->dev) &
			       (atomic_read(&exynos->dwc->dev->power.usage_count) < 1));

		if (exynos_suspend && dwc_suspend)
			break;

		wait_counter++;
		msleep(20);
	} while (wait_counter < DWC3_EXYNOS_MAX_WAIT_COUNT);

	return wait_counter < DWC3_EXYNOS_MAX_WAIT_COUNT;
}

static int dwc3_otg_reboot_notify(struct notifier_block *nb, unsigned long event, void *buf)
{
	struct dwc3_exynos *exynos;
	struct dwc3_otg *dotg;

	exynos = exynos_dwusb_get_struct();
	if (!exynos)
		return -ENODEV;

	dotg = exynos->dotg;

	switch (event) {
	case SYS_HALT:
	case SYS_RESTART:
	case SYS_POWER_OFF:
		exynos->dwc->current_dr_role = DWC3_EXYNOS_IGNORE_CORE_OPS;
		dotg->in_shutdown = true;
		if (exynos->vbus_state)
			del_timer_sync(&exynos->usb_connect_timer);
		break;
	}

	return 0;
}

u32 dwc3_otg_is_connect(void)
{
	struct dwc3_exynos *exynos;
	struct dwc3_otg *dotg;

	exynos = exynos_dwusb_get_struct();
	if (!exynos) {
		pr_err("[%s] error\n", __func__);
		return -ENODEV;
	}
	dotg = exynos->dotg;

	if (!dotg->otg_connection)
		return OTG_NO_CONNECT;
	else
		return OTG_DEVICE_CONNECT;
}
EXPORT_SYMBOL_GPL(dwc3_otg_is_connect);

int dwc3_otg_get_idle_ip_index(void)
{
	struct dwc3_exynos *exynos;

	exynos = exynos_dwusb_get_struct();

	if (exynos == NULL)
		return -ENODEV;

	return exynos->idle_ip_index;
}
EXPORT_SYMBOL_GPL(dwc3_otg_get_idle_ip_index);

static void dwc3_otg_recovery_reconnection(struct work_struct *w)
{
	struct dwc3_otg *dotg = container_of(w, struct dwc3_otg,
					     recov_work);
	struct dwc3_exynos *exynos = dotg->exynos;
	struct otg_fsm	*fsm = &dotg->fsm;
	int ret = 0;

	if (dotg->in_shutdown)
		return;

	if (dotg->skip_retry)
		return;

	__pm_stay_awake(dotg->reconn_wakelock);
	/* Lock to avoid real cable insert/remove operation. */
	mutex_lock(&fsm->lock);

	/* To ignore PHY disable */
	dwc3_otg_phy_enable(fsm, DWC3_PHY_OWNER_EMEG, 1);

	if (dotg->otg_connection == 1) {
		pr_err("Recovery Host Reconnection\n");
		ret = dwc3_otg_start_host(fsm, 0);
		if (ret < 0) {
			pr_err("Cable was already disconnected!!\n");
			goto emeg_out;
		}
	} else {
		pr_err("Recovery Gadget Reconnection\n");
		if (exynos->vbus_state == false) {
			pr_err("Cable was already disconnected!!\n");
			goto emeg_out;
		}
		dwc3_otg_start_gadget(fsm, 0);
	}

	msleep(50);
	if (dotg->otg_connection == 1)
		dwc3_otg_start_host(fsm, 1);
	else
		dwc3_otg_start_gadget(fsm, 1);

emeg_out:
	dwc3_otg_phy_enable(fsm, DWC3_PHY_OWNER_EMEG, 0);

	mutex_unlock(&fsm->lock);
	__pm_relax(dotg->reconn_wakelock);
}

int dwc3_otg_usb_recovery_reconn(struct dwc3_exynos *exynos)
{
	struct dwc3_otg *dotg;

	if (exynos == NULL) {
		pr_err("WARNING : exynos is NULL\n");
		return -ENODEV;
	}

	dotg = exynos->dotg;

	if (dotg->in_shutdown)
		return -ESHUTDOWN;

	if (dotg->skip_retry)
		return -EPERM;

	schedule_work(&dotg->recov_work);

	return 0;
}

static int dwc3_otg_ssphy_restart_cb(struct gvotable_election *el, const char *reason, void *value)
{
	struct dwc3_otg *dotg = gvotable_get_data(el);
	bool restart_phy = !!(long)value;

	if (restart_phy)
		dwc3_usb3_phy_restart(dotg);

	return 0;
}

static int dwc3_otg_pm_notifier(struct notifier_block *nb,
		unsigned long action, void *nb_data)
{
	struct dwc3_otg *dotg
		= container_of(nb, struct dwc3_otg, pm_nb);

	switch (action) {
	case PM_SUSPEND_PREPARE:
		dotg->dwc3_suspended = 1;
		reinit_completion(&dotg->resume_cmpl);
		break;
	case PM_POST_SUSPEND:
		dotg->dwc3_suspended = 0;
		complete(&dotg->resume_cmpl);
		break;
	default:
		break;
	}
	return NOTIFY_OK;
}

static int psy_changed(struct notifier_block *nb, unsigned long evt, void *ptr)
{
	struct dwc3_otg *dotg = container_of(nb, struct dwc3_otg, psy_notifier);
	struct power_supply *psy = ptr;

	if (!strstr(psy->desc->name, "usb") || evt != PSY_EVENT_PROP_CHANGED)
		return NOTIFY_OK;

	if (dotg->dwc->gadget->state == USB_STATE_CONFIGURED && !dotg->skip_retry) {
		dotg->skip_retry = true;
		del_timer_sync(&dotg->exynos->usb_connect_timer);
	}

	return NOTIFY_OK;
}

int dwc3_exynos_otg_init(struct dwc3 *dwc, struct dwc3_exynos *exynos)
{
	struct dwc3_otg *dotg = exynos->dotg;
	struct dwc3_ext_otg_ops *ops = NULL;
	int ret = 0;

	/* EXYNOS SoCs don't have HW OTG, but it supports SW OTG. */
	ops = dwc3_otg_exynos_rsw_probe(dwc);
	if (!ops)
		return 0;

	/* Allocate and init otg instance */
	dotg = devm_kzalloc(dwc->dev, sizeof(struct dwc3_otg), GFP_KERNEL);
	if (!dotg)
		return -ENOMEM;

	/* This reference is used by dwc3 modules for checking otg existence */
	exynos->dotg = dotg;
	dotg->dwc = dwc;
	dotg->exynos = exynos;

	ret = of_property_read_u32(exynos->dev->of_node, "usb-pm-qos-int",
				   &dotg->pm_qos_int_val);
	if (ret < 0) {
		dev_err(dwc->dev, "couldn't read usb-pm-qos-int %s node, error = %d\n",
			dwc->dev->of_node->name, ret);
		dotg->pm_qos_int_val = 0;
	} else {
		exynos_pm_qos_add_request(&dotg->pm_qos_int_req,
					  PM_QOS_DEVICE_THROUGHPUT, 0);
	}

	dotg->ext_otg_ops = ops;

	dotg->otg.set_peripheral = dwc3_otg_set_peripheral;
	dotg->otg.set_host = NULL;

	dotg->otg.state = OTG_STATE_UNDEFINED;
	dotg->in_shutdown = false;

	mutex_init(&dotg->fsm.lock);
	dotg->fsm.ops = &dwc3_otg_fsm_ops;
	dotg->fsm.otg = &dotg->otg;

	INIT_WORK(&dotg->recov_work, dwc3_otg_recovery_reconnection);
	dotg->vbus_reg = devm_regulator_get(dwc->dev, "dwc3-vbus");
	if (IS_ERR(dotg->vbus_reg))
		dev_err(dwc->dev, "failed to obtain vbus regulator\n");

	if (dotg->ext_otg_ops) {
		dev_dbg(dwc->dev, "%s, dwc3_ext_otg_setup call\n", __func__);
		ret = dwc3_ext_otg_setup(dotg);
		if (ret) {
			dev_err(dwc->dev, "failed to setup OTG\n");
			return ret;
		}
	}

	dotg->wakelock = wakeup_source_register(dwc->dev, "dwc3-otg");
	dotg->reconn_wakelock = wakeup_source_register(dwc->dev,
				"dwc3-reconnection");
	mutex_init(&dotg->lock);

	init_completion(&dotg->resume_cmpl);
	dotg->dwc3_suspended = 0;
	dotg->pm_nb.notifier_call = dwc3_otg_pm_notifier;
	register_pm_notifier(&dotg->pm_nb);

	ret = register_reboot_notifier(&dwc3_otg_reboot_notifier);
	if (ret)
		dev_err(dwc->dev, "failed register reboot notifier\n");

<<<<<<< HEAD
	dotg->psy_notifier.notifier_call = psy_changed;
	ret = power_supply_reg_notifier(&dotg->psy_notifier);
	if (ret)
		dev_err(dwc->dev, "failed register power supply notifier\n");
=======
	dotg->ssphy_restart_votable = gvotable_create_bool_election(SSPHY_RESTART_EL,
								    dwc3_otg_ssphy_restart_cb,
								    dotg);
	if (IS_ERR_OR_NULL(dotg->ssphy_restart_votable)) {
		ret = PTR_ERR(dotg->ssphy_restart_votable);
		dev_err(dwc->dev, "failed to create ssphy_restart votable (%d)\n", ret);
		return ret;
	}
	gvotable_set_vote2str(dotg->ssphy_restart_votable, gvotable_v2s_int);
>>>>>>> 9c26fbe6

	dev_dbg(dwc->dev, "otg_init done\n");

	return 0;
}

void dwc3_exynos_otg_exit(struct dwc3 *dwc, struct dwc3_exynos *exynos)
{
	struct dwc3_otg *dotg = exynos->dotg;

	if (!dotg->ext_otg_ops)
		return;

	gvotable_destroy_election(dotg->ssphy_restart_votable);
	unregister_pm_notifier(&dotg->pm_nb);

	dwc3_ext_otg_exit(dotg);

	wakeup_source_unregister(dotg->wakelock);
	wakeup_source_unregister(dotg->reconn_wakelock);
	free_irq(dotg->irq, dotg);
	dotg->otg.state = OTG_STATE_UNDEFINED;
	kfree(dotg);
	exynos->dotg = NULL;
}<|MERGE_RESOLUTION|>--- conflicted
+++ resolved
@@ -1139,12 +1139,11 @@
 	if (ret)
 		dev_err(dwc->dev, "failed register reboot notifier\n");
 
-<<<<<<< HEAD
 	dotg->psy_notifier.notifier_call = psy_changed;
 	ret = power_supply_reg_notifier(&dotg->psy_notifier);
 	if (ret)
 		dev_err(dwc->dev, "failed register power supply notifier\n");
-=======
+
 	dotg->ssphy_restart_votable = gvotable_create_bool_election(SSPHY_RESTART_EL,
 								    dwc3_otg_ssphy_restart_cb,
 								    dotg);
@@ -1154,7 +1153,6 @@
 		return ret;
 	}
 	gvotable_set_vote2str(dotg->ssphy_restart_votable, gvotable_v2s_int);
->>>>>>> 9c26fbe6
 
 	dev_dbg(dwc->dev, "otg_init done\n");
 
