// SPDX-License-Identifier: GPL-2.0-only
/*
 * Copyright (C) 2015 Broadcom
 * Copyright (c) 2014 The Linux Foundation. All rights reserved.
 * Copyright (C) 2013 Red Hat
 * Author: Rob Clark <robdclark@gmail.com>
 */

/**
 * DOC: VC4 Falcon HDMI module
 *
 * The HDMI core has a state machine and a PHY.  On BCM2835, most of
 * the unit operates off of the HSM clock from CPRMAN.  It also
 * internally uses the PLLH_PIX clock for the PHY.
 *
 * HDMI infoframes are kept within a small packet ram, where each
 * packet can be individually enabled for including in a frame.
 *
 * HDMI audio is implemented entirely within the HDMI IP block.  A
 * register in the HDMI encoder takes SPDIF frames from the DMA engine
 * and transfers them over an internal MAI (multi-channel audio
 * interconnect) bus to the encoder side for insertion into the video
 * blank regions.
 *
 * The driver's HDMI encoder does not yet support power management.
 * The HDMI encoder's power domain and the HSM/pixel clocks are kept
 * continuously running, and only the HDMI logic and packet ram are
 * powered off/on at disable/enable time.
 *
 * The driver does not yet support CEC control, though the HDMI
 * encoder block has CEC support.
 */

#include <drm/drm_atomic_helper.h>
#include <drm/drm_edid.h>
#include <drm/drm_probe_helper.h>
#include <drm/drm_simple_kms_helper.h>
#include <linux/clk.h>
#include <linux/component.h>
#include <linux/i2c.h>
#include <linux/of_address.h>
#include <linux/of_gpio.h>
#include <linux/of_platform.h>
#include <linux/pm_runtime.h>
#include <linux/rational.h>
#include <linux/reset.h>
#include <sound/dmaengine_pcm.h>
#include <sound/pcm_drm_eld.h>
#include <sound/pcm_params.h>
#include <sound/soc.h>
#include "media/cec.h"
#include "vc4_drv.h"
#include "vc4_hdmi.h"
#include "vc4_hdmi_regs.h"
#include "vc4_regs.h"

#define VC5_HDMI_HORZA_HFP_SHIFT		16
#define VC5_HDMI_HORZA_HFP_MASK			VC4_MASK(28, 16)
#define VC5_HDMI_HORZA_VPOS			BIT(15)
#define VC5_HDMI_HORZA_HPOS			BIT(14)
#define VC5_HDMI_HORZA_HAP_SHIFT		0
#define VC5_HDMI_HORZA_HAP_MASK			VC4_MASK(13, 0)

#define VC5_HDMI_HORZB_HBP_SHIFT		16
#define VC5_HDMI_HORZB_HBP_MASK			VC4_MASK(26, 16)
#define VC5_HDMI_HORZB_HSP_SHIFT		0
#define VC5_HDMI_HORZB_HSP_MASK			VC4_MASK(10, 0)

#define VC5_HDMI_VERTA_VSP_SHIFT		24
#define VC5_HDMI_VERTA_VSP_MASK			VC4_MASK(28, 24)
#define VC5_HDMI_VERTA_VFP_SHIFT		16
#define VC5_HDMI_VERTA_VFP_MASK			VC4_MASK(22, 16)
#define VC5_HDMI_VERTA_VAL_SHIFT		0
#define VC5_HDMI_VERTA_VAL_MASK			VC4_MASK(12, 0)

#define VC5_HDMI_VERTB_VSPO_SHIFT		16
#define VC5_HDMI_VERTB_VSPO_MASK		VC4_MASK(29, 16)

# define VC4_HD_M_SW_RST			BIT(2)
# define VC4_HD_M_ENABLE			BIT(0)

#define CEC_CLOCK_FREQ 40000
#define VC4_HSM_MID_CLOCK 149985000

static int vc4_hdmi_debugfs_regs(struct seq_file *m, void *unused)
{
	struct drm_info_node *node = (struct drm_info_node *)m->private;
	struct vc4_hdmi *vc4_hdmi = node->info_ent->data;
	struct drm_printer p = drm_seq_file_printer(m);

	drm_print_regset32(&p, &vc4_hdmi->hdmi_regset);
	drm_print_regset32(&p, &vc4_hdmi->hd_regset);

	return 0;
}

static void vc4_hdmi_reset(struct vc4_hdmi *vc4_hdmi)
{
	HDMI_WRITE(HDMI_M_CTL, VC4_HD_M_SW_RST);
	udelay(1);
	HDMI_WRITE(HDMI_M_CTL, 0);

	HDMI_WRITE(HDMI_M_CTL, VC4_HD_M_ENABLE);

	HDMI_WRITE(HDMI_SW_RESET_CONTROL,
		   VC4_HDMI_SW_RESET_HDMI |
		   VC4_HDMI_SW_RESET_FORMAT_DETECT);

	HDMI_WRITE(HDMI_SW_RESET_CONTROL, 0);
}

static void vc5_hdmi_reset(struct vc4_hdmi *vc4_hdmi)
{
	reset_control_reset(vc4_hdmi->reset);

	HDMI_WRITE(HDMI_DVP_CTL, 0);

	HDMI_WRITE(HDMI_CLOCK_STOP,
		   HDMI_READ(HDMI_CLOCK_STOP) | VC4_DVP_HT_CLOCK_STOP_PIXEL);
}

static enum drm_connector_status
vc4_hdmi_connector_detect(struct drm_connector *connector, bool force)
{
	struct vc4_hdmi *vc4_hdmi = connector_to_vc4_hdmi(connector);

	if (vc4_hdmi->hpd_gpio) {
		if (gpio_get_value_cansleep(vc4_hdmi->hpd_gpio) ^
		    vc4_hdmi->hpd_active_low)
			return connector_status_connected;
		cec_phys_addr_invalidate(vc4_hdmi->cec_adap);
		return connector_status_disconnected;
	}

	if (drm_probe_ddc(vc4_hdmi->ddc))
		return connector_status_connected;

	if (HDMI_READ(HDMI_HOTPLUG) & VC4_HDMI_HOTPLUG_CONNECTED)
		return connector_status_connected;
	cec_phys_addr_invalidate(vc4_hdmi->cec_adap);
	return connector_status_disconnected;
}

static void vc4_hdmi_connector_destroy(struct drm_connector *connector)
{
	drm_connector_unregister(connector);
	drm_connector_cleanup(connector);
}

static int vc4_hdmi_connector_get_modes(struct drm_connector *connector)
{
	struct vc4_hdmi *vc4_hdmi = connector_to_vc4_hdmi(connector);
	struct vc4_hdmi_encoder *vc4_encoder = &vc4_hdmi->encoder;
	int ret = 0;
	struct edid *edid;

	edid = drm_get_edid(connector, vc4_hdmi->ddc);
	cec_s_phys_addr_from_edid(vc4_hdmi->cec_adap, edid);
	if (!edid)
		return -ENODEV;

	vc4_encoder->hdmi_monitor = drm_detect_hdmi_monitor(edid);

	drm_connector_update_edid_property(connector, edid);
	ret = drm_add_edid_modes(connector, edid);
	kfree(edid);

	return ret;
}

static void vc4_hdmi_connector_reset(struct drm_connector *connector)
{
	drm_atomic_helper_connector_reset(connector);
	drm_atomic_helper_connector_tv_reset(connector);
}

static const struct drm_connector_funcs vc4_hdmi_connector_funcs = {
	.detect = vc4_hdmi_connector_detect,
	.fill_modes = drm_helper_probe_single_connector_modes,
	.destroy = vc4_hdmi_connector_destroy,
	.reset = vc4_hdmi_connector_reset,
	.atomic_duplicate_state = drm_atomic_helper_connector_duplicate_state,
	.atomic_destroy_state = drm_atomic_helper_connector_destroy_state,
};

static const struct drm_connector_helper_funcs vc4_hdmi_connector_helper_funcs = {
	.get_modes = vc4_hdmi_connector_get_modes,
};

static int vc4_hdmi_connector_init(struct drm_device *dev,
				   struct vc4_hdmi *vc4_hdmi)
{
	struct drm_connector *connector = &vc4_hdmi->connector;
	struct drm_encoder *encoder = &vc4_hdmi->encoder.base.base;
	int ret;

	drm_connector_init_with_ddc(dev, connector,
				    &vc4_hdmi_connector_funcs,
				    DRM_MODE_CONNECTOR_HDMIA,
				    vc4_hdmi->ddc);
	drm_connector_helper_add(connector, &vc4_hdmi_connector_helper_funcs);

	/* Create and attach TV margin props to this connector. */
	ret = drm_mode_create_tv_margin_properties(dev);
	if (ret)
		return ret;

	drm_connector_attach_tv_margin_properties(connector);

	connector->polled = (DRM_CONNECTOR_POLL_CONNECT |
			     DRM_CONNECTOR_POLL_DISCONNECT);

	connector->interlace_allowed = 1;
	connector->doublescan_allowed = 0;

	drm_connector_attach_encoder(connector, encoder);

	return 0;
}

static int vc4_hdmi_stop_packet(struct drm_encoder *encoder,
				enum hdmi_infoframe_type type)
{
	struct vc4_hdmi *vc4_hdmi = encoder_to_vc4_hdmi(encoder);
	u32 packet_id = type - 0x80;

	HDMI_WRITE(HDMI_RAM_PACKET_CONFIG,
		   HDMI_READ(HDMI_RAM_PACKET_CONFIG) & ~BIT(packet_id));

	return wait_for(!(HDMI_READ(HDMI_RAM_PACKET_STATUS) &
			  BIT(packet_id)), 100);
}

static void vc4_hdmi_write_infoframe(struct drm_encoder *encoder,
				     union hdmi_infoframe *frame)
{
	struct vc4_hdmi *vc4_hdmi = encoder_to_vc4_hdmi(encoder);
	u32 packet_id = frame->any.type - 0x80;
	const struct vc4_hdmi_register *ram_packet_start =
		&vc4_hdmi->variant->registers[HDMI_RAM_PACKET_START];
	u32 packet_reg = ram_packet_start->offset + VC4_HDMI_PACKET_STRIDE * packet_id;
	void __iomem *base = __vc4_hdmi_get_field_base(vc4_hdmi,
						       ram_packet_start->reg);
	uint8_t buffer[VC4_HDMI_PACKET_STRIDE];
	ssize_t len, i;
	int ret;

	WARN_ONCE(!(HDMI_READ(HDMI_RAM_PACKET_CONFIG) &
		    VC4_HDMI_RAM_PACKET_ENABLE),
		  "Packet RAM has to be on to store the packet.");

	len = hdmi_infoframe_pack(frame, buffer, sizeof(buffer));
	if (len < 0)
		return;

	ret = vc4_hdmi_stop_packet(encoder, frame->any.type);
	if (ret) {
		DRM_ERROR("Failed to wait for infoframe to go idle: %d\n", ret);
		return;
	}

	for (i = 0; i < len; i += 7) {
		writel(buffer[i + 0] << 0 |
		       buffer[i + 1] << 8 |
		       buffer[i + 2] << 16,
		       base + packet_reg);
		packet_reg += 4;

		writel(buffer[i + 3] << 0 |
		       buffer[i + 4] << 8 |
		       buffer[i + 5] << 16 |
		       buffer[i + 6] << 24,
		       base + packet_reg);
		packet_reg += 4;
	}

	HDMI_WRITE(HDMI_RAM_PACKET_CONFIG,
		   HDMI_READ(HDMI_RAM_PACKET_CONFIG) | BIT(packet_id));
	ret = wait_for((HDMI_READ(HDMI_RAM_PACKET_STATUS) &
			BIT(packet_id)), 100);
	if (ret)
		DRM_ERROR("Failed to wait for infoframe to start: %d\n", ret);
}

static void vc4_hdmi_set_avi_infoframe(struct drm_encoder *encoder)
{
	struct vc4_hdmi *vc4_hdmi = encoder_to_vc4_hdmi(encoder);
	struct vc4_hdmi_encoder *vc4_encoder = to_vc4_hdmi_encoder(encoder);
	struct drm_connector *connector = &vc4_hdmi->connector;
	struct drm_connector_state *cstate = connector->state;
	struct drm_crtc *crtc = encoder->crtc;
	const struct drm_display_mode *mode = &crtc->state->adjusted_mode;
	union hdmi_infoframe frame;
	int ret;

	ret = drm_hdmi_avi_infoframe_from_display_mode(&frame.avi,
						       connector, mode);
	if (ret < 0) {
		DRM_ERROR("couldn't fill AVI infoframe\n");
		return;
	}

	drm_hdmi_avi_infoframe_quant_range(&frame.avi,
					   connector, mode,
					   vc4_encoder->limited_rgb_range ?
					   HDMI_QUANTIZATION_RANGE_LIMITED :
					   HDMI_QUANTIZATION_RANGE_FULL);

	drm_hdmi_avi_infoframe_bars(&frame.avi, cstate);

	vc4_hdmi_write_infoframe(encoder, &frame);
}

static void vc4_hdmi_set_spd_infoframe(struct drm_encoder *encoder)
{
	union hdmi_infoframe frame;
	int ret;

	ret = hdmi_spd_infoframe_init(&frame.spd, "Broadcom", "Videocore");
	if (ret < 0) {
		DRM_ERROR("couldn't fill SPD infoframe\n");
		return;
	}

	frame.spd.sdi = HDMI_SPD_SDI_PC;

	vc4_hdmi_write_infoframe(encoder, &frame);
}

static void vc4_hdmi_set_audio_infoframe(struct drm_encoder *encoder)
{
	struct vc4_hdmi *vc4_hdmi = encoder_to_vc4_hdmi(encoder);
	union hdmi_infoframe frame;
	int ret;

	ret = hdmi_audio_infoframe_init(&frame.audio);

	frame.audio.coding_type = HDMI_AUDIO_CODING_TYPE_STREAM;
	frame.audio.sample_frequency = HDMI_AUDIO_SAMPLE_FREQUENCY_STREAM;
	frame.audio.sample_size = HDMI_AUDIO_SAMPLE_SIZE_STREAM;
	frame.audio.channels = vc4_hdmi->audio.channels;

	vc4_hdmi_write_infoframe(encoder, &frame);
}

static void vc4_hdmi_set_infoframes(struct drm_encoder *encoder)
{
	struct vc4_hdmi *vc4_hdmi = encoder_to_vc4_hdmi(encoder);

	vc4_hdmi_set_avi_infoframe(encoder);
	vc4_hdmi_set_spd_infoframe(encoder);
	/*
	 * If audio was streaming, then we need to reenabled the audio
	 * infoframe here during encoder_enable.
	 */
	if (vc4_hdmi->audio.streaming)
		vc4_hdmi_set_audio_infoframe(encoder);
}

static void vc4_hdmi_encoder_post_crtc_disable(struct drm_encoder *encoder)
{
	struct vc4_hdmi *vc4_hdmi = encoder_to_vc4_hdmi(encoder);

	HDMI_WRITE(HDMI_RAM_PACKET_CONFIG, 0);

	HDMI_WRITE(HDMI_VID_CTL, HDMI_READ(HDMI_VID_CTL) |
		   VC4_HD_VID_CTL_CLRRGB | VC4_HD_VID_CTL_CLRSYNC);

	HDMI_WRITE(HDMI_VID_CTL,
		   HDMI_READ(HDMI_VID_CTL) | VC4_HD_VID_CTL_BLANKPIX);
}

static void vc4_hdmi_encoder_post_crtc_powerdown(struct drm_encoder *encoder)
{
	struct vc4_hdmi *vc4_hdmi = encoder_to_vc4_hdmi(encoder);
	int ret;

	if (vc4_hdmi->variant->phy_disable)
		vc4_hdmi->variant->phy_disable(vc4_hdmi);

	HDMI_WRITE(HDMI_VID_CTL,
		   HDMI_READ(HDMI_VID_CTL) & ~VC4_HD_VID_CTL_ENABLE);

	clk_disable_unprepare(vc4_hdmi->pixel_bvb_clock);
	clk_disable_unprepare(vc4_hdmi->hsm_clock);
	clk_disable_unprepare(vc4_hdmi->pixel_clock);

	ret = pm_runtime_put(&vc4_hdmi->pdev->dev);
	if (ret < 0)
		DRM_ERROR("Failed to release power domain: %d\n", ret);
}

static void vc4_hdmi_encoder_disable(struct drm_encoder *encoder)
{
}

static void vc4_hdmi_csc_setup(struct vc4_hdmi *vc4_hdmi, bool enable)
{
	u32 csc_ctl;

	csc_ctl = VC4_SET_FIELD(VC4_HD_CSC_CTL_ORDER_BGR,
				VC4_HD_CSC_CTL_ORDER);

	if (enable) {
		/* CEA VICs other than #1 requre limited range RGB
		 * output unless overridden by an AVI infoframe.
		 * Apply a colorspace conversion to squash 0-255 down
		 * to 16-235.  The matrix here is:
		 *
		 * [ 0      0      0.8594 16]
		 * [ 0      0.8594 0      16]
		 * [ 0.8594 0      0      16]
		 * [ 0      0      0       1]
		 */
		csc_ctl |= VC4_HD_CSC_CTL_ENABLE;
		csc_ctl |= VC4_HD_CSC_CTL_RGB2YCC;
		csc_ctl |= VC4_SET_FIELD(VC4_HD_CSC_CTL_MODE_CUSTOM,
					 VC4_HD_CSC_CTL_MODE);

		HDMI_WRITE(HDMI_CSC_12_11, (0x000 << 16) | 0x000);
		HDMI_WRITE(HDMI_CSC_14_13, (0x100 << 16) | 0x6e0);
		HDMI_WRITE(HDMI_CSC_22_21, (0x6e0 << 16) | 0x000);
		HDMI_WRITE(HDMI_CSC_24_23, (0x100 << 16) | 0x000);
		HDMI_WRITE(HDMI_CSC_32_31, (0x000 << 16) | 0x6e0);
		HDMI_WRITE(HDMI_CSC_34_33, (0x100 << 16) | 0x000);
	}

	/* The RGB order applies even when CSC is disabled. */
	HDMI_WRITE(HDMI_CSC_CTL, csc_ctl);
}

static void vc5_hdmi_csc_setup(struct vc4_hdmi *vc4_hdmi, bool enable)
{
	u32 csc_ctl;

	csc_ctl = 0x07;	/* RGB_CONVERT_MODE = custom matrix, || USE_RGB_TO_YCBCR */

	if (enable) {
		/* CEA VICs other than #1 requre limited range RGB
		 * output unless overridden by an AVI infoframe.
		 * Apply a colorspace conversion to squash 0-255 down
		 * to 16-235.  The matrix here is:
		 *
		 * [ 0.8594 0      0      16]
		 * [ 0      0.8594 0      16]
		 * [ 0      0      0.8594 16]
		 * [ 0      0      0       1]
		 * Matrix is signed 2p13 fixed point, with signed 9p6 offsets
		 */
		HDMI_WRITE(HDMI_CSC_12_11, (0x0000 << 16) | 0x1b80);
		HDMI_WRITE(HDMI_CSC_14_13, (0x0400 << 16) | 0x0000);
		HDMI_WRITE(HDMI_CSC_22_21, (0x1b80 << 16) | 0x0000);
		HDMI_WRITE(HDMI_CSC_24_23, (0x0400 << 16) | 0x0000);
		HDMI_WRITE(HDMI_CSC_32_31, (0x0000 << 16) | 0x0000);
		HDMI_WRITE(HDMI_CSC_34_33, (0x0400 << 16) | 0x1b80);
	} else {
		/* Still use the matrix for full range, but make it unity.
		 * Matrix is signed 2p13 fixed point, with signed 9p6 offsets
		 */
		HDMI_WRITE(HDMI_CSC_12_11, (0x0000 << 16) | 0x2000);
		HDMI_WRITE(HDMI_CSC_14_13, (0x0000 << 16) | 0x0000);
		HDMI_WRITE(HDMI_CSC_22_21, (0x2000 << 16) | 0x0000);
		HDMI_WRITE(HDMI_CSC_24_23, (0x0000 << 16) | 0x0000);
		HDMI_WRITE(HDMI_CSC_32_31, (0x0000 << 16) | 0x0000);
		HDMI_WRITE(HDMI_CSC_34_33, (0x0000 << 16) | 0x2000);
	}

	HDMI_WRITE(HDMI_CSC_CTL, csc_ctl);
}

static void vc4_hdmi_set_timings(struct vc4_hdmi *vc4_hdmi,
				 struct drm_display_mode *mode)
{
	bool hsync_pos = mode->flags & DRM_MODE_FLAG_PHSYNC;
	bool vsync_pos = mode->flags & DRM_MODE_FLAG_PVSYNC;
	bool interlaced = mode->flags & DRM_MODE_FLAG_INTERLACE;
	u32 pixel_rep = (mode->flags & DRM_MODE_FLAG_DBLCLK) ? 2 : 1;
	u32 verta = (VC4_SET_FIELD(mode->crtc_vsync_end - mode->crtc_vsync_start,
				   VC4_HDMI_VERTA_VSP) |
		     VC4_SET_FIELD(mode->crtc_vsync_start - mode->crtc_vdisplay,
				   VC4_HDMI_VERTA_VFP) |
		     VC4_SET_FIELD(mode->crtc_vdisplay, VC4_HDMI_VERTA_VAL));
	u32 vertb = (VC4_SET_FIELD(0, VC4_HDMI_VERTB_VSPO) |
		     VC4_SET_FIELD(mode->crtc_vtotal - mode->crtc_vsync_end,
				   VC4_HDMI_VERTB_VBP));
	u32 vertb_even = (VC4_SET_FIELD(0, VC4_HDMI_VERTB_VSPO) |
			  VC4_SET_FIELD(mode->crtc_vtotal -
					mode->crtc_vsync_end -
					interlaced,
					VC4_HDMI_VERTB_VBP));

	HDMI_WRITE(HDMI_HORZA,
		   (vsync_pos ? VC4_HDMI_HORZA_VPOS : 0) |
		   (hsync_pos ? VC4_HDMI_HORZA_HPOS : 0) |
		   VC4_SET_FIELD(mode->hdisplay * pixel_rep,
				 VC4_HDMI_HORZA_HAP));

	HDMI_WRITE(HDMI_HORZB,
		   VC4_SET_FIELD((mode->htotal -
				  mode->hsync_end) * pixel_rep,
				 VC4_HDMI_HORZB_HBP) |
		   VC4_SET_FIELD((mode->hsync_end -
				  mode->hsync_start) * pixel_rep,
				 VC4_HDMI_HORZB_HSP) |
		   VC4_SET_FIELD((mode->hsync_start -
				  mode->hdisplay) * pixel_rep,
				 VC4_HDMI_HORZB_HFP));

	HDMI_WRITE(HDMI_VERTA0, verta);
	HDMI_WRITE(HDMI_VERTA1, verta);

	HDMI_WRITE(HDMI_VERTB0, vertb_even);
	HDMI_WRITE(HDMI_VERTB1, vertb);
}
static void vc5_hdmi_set_timings(struct vc4_hdmi *vc4_hdmi,
				 struct drm_display_mode *mode)
{
	bool hsync_pos = mode->flags & DRM_MODE_FLAG_PHSYNC;
	bool vsync_pos = mode->flags & DRM_MODE_FLAG_PVSYNC;
	bool interlaced = mode->flags & DRM_MODE_FLAG_INTERLACE;
	u32 pixel_rep = (mode->flags & DRM_MODE_FLAG_DBLCLK) ? 2 : 1;
	u32 verta = (VC4_SET_FIELD(mode->crtc_vsync_end - mode->crtc_vsync_start,
				   VC5_HDMI_VERTA_VSP) |
		     VC4_SET_FIELD(mode->crtc_vsync_start - mode->crtc_vdisplay,
				   VC5_HDMI_VERTA_VFP) |
		     VC4_SET_FIELD(mode->crtc_vdisplay, VC5_HDMI_VERTA_VAL));
	u32 vertb = (VC4_SET_FIELD(0, VC5_HDMI_VERTB_VSPO) |
		     VC4_SET_FIELD(mode->crtc_vtotal - mode->crtc_vsync_end,
				   VC4_HDMI_VERTB_VBP));
	u32 vertb_even = (VC4_SET_FIELD(0, VC5_HDMI_VERTB_VSPO) |
			  VC4_SET_FIELD(mode->crtc_vtotal -
					mode->crtc_vsync_end -
					interlaced,
					VC4_HDMI_VERTB_VBP));

	HDMI_WRITE(HDMI_VEC_INTERFACE_XBAR, 0x354021);
	HDMI_WRITE(HDMI_HORZA,
		   (vsync_pos ? VC5_HDMI_HORZA_VPOS : 0) |
		   (hsync_pos ? VC5_HDMI_HORZA_HPOS : 0) |
		   VC4_SET_FIELD(mode->hdisplay * pixel_rep,
				 VC5_HDMI_HORZA_HAP) |
		   VC4_SET_FIELD((mode->hsync_start -
				  mode->hdisplay) * pixel_rep,
				 VC5_HDMI_HORZA_HFP));

	HDMI_WRITE(HDMI_HORZB,
		   VC4_SET_FIELD((mode->htotal -
				  mode->hsync_end) * pixel_rep,
				 VC5_HDMI_HORZB_HBP) |
		   VC4_SET_FIELD((mode->hsync_end -
				  mode->hsync_start) * pixel_rep,
				 VC5_HDMI_HORZB_HSP));

	HDMI_WRITE(HDMI_VERTA0, verta);
	HDMI_WRITE(HDMI_VERTA1, verta);

	HDMI_WRITE(HDMI_VERTB0, vertb_even);
	HDMI_WRITE(HDMI_VERTB1, vertb);

	HDMI_WRITE(HDMI_CLOCK_STOP, 0);
}

static void vc4_hdmi_recenter_fifo(struct vc4_hdmi *vc4_hdmi)
{
	u32 drift;
	int ret;

	drift = HDMI_READ(HDMI_FIFO_CTL);
	drift &= VC4_HDMI_FIFO_VALID_WRITE_MASK;

	HDMI_WRITE(HDMI_FIFO_CTL,
		   drift & ~VC4_HDMI_FIFO_CTL_RECENTER);
	HDMI_WRITE(HDMI_FIFO_CTL,
		   drift | VC4_HDMI_FIFO_CTL_RECENTER);
	usleep_range(1000, 1100);
	HDMI_WRITE(HDMI_FIFO_CTL,
		   drift & ~VC4_HDMI_FIFO_CTL_RECENTER);
	HDMI_WRITE(HDMI_FIFO_CTL,
		   drift | VC4_HDMI_FIFO_CTL_RECENTER);

	ret = wait_for(HDMI_READ(HDMI_FIFO_CTL) &
		       VC4_HDMI_FIFO_CTL_RECENTER_DONE, 1);
	WARN_ONCE(ret, "Timeout waiting for "
		  "VC4_HDMI_FIFO_CTL_RECENTER_DONE");
}

static void vc4_hdmi_encoder_pre_crtc_configure(struct drm_encoder *encoder)
{
	struct drm_display_mode *mode = &encoder->crtc->state->adjusted_mode;
	struct vc4_hdmi *vc4_hdmi = encoder_to_vc4_hdmi(encoder);
	unsigned long pixel_rate, hsm_rate;
	int ret;

	ret = pm_runtime_get_sync(&vc4_hdmi->pdev->dev);
	if (ret < 0) {
		DRM_ERROR("Failed to retain power domain: %d\n", ret);
		return;
	}

	pixel_rate = mode->clock * 1000 * ((mode->flags & DRM_MODE_FLAG_DBLCLK) ? 2 : 1);
	ret = clk_set_rate(vc4_hdmi->pixel_clock, pixel_rate);
	if (ret) {
		DRM_ERROR("Failed to set pixel clock rate: %d\n", ret);
		return;
	}

	ret = clk_prepare_enable(vc4_hdmi->pixel_clock);
	if (ret) {
		DRM_ERROR("Failed to turn on pixel clock: %d\n", ret);
		return;
	}

	/*
	 * As stated in RPi's vc4 firmware "HDMI state machine (HSM) clock must
	 * be faster than pixel clock, infinitesimally faster, tested in
	 * simulation. Otherwise, exact value is unimportant for HDMI
	 * operation." This conflicts with bcm2835's vc4 documentation, which
	 * states HSM's clock has to be at least 108% of the pixel clock.
	 *
	 * Real life tests reveal that vc4's firmware statement holds up, and
	 * users are able to use pixel clocks closer to HSM's, namely for
	 * 1920x1200@60Hz. So it was decided to have leave a 1% margin between
	 * both clocks. Which, for RPi0-3 implies a maximum pixel clock of
	 * 162MHz.
	 *
	 * Additionally, the AXI clock needs to be at least 25% of
	 * pixel clock, but HSM ends up being the limiting factor.
	 */
	hsm_rate = max_t(unsigned long, 120000000, (pixel_rate / 100) * 101);
	ret = clk_set_min_rate(vc4_hdmi->hsm_clock, hsm_rate);
	if (ret) {
		DRM_ERROR("Failed to set HSM clock rate: %d\n", ret);
		return;
	}

	ret = clk_prepare_enable(vc4_hdmi->hsm_clock);
	if (ret) {
		DRM_ERROR("Failed to turn on HSM clock: %d\n", ret);
		clk_disable_unprepare(vc4_hdmi->pixel_clock);
		return;
	}

	/*
	 * FIXME: When the pixel freq is 594MHz (4k60), this needs to be setup
	 * at 300MHz.
	 */
	ret = clk_set_min_rate(vc4_hdmi->pixel_bvb_clock,
			       (hsm_rate > VC4_HSM_MID_CLOCK ? 150000000 : 75000000));
	if (ret) {
		DRM_ERROR("Failed to set pixel bvb clock rate: %d\n", ret);
		clk_disable_unprepare(vc4_hdmi->hsm_clock);
		clk_disable_unprepare(vc4_hdmi->pixel_clock);
		return;
	}

	ret = clk_prepare_enable(vc4_hdmi->pixel_bvb_clock);
	if (ret) {
		DRM_ERROR("Failed to turn on pixel bvb clock: %d\n", ret);
		clk_disable_unprepare(vc4_hdmi->hsm_clock);
		clk_disable_unprepare(vc4_hdmi->pixel_clock);
		return;
	}

	if (vc4_hdmi->variant->reset)
		vc4_hdmi->variant->reset(vc4_hdmi);

	if (vc4_hdmi->variant->phy_init)
		vc4_hdmi->variant->phy_init(vc4_hdmi, mode);

	HDMI_WRITE(HDMI_SCHEDULER_CONTROL,
		   HDMI_READ(HDMI_SCHEDULER_CONTROL) |
		   VC4_HDMI_SCHEDULER_CONTROL_MANUAL_FORMAT |
		   VC4_HDMI_SCHEDULER_CONTROL_IGNORE_VSYNC_PREDICTS);

	if (vc4_hdmi->variant->set_timings)
		vc4_hdmi->variant->set_timings(vc4_hdmi, mode);
}

static void vc4_hdmi_encoder_pre_crtc_enable(struct drm_encoder *encoder)
{
	struct drm_display_mode *mode = &encoder->crtc->state->adjusted_mode;
	struct vc4_hdmi_encoder *vc4_encoder = to_vc4_hdmi_encoder(encoder);
	struct vc4_hdmi *vc4_hdmi = encoder_to_vc4_hdmi(encoder);

	if (vc4_encoder->hdmi_monitor &&
	    drm_default_rgb_quant_range(mode) == HDMI_QUANTIZATION_RANGE_LIMITED) {
		if (vc4_hdmi->variant->csc_setup)
			vc4_hdmi->variant->csc_setup(vc4_hdmi, true);

		vc4_encoder->limited_rgb_range = true;
	} else {
		if (vc4_hdmi->variant->csc_setup)
			vc4_hdmi->variant->csc_setup(vc4_hdmi, false);

		vc4_encoder->limited_rgb_range = false;
	}

	HDMI_WRITE(HDMI_FIFO_CTL, VC4_HDMI_FIFO_CTL_MASTER_SLAVE_N);
}

static void vc4_hdmi_encoder_post_crtc_enable(struct drm_encoder *encoder)
{
	struct drm_display_mode *mode = &encoder->crtc->state->adjusted_mode;
	struct vc4_hdmi *vc4_hdmi = encoder_to_vc4_hdmi(encoder);
	struct vc4_hdmi_encoder *vc4_encoder = to_vc4_hdmi_encoder(encoder);
	bool hsync_pos = mode->flags & DRM_MODE_FLAG_PHSYNC;
	bool vsync_pos = mode->flags & DRM_MODE_FLAG_PVSYNC;
	int ret;

	HDMI_WRITE(HDMI_VID_CTL,
		   VC4_HD_VID_CTL_ENABLE |
		   VC4_HD_VID_CTL_UNDERFLOW_ENABLE |
		   VC4_HD_VID_CTL_FRAME_COUNTER_RESET |
		   (vsync_pos ? 0 : VC4_HD_VID_CTL_VSYNC_LOW) |
		   (hsync_pos ? 0 : VC4_HD_VID_CTL_HSYNC_LOW));

	HDMI_WRITE(HDMI_VID_CTL,
		   HDMI_READ(HDMI_VID_CTL) & ~VC4_HD_VID_CTL_BLANKPIX);

	if (vc4_encoder->hdmi_monitor) {
		HDMI_WRITE(HDMI_SCHEDULER_CONTROL,
			   HDMI_READ(HDMI_SCHEDULER_CONTROL) |
			   VC4_HDMI_SCHEDULER_CONTROL_MODE_HDMI);

		ret = wait_for(HDMI_READ(HDMI_SCHEDULER_CONTROL) &
			       VC4_HDMI_SCHEDULER_CONTROL_HDMI_ACTIVE, 1000);
		WARN_ONCE(ret, "Timeout waiting for "
			  "VC4_HDMI_SCHEDULER_CONTROL_HDMI_ACTIVE\n");
	} else {
		HDMI_WRITE(HDMI_RAM_PACKET_CONFIG,
			   HDMI_READ(HDMI_RAM_PACKET_CONFIG) &
			   ~(VC4_HDMI_RAM_PACKET_ENABLE));
		HDMI_WRITE(HDMI_SCHEDULER_CONTROL,
			   HDMI_READ(HDMI_SCHEDULER_CONTROL) &
			   ~VC4_HDMI_SCHEDULER_CONTROL_MODE_HDMI);

		ret = wait_for(!(HDMI_READ(HDMI_SCHEDULER_CONTROL) &
				 VC4_HDMI_SCHEDULER_CONTROL_HDMI_ACTIVE), 1000);
		WARN_ONCE(ret, "Timeout waiting for "
			  "!VC4_HDMI_SCHEDULER_CONTROL_HDMI_ACTIVE\n");
	}

	if (vc4_encoder->hdmi_monitor) {
		WARN_ON(!(HDMI_READ(HDMI_SCHEDULER_CONTROL) &
			  VC4_HDMI_SCHEDULER_CONTROL_HDMI_ACTIVE));
		HDMI_WRITE(HDMI_SCHEDULER_CONTROL,
			   HDMI_READ(HDMI_SCHEDULER_CONTROL) |
			   VC4_HDMI_SCHEDULER_CONTROL_VERT_ALWAYS_KEEPOUT);

		HDMI_WRITE(HDMI_RAM_PACKET_CONFIG,
			   VC4_HDMI_RAM_PACKET_ENABLE);

		vc4_hdmi_set_infoframes(encoder);
	}

	vc4_hdmi_recenter_fifo(vc4_hdmi);
}

static void vc4_hdmi_encoder_enable(struct drm_encoder *encoder)
{
}

#define WIFI_2_4GHz_CH1_MIN_FREQ	2400000000ULL
#define WIFI_2_4GHz_CH1_MAX_FREQ	2422000000ULL

static int vc4_hdmi_encoder_atomic_check(struct drm_encoder *encoder,
					 struct drm_crtc_state *crtc_state,
					 struct drm_connector_state *conn_state)
{
	struct drm_display_mode *mode = &crtc_state->adjusted_mode;
	struct vc4_hdmi *vc4_hdmi = encoder_to_vc4_hdmi(encoder);
	unsigned long long pixel_rate = mode->clock * 1000;
	unsigned long long tmds_rate;

	if (vc4_hdmi->variant->unsupported_odd_h_timings &&
	    ((mode->hdisplay % 2) || (mode->hsync_start % 2) ||
	     (mode->hsync_end % 2) || (mode->htotal % 2)))
		return -EINVAL;

	/*
	 * The 1440p@60 pixel rate is in the same range than the first
	 * WiFi channel (between 2.4GHz and 2.422GHz with 22MHz
	 * bandwidth). Slightly lower the frequency to bring it out of
	 * the WiFi range.
	 */
	tmds_rate = pixel_rate * 10;
	if (vc4_hdmi->disable_wifi_frequencies &&
	    (tmds_rate >= WIFI_2_4GHz_CH1_MIN_FREQ &&
	     tmds_rate <= WIFI_2_4GHz_CH1_MAX_FREQ)) {
		mode->clock = 238560;
		pixel_rate = mode->clock * 1000;
	}

	if (pixel_rate > vc4_hdmi->variant->max_pixel_clock)
		return -EINVAL;

	return 0;
}

static enum drm_mode_status
vc4_hdmi_encoder_mode_valid(struct drm_encoder *encoder,
			    const struct drm_display_mode *mode)
{
	struct vc4_hdmi *vc4_hdmi = encoder_to_vc4_hdmi(encoder);

	if (vc4_hdmi->variant->unsupported_odd_h_timings &&
	    ((mode->hdisplay % 2) || (mode->hsync_start % 2) ||
	     (mode->hsync_end % 2) || (mode->htotal % 2)))
		return MODE_H_ILLEGAL;

	if ((mode->clock * 1000) > vc4_hdmi->variant->max_pixel_clock)
		return MODE_CLOCK_HIGH;

	return MODE_OK;
}

static const struct drm_encoder_helper_funcs vc4_hdmi_encoder_helper_funcs = {
	.atomic_check = vc4_hdmi_encoder_atomic_check,
	.mode_valid = vc4_hdmi_encoder_mode_valid,
	.disable = vc4_hdmi_encoder_disable,
	.enable = vc4_hdmi_encoder_enable,
};

static u32 vc4_hdmi_channel_map(struct vc4_hdmi *vc4_hdmi, u32 channel_mask)
{
	int i;
	u32 channel_map = 0;

	for (i = 0; i < 8; i++) {
		if (channel_mask & BIT(i))
			channel_map |= i << (3 * i);
	}
	return channel_map;
}

static u32 vc5_hdmi_channel_map(struct vc4_hdmi *vc4_hdmi, u32 channel_mask)
{
	int i;
	u32 channel_map = 0;

	for (i = 0; i < 8; i++) {
		if (channel_mask & BIT(i))
			channel_map |= i << (4 * i);
	}
	return channel_map;
}

/* HDMI audio codec callbacks */
static void vc4_hdmi_audio_set_mai_clock(struct vc4_hdmi *vc4_hdmi)
{
	u32 hsm_clock = clk_get_rate(vc4_hdmi->audio_clock);
	unsigned long n, m;

	rational_best_approximation(hsm_clock, vc4_hdmi->audio.samplerate,
				    VC4_HD_MAI_SMP_N_MASK >>
				    VC4_HD_MAI_SMP_N_SHIFT,
				    (VC4_HD_MAI_SMP_M_MASK >>
				     VC4_HD_MAI_SMP_M_SHIFT) + 1,
				    &n, &m);

	HDMI_WRITE(HDMI_MAI_SMP,
		   VC4_SET_FIELD(n, VC4_HD_MAI_SMP_N) |
		   VC4_SET_FIELD(m - 1, VC4_HD_MAI_SMP_M));
}

static void vc4_hdmi_set_n_cts(struct vc4_hdmi *vc4_hdmi)
{
	struct drm_encoder *encoder = &vc4_hdmi->encoder.base.base;
	struct drm_crtc *crtc = encoder->crtc;
	const struct drm_display_mode *mode = &crtc->state->adjusted_mode;
	u32 samplerate = vc4_hdmi->audio.samplerate;
	u32 n, cts;
	u64 tmp;

	n = 128 * samplerate / 1000;
	tmp = (u64)(mode->clock * 1000) * n;
	do_div(tmp, 128 * samplerate);
	cts = tmp;

	HDMI_WRITE(HDMI_CRP_CFG,
		   VC4_HDMI_CRP_CFG_EXTERNAL_CTS_EN |
		   VC4_SET_FIELD(n, VC4_HDMI_CRP_CFG_N));

	/*
	 * We could get slightly more accurate clocks in some cases by
	 * providing a CTS_1 value.  The two CTS values are alternated
	 * between based on the period fields
	 */
	HDMI_WRITE(HDMI_CTS_0, cts);
	HDMI_WRITE(HDMI_CTS_1, cts);
}

static inline struct vc4_hdmi *dai_to_hdmi(struct snd_soc_dai *dai)
{
	struct snd_soc_card *card = snd_soc_dai_get_drvdata(dai);

	return snd_soc_card_get_drvdata(card);
}

static int vc4_hdmi_audio_startup(struct snd_pcm_substream *substream,
				  struct snd_soc_dai *dai)
{
	struct vc4_hdmi *vc4_hdmi = dai_to_hdmi(dai);
	struct drm_encoder *encoder = &vc4_hdmi->encoder.base.base;
	struct drm_connector *connector = &vc4_hdmi->connector;
	int ret;

	if (vc4_hdmi->audio.substream && vc4_hdmi->audio.substream != substream)
		return -EINVAL;

	vc4_hdmi->audio.substream = substream;

	/*
	 * If the HDMI encoder hasn't probed, or the encoder is
	 * currently in DVI mode, treat the codec dai as missing.
	 */
	if (!encoder->crtc || !(HDMI_READ(HDMI_RAM_PACKET_CONFIG) &
				VC4_HDMI_RAM_PACKET_ENABLE))
		return -ENODEV;

	ret = snd_pcm_hw_constraint_eld(substream->runtime, connector->eld);
	if (ret)
		return ret;

	return 0;
}

static int vc4_hdmi_audio_set_fmt(struct snd_soc_dai *dai, unsigned int fmt)
{
	return 0;
}

static void vc4_hdmi_audio_reset(struct vc4_hdmi *vc4_hdmi)
{
	struct drm_encoder *encoder = &vc4_hdmi->encoder.base.base;
	struct device *dev = &vc4_hdmi->pdev->dev;
	int ret;

	vc4_hdmi->audio.streaming = false;
	ret = vc4_hdmi_stop_packet(encoder, HDMI_INFOFRAME_TYPE_AUDIO);
	if (ret)
		dev_err(dev, "Failed to stop audio infoframe: %d\n", ret);

	HDMI_WRITE(HDMI_MAI_CTL, VC4_HD_MAI_CTL_RESET);
	HDMI_WRITE(HDMI_MAI_CTL, VC4_HD_MAI_CTL_ERRORF);
	HDMI_WRITE(HDMI_MAI_CTL, VC4_HD_MAI_CTL_FLUSH);
}

static void vc4_hdmi_audio_shutdown(struct snd_pcm_substream *substream,
				    struct snd_soc_dai *dai)
{
	struct vc4_hdmi *vc4_hdmi = dai_to_hdmi(dai);

	if (substream != vc4_hdmi->audio.substream)
		return;

	vc4_hdmi_audio_reset(vc4_hdmi);

	vc4_hdmi->audio.substream = NULL;
}

/* HDMI audio codec callbacks */
static int vc4_hdmi_audio_hw_params(struct snd_pcm_substream *substream,
				    struct snd_pcm_hw_params *params,
				    struct snd_soc_dai *dai)
{
	struct vc4_hdmi *vc4_hdmi = dai_to_hdmi(dai);
	struct drm_encoder *encoder = &vc4_hdmi->encoder.base.base;
	struct device *dev = &vc4_hdmi->pdev->dev;
	u32 audio_packet_config, channel_mask;
	u32 channel_map;

	if (substream != vc4_hdmi->audio.substream)
		return -EINVAL;

	dev_dbg(dev, "%s: %u Hz, %d bit, %d channels\n", __func__,
		params_rate(params), params_width(params),
		params_channels(params));

	vc4_hdmi->audio.channels = params_channels(params);
	vc4_hdmi->audio.samplerate = params_rate(params);

	HDMI_WRITE(HDMI_MAI_CTL,
		   VC4_HD_MAI_CTL_RESET |
		   VC4_HD_MAI_CTL_FLUSH |
		   VC4_HD_MAI_CTL_DLATE |
		   VC4_HD_MAI_CTL_ERRORE |
		   VC4_HD_MAI_CTL_ERRORF);

	vc4_hdmi_audio_set_mai_clock(vc4_hdmi);

	/* The B frame identifier should match the value used by alsa-lib (8) */
	audio_packet_config =
		VC4_HDMI_AUDIO_PACKET_ZERO_DATA_ON_SAMPLE_FLAT |
		VC4_HDMI_AUDIO_PACKET_ZERO_DATA_ON_INACTIVE_CHANNELS |
		VC4_SET_FIELD(0x8, VC4_HDMI_AUDIO_PACKET_B_FRAME_IDENTIFIER);

	channel_mask = GENMASK(vc4_hdmi->audio.channels - 1, 0);
	audio_packet_config |= VC4_SET_FIELD(channel_mask,
					     VC4_HDMI_AUDIO_PACKET_CEA_MASK);

	/* Set the MAI threshold.  This logic mimics the firmware's. */
	if (vc4_hdmi->audio.samplerate > 96000) {
		HDMI_WRITE(HDMI_MAI_THR,
			   VC4_SET_FIELD(0x12, VC4_HD_MAI_THR_DREQHIGH) |
			   VC4_SET_FIELD(0x12, VC4_HD_MAI_THR_DREQLOW));
	} else if (vc4_hdmi->audio.samplerate > 48000) {
		HDMI_WRITE(HDMI_MAI_THR,
			   VC4_SET_FIELD(0x14, VC4_HD_MAI_THR_DREQHIGH) |
			   VC4_SET_FIELD(0x12, VC4_HD_MAI_THR_DREQLOW));
	} else {
		HDMI_WRITE(HDMI_MAI_THR,
			   VC4_SET_FIELD(0x10, VC4_HD_MAI_THR_PANICHIGH) |
			   VC4_SET_FIELD(0x10, VC4_HD_MAI_THR_PANICLOW) |
			   VC4_SET_FIELD(0x10, VC4_HD_MAI_THR_DREQHIGH) |
			   VC4_SET_FIELD(0x10, VC4_HD_MAI_THR_DREQLOW));
	}

	HDMI_WRITE(HDMI_MAI_CONFIG,
		   VC4_HDMI_MAI_CONFIG_BIT_REVERSE |
		   VC4_SET_FIELD(channel_mask, VC4_HDMI_MAI_CHANNEL_MASK));

	channel_map = vc4_hdmi->variant->channel_map(vc4_hdmi, channel_mask);
	HDMI_WRITE(HDMI_MAI_CHANNEL_MAP, channel_map);
	HDMI_WRITE(HDMI_AUDIO_PACKET_CONFIG, audio_packet_config);
	vc4_hdmi_set_n_cts(vc4_hdmi);

	vc4_hdmi_set_audio_infoframe(encoder);

	return 0;
}

static int vc4_hdmi_audio_trigger(struct snd_pcm_substream *substream, int cmd,
				  struct snd_soc_dai *dai)
{
	struct vc4_hdmi *vc4_hdmi = dai_to_hdmi(dai);

	switch (cmd) {
	case SNDRV_PCM_TRIGGER_START:
		vc4_hdmi->audio.streaming = true;

		if (vc4_hdmi->variant->phy_rng_enable)
			vc4_hdmi->variant->phy_rng_enable(vc4_hdmi);

		HDMI_WRITE(HDMI_MAI_CTL,
			   VC4_SET_FIELD(vc4_hdmi->audio.channels,
					 VC4_HD_MAI_CTL_CHNUM) |
			   VC4_HD_MAI_CTL_ENABLE);
		break;
	case SNDRV_PCM_TRIGGER_STOP:
		HDMI_WRITE(HDMI_MAI_CTL,
			   VC4_HD_MAI_CTL_DLATE |
			   VC4_HD_MAI_CTL_ERRORE |
			   VC4_HD_MAI_CTL_ERRORF);

		if (vc4_hdmi->variant->phy_rng_disable)
			vc4_hdmi->variant->phy_rng_disable(vc4_hdmi);

		vc4_hdmi->audio.streaming = false;

		break;
	default:
		break;
	}

	return 0;
}

static inline struct vc4_hdmi *
snd_component_to_hdmi(struct snd_soc_component *component)
{
	struct snd_soc_card *card = snd_soc_component_get_drvdata(component);

	return snd_soc_card_get_drvdata(card);
}

static int vc4_hdmi_audio_eld_ctl_info(struct snd_kcontrol *kcontrol,
				       struct snd_ctl_elem_info *uinfo)
{
	struct snd_soc_component *component = snd_kcontrol_chip(kcontrol);
	struct vc4_hdmi *vc4_hdmi = snd_component_to_hdmi(component);
	struct drm_connector *connector = &vc4_hdmi->connector;

	uinfo->type = SNDRV_CTL_ELEM_TYPE_BYTES;
	uinfo->count = sizeof(connector->eld);

	return 0;
}

static int vc4_hdmi_audio_eld_ctl_get(struct snd_kcontrol *kcontrol,
				      struct snd_ctl_elem_value *ucontrol)
{
	struct snd_soc_component *component = snd_kcontrol_chip(kcontrol);
	struct vc4_hdmi *vc4_hdmi = snd_component_to_hdmi(component);
	struct drm_connector *connector = &vc4_hdmi->connector;

	memcpy(ucontrol->value.bytes.data, connector->eld,
	       sizeof(connector->eld));

	return 0;
}

static const struct snd_kcontrol_new vc4_hdmi_audio_controls[] = {
	{
		.access = SNDRV_CTL_ELEM_ACCESS_READ |
			  SNDRV_CTL_ELEM_ACCESS_VOLATILE,
		.iface = SNDRV_CTL_ELEM_IFACE_PCM,
		.name = "ELD",
		.info = vc4_hdmi_audio_eld_ctl_info,
		.get = vc4_hdmi_audio_eld_ctl_get,
	},
};

static const struct snd_soc_dapm_widget vc4_hdmi_audio_widgets[] = {
	SND_SOC_DAPM_OUTPUT("TX"),
};

static const struct snd_soc_dapm_route vc4_hdmi_audio_routes[] = {
	{ "TX", NULL, "Playback" },
};

static const struct snd_soc_component_driver vc4_hdmi_audio_component_drv = {
	.name			= "vc4-hdmi-codec-dai-component",
	.controls		= vc4_hdmi_audio_controls,
	.num_controls		= ARRAY_SIZE(vc4_hdmi_audio_controls),
	.dapm_widgets		= vc4_hdmi_audio_widgets,
	.num_dapm_widgets	= ARRAY_SIZE(vc4_hdmi_audio_widgets),
	.dapm_routes		= vc4_hdmi_audio_routes,
	.num_dapm_routes	= ARRAY_SIZE(vc4_hdmi_audio_routes),
	.idle_bias_on		= 1,
	.use_pmdown_time	= 1,
	.endianness		= 1,
	.non_legacy_dai_naming	= 1,
};

static const struct snd_soc_dai_ops vc4_hdmi_audio_dai_ops = {
	.startup = vc4_hdmi_audio_startup,
	.shutdown = vc4_hdmi_audio_shutdown,
	.hw_params = vc4_hdmi_audio_hw_params,
	.set_fmt = vc4_hdmi_audio_set_fmt,
	.trigger = vc4_hdmi_audio_trigger,
};

static struct snd_soc_dai_driver vc4_hdmi_audio_codec_dai_drv = {
	.name = "vc4-hdmi-hifi",
	.playback = {
		.stream_name = "Playback",
		.channels_min = 2,
		.channels_max = 8,
		.rates = SNDRV_PCM_RATE_32000 | SNDRV_PCM_RATE_44100 |
			 SNDRV_PCM_RATE_48000 | SNDRV_PCM_RATE_88200 |
			 SNDRV_PCM_RATE_96000 | SNDRV_PCM_RATE_176400 |
			 SNDRV_PCM_RATE_192000,
		.formats = SNDRV_PCM_FMTBIT_IEC958_SUBFRAME_LE,
	},
};

static const struct snd_soc_component_driver vc4_hdmi_audio_cpu_dai_comp = {
	.name = "vc4-hdmi-cpu-dai-component",
};

static int vc4_hdmi_audio_cpu_dai_probe(struct snd_soc_dai *dai)
{
	struct vc4_hdmi *vc4_hdmi = dai_to_hdmi(dai);

	snd_soc_dai_init_dma_data(dai, &vc4_hdmi->audio.dma_data, NULL);

	return 0;
}

static struct snd_soc_dai_driver vc4_hdmi_audio_cpu_dai_drv = {
	.name = "vc4-hdmi-cpu-dai",
	.probe  = vc4_hdmi_audio_cpu_dai_probe,
	.playback = {
		.stream_name = "Playback",
		.channels_min = 1,
		.channels_max = 8,
		.rates = SNDRV_PCM_RATE_32000 | SNDRV_PCM_RATE_44100 |
			 SNDRV_PCM_RATE_48000 | SNDRV_PCM_RATE_88200 |
			 SNDRV_PCM_RATE_96000 | SNDRV_PCM_RATE_176400 |
			 SNDRV_PCM_RATE_192000,
		.formats = SNDRV_PCM_FMTBIT_IEC958_SUBFRAME_LE,
	},
	.ops = &vc4_hdmi_audio_dai_ops,
};

static const struct snd_dmaengine_pcm_config pcm_conf = {
	.chan_names[SNDRV_PCM_STREAM_PLAYBACK] = "audio-rx",
	.prepare_slave_config = snd_dmaengine_pcm_prepare_slave_config,
};

static int vc4_hdmi_audio_init(struct vc4_hdmi *vc4_hdmi)
{
	const struct vc4_hdmi_register *mai_data =
		&vc4_hdmi->variant->registers[HDMI_MAI_DATA];
	struct snd_soc_dai_link *dai_link = &vc4_hdmi->audio.link;
	struct snd_soc_card *card = &vc4_hdmi->audio.card;
	struct device *dev = &vc4_hdmi->pdev->dev;
	const __be32 *addr;
	int index;
	int ret;

	if (!of_find_property(dev->of_node, "dmas", NULL)) {
		dev_warn(dev,
			 "'dmas' DT property is missing, no HDMI audio\n");
		return 0;
	}

	if (mai_data->reg != VC4_HD) {
		WARN_ONCE(true, "MAI isn't in the HD block\n");
		return -EINVAL;
	}

	/*
	 * Get the physical address of VC4_HD_MAI_DATA. We need to retrieve
	 * the bus address specified in the DT, because the physical address
	 * (the one returned by platform_get_resource()) is not appropriate
	 * for DMA transfers.
	 * This VC/MMU should probably be exposed to avoid this kind of hacks.
	 */
	index = of_property_match_string(dev->of_node, "reg-names", "hd");
	/* Before BCM2711, we don't have a named register range */
	if (index < 0)
		index = 1;

	addr = of_get_address(dev->of_node, index, NULL, NULL);

	vc4_hdmi->audio.dma_data.addr = be32_to_cpup(addr) + mai_data->offset;
	vc4_hdmi->audio.dma_data.addr_width = DMA_SLAVE_BUSWIDTH_4_BYTES;
	vc4_hdmi->audio.dma_data.maxburst = 2;

	ret = devm_snd_dmaengine_pcm_register(dev, &pcm_conf, 0);
	if (ret) {
		dev_err(dev, "Could not register PCM component: %d\n", ret);
		return ret;
	}

	ret = devm_snd_soc_register_component(dev, &vc4_hdmi_audio_cpu_dai_comp,
					      &vc4_hdmi_audio_cpu_dai_drv, 1);
	if (ret) {
		dev_err(dev, "Could not register CPU DAI: %d\n", ret);
		return ret;
	}

	/* register component and codec dai */
	ret = devm_snd_soc_register_component(dev, &vc4_hdmi_audio_component_drv,
				     &vc4_hdmi_audio_codec_dai_drv, 1);
	if (ret) {
		dev_err(dev, "Could not register component: %d\n", ret);
		return ret;
	}

	dai_link->cpus		= &vc4_hdmi->audio.cpu;
	dai_link->codecs	= &vc4_hdmi->audio.codec;
	dai_link->platforms	= &vc4_hdmi->audio.platform;

	dai_link->num_cpus	= 1;
	dai_link->num_codecs	= 1;
	dai_link->num_platforms	= 1;

	dai_link->name = "MAI";
	dai_link->stream_name = "MAI PCM";
	dai_link->codecs->dai_name = vc4_hdmi_audio_codec_dai_drv.name;
	dai_link->cpus->dai_name = dev_name(dev);
	dai_link->codecs->name = dev_name(dev);
	dai_link->platforms->name = dev_name(dev);

	card->dai_link = dai_link;
	card->num_links = 1;
	card->name = vc4_hdmi->variant->card_name;
<<<<<<< HEAD
=======
	card->driver_name = "vc4-hdmi";
>>>>>>> c70595ea
	card->dev = dev;
	card->owner = THIS_MODULE;

	/*
	 * Be careful, snd_soc_register_card() calls dev_set_drvdata() and
	 * stores a pointer to the snd card object in dev->driver_data. This
	 * means we cannot use it for something else. The hdmi back-pointer is
	 * now stored in card->drvdata and should be retrieved with
	 * snd_soc_card_get_drvdata() if needed.
	 */
	snd_soc_card_set_drvdata(card, vc4_hdmi);
	ret = devm_snd_soc_register_card(dev, card);
	if (ret)
		dev_err(dev, "Could not register sound card: %d\n", ret);

	return ret;

}

#ifdef CONFIG_DRM_VC4_HDMI_CEC
static irqreturn_t vc4_cec_irq_handler_thread(int irq, void *priv)
{
	struct vc4_hdmi *vc4_hdmi = priv;

	if (vc4_hdmi->cec_irq_was_rx) {
		if (vc4_hdmi->cec_rx_msg.len)
			cec_received_msg(vc4_hdmi->cec_adap,
					 &vc4_hdmi->cec_rx_msg);
	} else if (vc4_hdmi->cec_tx_ok) {
		cec_transmit_done(vc4_hdmi->cec_adap, CEC_TX_STATUS_OK,
				  0, 0, 0, 0);
	} else {
		/*
		 * This CEC implementation makes 1 retry, so if we
		 * get a NACK, then that means it made 2 attempts.
		 */
		cec_transmit_done(vc4_hdmi->cec_adap, CEC_TX_STATUS_NACK,
				  0, 2, 0, 0);
	}
	return IRQ_HANDLED;
}

static void vc4_cec_read_msg(struct vc4_hdmi *vc4_hdmi, u32 cntrl1)
{
	struct cec_msg *msg = &vc4_hdmi->cec_rx_msg;
	unsigned int i;

	msg->len = 1 + ((cntrl1 & VC4_HDMI_CEC_REC_WRD_CNT_MASK) >>
					VC4_HDMI_CEC_REC_WRD_CNT_SHIFT);
	for (i = 0; i < msg->len; i += 4) {
		u32 val = HDMI_READ(HDMI_CEC_RX_DATA_1 + i);

		msg->msg[i] = val & 0xff;
		msg->msg[i + 1] = (val >> 8) & 0xff;
		msg->msg[i + 2] = (val >> 16) & 0xff;
		msg->msg[i + 3] = (val >> 24) & 0xff;
	}
}

static irqreturn_t vc4_cec_irq_handler(int irq, void *priv)
{
	struct vc4_hdmi *vc4_hdmi = priv;
	u32 stat = HDMI_READ(HDMI_CEC_CPU_STATUS);
	u32 cntrl1, cntrl5;

	if (!(stat & VC4_HDMI_CPU_CEC))
		return IRQ_NONE;
	vc4_hdmi->cec_rx_msg.len = 0;
	cntrl1 = HDMI_READ(HDMI_CEC_CNTRL_1);
	cntrl5 = HDMI_READ(HDMI_CEC_CNTRL_5);
	vc4_hdmi->cec_irq_was_rx = cntrl5 & VC4_HDMI_CEC_RX_CEC_INT;
	if (vc4_hdmi->cec_irq_was_rx) {
		vc4_cec_read_msg(vc4_hdmi, cntrl1);
		cntrl1 |= VC4_HDMI_CEC_CLEAR_RECEIVE_OFF;
		HDMI_WRITE(HDMI_CEC_CNTRL_1, cntrl1);
		cntrl1 &= ~VC4_HDMI_CEC_CLEAR_RECEIVE_OFF;
	} else {
		vc4_hdmi->cec_tx_ok = cntrl1 & VC4_HDMI_CEC_TX_STATUS_GOOD;
		cntrl1 &= ~VC4_HDMI_CEC_START_XMIT_BEGIN;
	}
	HDMI_WRITE(HDMI_CEC_CNTRL_1, cntrl1);
	HDMI_WRITE(HDMI_CEC_CPU_CLEAR, VC4_HDMI_CPU_CEC);

	return IRQ_WAKE_THREAD;
}

static int vc4_hdmi_cec_adap_enable(struct cec_adapter *adap, bool enable)
{
	struct vc4_hdmi *vc4_hdmi = cec_get_drvdata(adap);
	/* clock period in microseconds */
	const u32 usecs = 1000000 / CEC_CLOCK_FREQ;
	u32 val = HDMI_READ(HDMI_CEC_CNTRL_5);

	val &= ~(VC4_HDMI_CEC_TX_SW_RESET | VC4_HDMI_CEC_RX_SW_RESET |
		 VC4_HDMI_CEC_CNT_TO_4700_US_MASK |
		 VC4_HDMI_CEC_CNT_TO_4500_US_MASK);
	val |= ((4700 / usecs) << VC4_HDMI_CEC_CNT_TO_4700_US_SHIFT) |
	       ((4500 / usecs) << VC4_HDMI_CEC_CNT_TO_4500_US_SHIFT);

	if (enable) {
		HDMI_WRITE(HDMI_CEC_CNTRL_5, val |
			   VC4_HDMI_CEC_TX_SW_RESET | VC4_HDMI_CEC_RX_SW_RESET);
		HDMI_WRITE(HDMI_CEC_CNTRL_5, val);
		HDMI_WRITE(HDMI_CEC_CNTRL_2,
			   ((1500 / usecs) << VC4_HDMI_CEC_CNT_TO_1500_US_SHIFT) |
			   ((1300 / usecs) << VC4_HDMI_CEC_CNT_TO_1300_US_SHIFT) |
			   ((800 / usecs) << VC4_HDMI_CEC_CNT_TO_800_US_SHIFT) |
			   ((600 / usecs) << VC4_HDMI_CEC_CNT_TO_600_US_SHIFT) |
			   ((400 / usecs) << VC4_HDMI_CEC_CNT_TO_400_US_SHIFT));
		HDMI_WRITE(HDMI_CEC_CNTRL_3,
			   ((2750 / usecs) << VC4_HDMI_CEC_CNT_TO_2750_US_SHIFT) |
			   ((2400 / usecs) << VC4_HDMI_CEC_CNT_TO_2400_US_SHIFT) |
			   ((2050 / usecs) << VC4_HDMI_CEC_CNT_TO_2050_US_SHIFT) |
			   ((1700 / usecs) << VC4_HDMI_CEC_CNT_TO_1700_US_SHIFT));
		HDMI_WRITE(HDMI_CEC_CNTRL_4,
			   ((4300 / usecs) << VC4_HDMI_CEC_CNT_TO_4300_US_SHIFT) |
			   ((3900 / usecs) << VC4_HDMI_CEC_CNT_TO_3900_US_SHIFT) |
			   ((3600 / usecs) << VC4_HDMI_CEC_CNT_TO_3600_US_SHIFT) |
			   ((3500 / usecs) << VC4_HDMI_CEC_CNT_TO_3500_US_SHIFT));

		HDMI_WRITE(HDMI_CEC_CPU_MASK_CLEAR, VC4_HDMI_CPU_CEC);
	} else {
		HDMI_WRITE(HDMI_CEC_CPU_MASK_SET, VC4_HDMI_CPU_CEC);
		HDMI_WRITE(HDMI_CEC_CNTRL_5, val |
			   VC4_HDMI_CEC_TX_SW_RESET | VC4_HDMI_CEC_RX_SW_RESET);
	}
	return 0;
}

static int vc4_hdmi_cec_adap_log_addr(struct cec_adapter *adap, u8 log_addr)
{
	struct vc4_hdmi *vc4_hdmi = cec_get_drvdata(adap);

	HDMI_WRITE(HDMI_CEC_CNTRL_1,
		   (HDMI_READ(HDMI_CEC_CNTRL_1) & ~VC4_HDMI_CEC_ADDR_MASK) |
		   (log_addr & 0xf) << VC4_HDMI_CEC_ADDR_SHIFT);
	return 0;
}

static int vc4_hdmi_cec_adap_transmit(struct cec_adapter *adap, u8 attempts,
				      u32 signal_free_time, struct cec_msg *msg)
{
	struct vc4_hdmi *vc4_hdmi = cec_get_drvdata(adap);
	u32 val;
	unsigned int i;

	for (i = 0; i < msg->len; i += 4)
		HDMI_WRITE(HDMI_CEC_TX_DATA_1 + i,
			   (msg->msg[i]) |
			   (msg->msg[i + 1] << 8) |
			   (msg->msg[i + 2] << 16) |
			   (msg->msg[i + 3] << 24));

	val = HDMI_READ(HDMI_CEC_CNTRL_1);
	val &= ~VC4_HDMI_CEC_START_XMIT_BEGIN;
	HDMI_WRITE(HDMI_CEC_CNTRL_1, val);
	val &= ~VC4_HDMI_CEC_MESSAGE_LENGTH_MASK;
	val |= (msg->len - 1) << VC4_HDMI_CEC_MESSAGE_LENGTH_SHIFT;
	val |= VC4_HDMI_CEC_START_XMIT_BEGIN;

	HDMI_WRITE(HDMI_CEC_CNTRL_1, val);
	return 0;
}

static const struct cec_adap_ops vc4_hdmi_cec_adap_ops = {
	.adap_enable = vc4_hdmi_cec_adap_enable,
	.adap_log_addr = vc4_hdmi_cec_adap_log_addr,
	.adap_transmit = vc4_hdmi_cec_adap_transmit,
};

static int vc4_hdmi_cec_init(struct vc4_hdmi *vc4_hdmi)
{
	struct cec_connector_info conn_info;
	struct platform_device *pdev = vc4_hdmi->pdev;
	u32 value;
	int ret;

	if (!vc4_hdmi->variant->cec_available)
		return 0;

	vc4_hdmi->cec_adap = cec_allocate_adapter(&vc4_hdmi_cec_adap_ops,
						  vc4_hdmi, "vc4",
						  CEC_CAP_DEFAULTS |
						  CEC_CAP_CONNECTOR_INFO, 1);
	ret = PTR_ERR_OR_ZERO(vc4_hdmi->cec_adap);
	if (ret < 0)
		return ret;

	cec_fill_conn_info_from_drm(&conn_info, &vc4_hdmi->connector);
	cec_s_conn_info(vc4_hdmi->cec_adap, &conn_info);

	HDMI_WRITE(HDMI_CEC_CPU_MASK_SET, 0xffffffff);
	value = HDMI_READ(HDMI_CEC_CNTRL_1);
	value &= ~VC4_HDMI_CEC_DIV_CLK_CNT_MASK;
	/*
	 * Set the logical address to Unregistered and set the clock
	 * divider: the hsm_clock rate and this divider setting will
	 * give a 40 kHz CEC clock.
	 */
	value |= VC4_HDMI_CEC_ADDR_MASK |
		 (4091 << VC4_HDMI_CEC_DIV_CLK_CNT_SHIFT);
	HDMI_WRITE(HDMI_CEC_CNTRL_1, value);
	ret = devm_request_threaded_irq(&pdev->dev, platform_get_irq(pdev, 0),
					vc4_cec_irq_handler,
					vc4_cec_irq_handler_thread, 0,
					"vc4 hdmi cec", vc4_hdmi);
	if (ret)
		goto err_delete_cec_adap;

	ret = cec_register_adapter(vc4_hdmi->cec_adap, &pdev->dev);
	if (ret < 0)
		goto err_delete_cec_adap;

	return 0;

err_delete_cec_adap:
	cec_delete_adapter(vc4_hdmi->cec_adap);

	return ret;
}

static void vc4_hdmi_cec_exit(struct vc4_hdmi *vc4_hdmi)
{
	cec_unregister_adapter(vc4_hdmi->cec_adap);
}
#else
static int vc4_hdmi_cec_init(struct vc4_hdmi *vc4_hdmi)
{
	return 0;
}

static void vc4_hdmi_cec_exit(struct vc4_hdmi *vc4_hdmi) {};

#endif

static int vc4_hdmi_build_regset(struct vc4_hdmi *vc4_hdmi,
				 struct debugfs_regset32 *regset,
				 enum vc4_hdmi_regs reg)
{
	const struct vc4_hdmi_variant *variant = vc4_hdmi->variant;
	struct debugfs_reg32 *regs, *new_regs;
	unsigned int count = 0;
	unsigned int i;

	regs = kcalloc(variant->num_registers, sizeof(*regs),
		       GFP_KERNEL);
	if (!regs)
		return -ENOMEM;

	for (i = 0; i < variant->num_registers; i++) {
		const struct vc4_hdmi_register *field =	&variant->registers[i];

		if (field->reg != reg)
			continue;

		regs[count].name = field->name;
		regs[count].offset = field->offset;
		count++;
	}

	new_regs = krealloc(regs, count * sizeof(*regs), GFP_KERNEL);
	if (!new_regs)
		return -ENOMEM;

	regset->base = __vc4_hdmi_get_field_base(vc4_hdmi, reg);
	regset->regs = new_regs;
	regset->nregs = count;

	return 0;
}

static int vc4_hdmi_init_resources(struct vc4_hdmi *vc4_hdmi)
{
	struct platform_device *pdev = vc4_hdmi->pdev;
	struct device *dev = &pdev->dev;
	int ret;

	vc4_hdmi->hdmicore_regs = vc4_ioremap_regs(pdev, 0);
	if (IS_ERR(vc4_hdmi->hdmicore_regs))
		return PTR_ERR(vc4_hdmi->hdmicore_regs);

	vc4_hdmi->hd_regs = vc4_ioremap_regs(pdev, 1);
	if (IS_ERR(vc4_hdmi->hd_regs))
		return PTR_ERR(vc4_hdmi->hd_regs);

	ret = vc4_hdmi_build_regset(vc4_hdmi, &vc4_hdmi->hd_regset, VC4_HD);
	if (ret)
		return ret;

	ret = vc4_hdmi_build_regset(vc4_hdmi, &vc4_hdmi->hdmi_regset, VC4_HDMI);
	if (ret)
		return ret;

	vc4_hdmi->pixel_clock = devm_clk_get(dev, "pixel");
	if (IS_ERR(vc4_hdmi->pixel_clock)) {
		ret = PTR_ERR(vc4_hdmi->pixel_clock);
		if (ret != -EPROBE_DEFER)
			DRM_ERROR("Failed to get pixel clock\n");
		return ret;
	}

	vc4_hdmi->hsm_clock = devm_clk_get(dev, "hdmi");
	if (IS_ERR(vc4_hdmi->hsm_clock)) {
		DRM_ERROR("Failed to get HDMI state machine clock\n");
		return PTR_ERR(vc4_hdmi->hsm_clock);
	}
	vc4_hdmi->audio_clock = vc4_hdmi->hsm_clock;

	return 0;
}

static int vc5_hdmi_init_resources(struct vc4_hdmi *vc4_hdmi)
{
	struct platform_device *pdev = vc4_hdmi->pdev;
	struct device *dev = &pdev->dev;
	struct resource *res;

	res = platform_get_resource_byname(pdev, IORESOURCE_MEM, "hdmi");
	if (!res)
		return -ENODEV;

	vc4_hdmi->hdmicore_regs = devm_ioremap(dev, res->start,
					       resource_size(res));
	if (!vc4_hdmi->hdmicore_regs)
		return -ENOMEM;

	res = platform_get_resource_byname(pdev, IORESOURCE_MEM, "hd");
	if (!res)
		return -ENODEV;

	vc4_hdmi->hd_regs = devm_ioremap(dev, res->start, resource_size(res));
	if (!vc4_hdmi->hd_regs)
		return -ENOMEM;

	res = platform_get_resource_byname(pdev, IORESOURCE_MEM, "cec");
	if (!res)
		return -ENODEV;

	vc4_hdmi->cec_regs = devm_ioremap(dev, res->start, resource_size(res));
	if (!vc4_hdmi->cec_regs)
		return -ENOMEM;

	res = platform_get_resource_byname(pdev, IORESOURCE_MEM, "csc");
	if (!res)
		return -ENODEV;

	vc4_hdmi->csc_regs = devm_ioremap(dev, res->start, resource_size(res));
	if (!vc4_hdmi->csc_regs)
		return -ENOMEM;

	res = platform_get_resource_byname(pdev, IORESOURCE_MEM, "dvp");
	if (!res)
		return -ENODEV;

	vc4_hdmi->dvp_regs = devm_ioremap(dev, res->start, resource_size(res));
	if (!vc4_hdmi->dvp_regs)
		return -ENOMEM;

	res = platform_get_resource_byname(pdev, IORESOURCE_MEM, "phy");
	if (!res)
		return -ENODEV;

	vc4_hdmi->phy_regs = devm_ioremap(dev, res->start, resource_size(res));
	if (!vc4_hdmi->phy_regs)
		return -ENOMEM;

	res = platform_get_resource_byname(pdev, IORESOURCE_MEM, "packet");
	if (!res)
		return -ENODEV;

	vc4_hdmi->ram_regs = devm_ioremap(dev, res->start, resource_size(res));
	if (!vc4_hdmi->ram_regs)
		return -ENOMEM;

	res = platform_get_resource_byname(pdev, IORESOURCE_MEM, "rm");
	if (!res)
		return -ENODEV;

	vc4_hdmi->rm_regs = devm_ioremap(dev, res->start, resource_size(res));
	if (!vc4_hdmi->rm_regs)
		return -ENOMEM;

	vc4_hdmi->hsm_clock = devm_clk_get(dev, "hdmi");
	if (IS_ERR(vc4_hdmi->hsm_clock)) {
		DRM_ERROR("Failed to get HDMI state machine clock\n");
		return PTR_ERR(vc4_hdmi->hsm_clock);
	}

	vc4_hdmi->pixel_bvb_clock = devm_clk_get(dev, "bvb");
	if (IS_ERR(vc4_hdmi->pixel_bvb_clock)) {
		DRM_ERROR("Failed to get pixel bvb clock\n");
		return PTR_ERR(vc4_hdmi->pixel_bvb_clock);
	}

	vc4_hdmi->audio_clock = devm_clk_get(dev, "audio");
	if (IS_ERR(vc4_hdmi->audio_clock)) {
		DRM_ERROR("Failed to get audio clock\n");
		return PTR_ERR(vc4_hdmi->audio_clock);
	}

	vc4_hdmi->reset = devm_reset_control_get(dev, NULL);
	if (IS_ERR(vc4_hdmi->reset)) {
		DRM_ERROR("Failed to get HDMI reset line\n");
		return PTR_ERR(vc4_hdmi->reset);
	}

	return 0;
}

static int vc4_hdmi_bind(struct device *dev, struct device *master, void *data)
{
	const struct vc4_hdmi_variant *variant = of_device_get_match_data(dev);
	struct platform_device *pdev = to_platform_device(dev);
	struct drm_device *drm = dev_get_drvdata(master);
	struct vc4_hdmi *vc4_hdmi;
	struct drm_encoder *encoder;
	struct device_node *ddc_node;
	u32 value;
	int ret;

	vc4_hdmi = devm_kzalloc(dev, sizeof(*vc4_hdmi), GFP_KERNEL);
	if (!vc4_hdmi)
		return -ENOMEM;

	dev_set_drvdata(dev, vc4_hdmi);
	encoder = &vc4_hdmi->encoder.base.base;
	vc4_hdmi->encoder.base.type = variant->encoder_type;
	vc4_hdmi->encoder.base.pre_crtc_configure = vc4_hdmi_encoder_pre_crtc_configure;
	vc4_hdmi->encoder.base.pre_crtc_enable = vc4_hdmi_encoder_pre_crtc_enable;
	vc4_hdmi->encoder.base.post_crtc_enable = vc4_hdmi_encoder_post_crtc_enable;
	vc4_hdmi->encoder.base.post_crtc_disable = vc4_hdmi_encoder_post_crtc_disable;
	vc4_hdmi->encoder.base.post_crtc_powerdown = vc4_hdmi_encoder_post_crtc_powerdown;
	vc4_hdmi->pdev = pdev;
	vc4_hdmi->variant = variant;

	ret = variant->init_resources(vc4_hdmi);
	if (ret)
		return ret;

	ddc_node = of_parse_phandle(dev->of_node, "ddc", 0);
	if (!ddc_node) {
		DRM_ERROR("Failed to find ddc node in device tree\n");
		return -ENODEV;
	}

	vc4_hdmi->ddc = of_find_i2c_adapter_by_node(ddc_node);
	of_node_put(ddc_node);
	if (!vc4_hdmi->ddc) {
		DRM_DEBUG("Failed to get ddc i2c adapter by node\n");
		return -EPROBE_DEFER;
	}

	/* Only use the GPIO HPD pin if present in the DT, otherwise
	 * we'll use the HDMI core's register.
	 */
	if (of_find_property(dev->of_node, "hpd-gpios", &value)) {
		enum of_gpio_flags hpd_gpio_flags;

		vc4_hdmi->hpd_gpio = of_get_named_gpio_flags(dev->of_node,
							     "hpd-gpios", 0,
							     &hpd_gpio_flags);
		if (vc4_hdmi->hpd_gpio < 0) {
			ret = vc4_hdmi->hpd_gpio;
			goto err_unprepare_hsm;
		}

		vc4_hdmi->hpd_active_low = hpd_gpio_flags & OF_GPIO_ACTIVE_LOW;
	}

	vc4_hdmi->disable_wifi_frequencies =
		of_property_read_bool(dev->of_node, "wifi-2.4ghz-coexistence");

	pm_runtime_enable(dev);

	drm_simple_encoder_init(drm, encoder, DRM_MODE_ENCODER_TMDS);
	drm_encoder_helper_add(encoder, &vc4_hdmi_encoder_helper_funcs);

	ret = vc4_hdmi_connector_init(drm, vc4_hdmi);
	if (ret)
		goto err_destroy_encoder;

	ret = vc4_hdmi_cec_init(vc4_hdmi);
	if (ret)
		goto err_destroy_conn;

	ret = vc4_hdmi_audio_init(vc4_hdmi);
	if (ret)
		goto err_free_cec;

	vc4_debugfs_add_file(drm, variant->debugfs_name,
			     vc4_hdmi_debugfs_regs,
			     vc4_hdmi);

	return 0;

err_free_cec:
	vc4_hdmi_cec_exit(vc4_hdmi);
err_destroy_conn:
	vc4_hdmi_connector_destroy(&vc4_hdmi->connector);
err_destroy_encoder:
	drm_encoder_cleanup(encoder);
err_unprepare_hsm:
	pm_runtime_disable(dev);
	put_device(&vc4_hdmi->ddc->dev);

	return ret;
}

static void vc4_hdmi_unbind(struct device *dev, struct device *master,
			    void *data)
{
	struct vc4_hdmi *vc4_hdmi;

	/*
	 * ASoC makes it a bit hard to retrieve a pointer to the
	 * vc4_hdmi structure. Registering the card will overwrite our
	 * device drvdata with a pointer to the snd_soc_card structure,
	 * which can then be used to retrieve whatever drvdata we want
	 * to associate.
	 *
	 * However, that doesn't fly in the case where we wouldn't
	 * register an ASoC card (because of an old DT that is missing
	 * the dmas properties for example), then the card isn't
	 * registered and the device drvdata wouldn't be set.
	 *
	 * We can deal with both cases by making sure a snd_soc_card
	 * pointer and a vc4_hdmi structure are pointing to the same
	 * memory address, so we can treat them indistinctly without any
	 * issue.
	 */
	BUILD_BUG_ON(offsetof(struct vc4_hdmi_audio, card) != 0);
	BUILD_BUG_ON(offsetof(struct vc4_hdmi, audio) != 0);
	vc4_hdmi = dev_get_drvdata(dev);

	kfree(vc4_hdmi->hdmi_regset.regs);
	kfree(vc4_hdmi->hd_regset.regs);

	vc4_hdmi_cec_exit(vc4_hdmi);
	vc4_hdmi_connector_destroy(&vc4_hdmi->connector);
	drm_encoder_cleanup(&vc4_hdmi->encoder.base.base);

	pm_runtime_disable(dev);

	put_device(&vc4_hdmi->ddc->dev);
}

static const struct component_ops vc4_hdmi_ops = {
	.bind   = vc4_hdmi_bind,
	.unbind = vc4_hdmi_unbind,
};

static int vc4_hdmi_dev_probe(struct platform_device *pdev)
{
	return component_add(&pdev->dev, &vc4_hdmi_ops);
}

static int vc4_hdmi_dev_remove(struct platform_device *pdev)
{
	component_del(&pdev->dev, &vc4_hdmi_ops);
	return 0;
}

static const struct vc4_hdmi_variant bcm2835_variant = {
	.encoder_type		= VC4_ENCODER_TYPE_HDMI0,
	.debugfs_name		= "hdmi_regs",
	.card_name		= "vc4-hdmi",
	.max_pixel_clock	= 162000000,
	.cec_available		= true,
	.registers		= vc4_hdmi_fields,
	.num_registers		= ARRAY_SIZE(vc4_hdmi_fields),

	.init_resources		= vc4_hdmi_init_resources,
	.csc_setup		= vc4_hdmi_csc_setup,
	.reset			= vc4_hdmi_reset,
	.set_timings		= vc4_hdmi_set_timings,
	.phy_init		= vc4_hdmi_phy_init,
	.phy_disable		= vc4_hdmi_phy_disable,
	.phy_rng_enable		= vc4_hdmi_phy_rng_enable,
	.phy_rng_disable	= vc4_hdmi_phy_rng_disable,
	.channel_map		= vc4_hdmi_channel_map,
};

static const struct vc4_hdmi_variant bcm2711_hdmi0_variant = {
	.encoder_type		= VC4_ENCODER_TYPE_HDMI0,
	.debugfs_name		= "hdmi0_regs",
	.card_name		= "vc4-hdmi-0",
	.max_pixel_clock	= 297000000,
	.registers		= vc5_hdmi_hdmi0_fields,
	.num_registers		= ARRAY_SIZE(vc5_hdmi_hdmi0_fields),
	.phy_lane_mapping	= {
		PHY_LANE_0,
		PHY_LANE_1,
		PHY_LANE_2,
		PHY_LANE_CK,
	},
	.unsupported_odd_h_timings	= true,

	.init_resources		= vc5_hdmi_init_resources,
	.csc_setup		= vc5_hdmi_csc_setup,
	.reset			= vc5_hdmi_reset,
	.set_timings		= vc5_hdmi_set_timings,
	.phy_init		= vc5_hdmi_phy_init,
	.phy_disable		= vc5_hdmi_phy_disable,
	.phy_rng_enable		= vc5_hdmi_phy_rng_enable,
	.phy_rng_disable	= vc5_hdmi_phy_rng_disable,
	.channel_map		= vc5_hdmi_channel_map,
};

static const struct vc4_hdmi_variant bcm2711_hdmi1_variant = {
	.encoder_type		= VC4_ENCODER_TYPE_HDMI1,
	.debugfs_name		= "hdmi1_regs",
	.card_name		= "vc4-hdmi-1",
	.max_pixel_clock	= 297000000,
	.registers		= vc5_hdmi_hdmi1_fields,
	.num_registers		= ARRAY_SIZE(vc5_hdmi_hdmi1_fields),
	.phy_lane_mapping	= {
		PHY_LANE_1,
		PHY_LANE_0,
		PHY_LANE_CK,
		PHY_LANE_2,
	},
	.unsupported_odd_h_timings	= true,

	.init_resources		= vc5_hdmi_init_resources,
	.csc_setup		= vc5_hdmi_csc_setup,
	.reset			= vc5_hdmi_reset,
	.set_timings		= vc5_hdmi_set_timings,
	.phy_init		= vc5_hdmi_phy_init,
	.phy_disable		= vc5_hdmi_phy_disable,
	.phy_rng_enable		= vc5_hdmi_phy_rng_enable,
	.phy_rng_disable	= vc5_hdmi_phy_rng_disable,
	.channel_map		= vc5_hdmi_channel_map,
};

static const struct of_device_id vc4_hdmi_dt_match[] = {
	{ .compatible = "brcm,bcm2835-hdmi", .data = &bcm2835_variant },
	{ .compatible = "brcm,bcm2711-hdmi0", .data = &bcm2711_hdmi0_variant },
	{ .compatible = "brcm,bcm2711-hdmi1", .data = &bcm2711_hdmi1_variant },
	{}
};

struct platform_driver vc4_hdmi_driver = {
	.probe = vc4_hdmi_dev_probe,
	.remove = vc4_hdmi_dev_remove,
	.driver = {
		.name = "vc4_hdmi",
		.of_match_table = vc4_hdmi_dt_match,
	},
};<|MERGE_RESOLUTION|>--- conflicted
+++ resolved
@@ -1268,10 +1268,7 @@
 	card->dai_link = dai_link;
 	card->num_links = 1;
 	card->name = vc4_hdmi->variant->card_name;
-<<<<<<< HEAD
-=======
 	card->driver_name = "vc4-hdmi";
->>>>>>> c70595ea
 	card->dev = dev;
 	card->owner = THIS_MODULE;
 
