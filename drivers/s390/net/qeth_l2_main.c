--- conflicted
+++ resolved
@@ -2208,11 +2208,7 @@
 	wait_event(card->wait_q, qeth_threads_running(card, 0xffffffff) == 0);
 
 	if (gdev->state == CCWGROUP_ONLINE)
-<<<<<<< HEAD
-		qeth_set_offline(card, false);
-=======
 		qeth_set_offline(card, card->discipline, false);
->>>>>>> c70595ea
 
 	cancel_work_sync(&card->close_dev_work);
 	if (card->dev->reg_state == NETREG_REGISTERED)
