/*
   Copyright (C) 2002 Richard Henderson
   Copyright (C) 2001 Rusty Russell, 2002, 2010 Rusty Russell IBM.

    This program is free software; you can redistribute it and/or modify
    it under the terms of the GNU General Public License as published by
    the Free Software Foundation; either version 2 of the License, or
    (at your option) any later version.

    This program is distributed in the hope that it will be useful,
    but WITHOUT ANY WARRANTY; without even the implied warranty of
    MERCHANTABILITY or FITNESS FOR A PARTICULAR PURPOSE.  See the
    GNU General Public License for more details.

    You should have received a copy of the GNU General Public License
    along with this program; if not, write to the Free Software
    Foundation, Inc., 59 Temple Place, Suite 330, Boston, MA  02111-1307  USA
*/
#include <linux/export.h>
#include <linux/moduleloader.h>
#include <linux/ftrace_event.h>
#include <linux/init.h>
#include <linux/kallsyms.h>
#include <linux/file.h>
#include <linux/fs.h>
#include <linux/sysfs.h>
#include <linux/kernel.h>
#include <linux/slab.h>
#include <linux/vmalloc.h>
#include <linux/elf.h>
#include <linux/proc_fs.h>
#include <linux/security.h>
#include <linux/seq_file.h>
#include <linux/syscalls.h>
#include <linux/fcntl.h>
#include <linux/rcupdate.h>
#include <linux/capability.h>
#include <linux/cpu.h>
#include <linux/moduleparam.h>
#include <linux/errno.h>
#include <linux/err.h>
#include <linux/vermagic.h>
#include <linux/notifier.h>
#include <linux/sched.h>
#include <linux/device.h>
#include <linux/string.h>
#include <linux/mutex.h>
#include <linux/rculist.h>
#include <asm/uaccess.h>
#include <asm/cacheflush.h>
#include <asm/mmu_context.h>
#include <linux/license.h>
#include <asm/sections.h>
#include <linux/tracepoint.h>
#include <linux/ftrace.h>
#include <linux/async.h>
#include <linux/percpu.h>
#include <linux/kmemleak.h>
#include <linux/jump_label.h>
#include <linux/pfn.h>
#include <linux/bsearch.h>
#include <uapi/linux/module.h>
#include "module-internal.h"

#define CREATE_TRACE_POINTS
#include <trace/events/module.h>

#ifndef ARCH_SHF_SMALL
#define ARCH_SHF_SMALL 0
#endif

/*
 * Modules' sections will be aligned on page boundaries
 * to ensure complete separation of code and data, but
 * only when CONFIG_DEBUG_SET_MODULE_RONX=y
 */
#ifdef CONFIG_DEBUG_SET_MODULE_RONX
# define debug_align(X) ALIGN(X, PAGE_SIZE)
#else
# define debug_align(X) (X)
#endif

/*
 * Given BASE and SIZE this macro calculates the number of pages the
 * memory regions occupies
 */
#define MOD_NUMBER_OF_PAGES(BASE, SIZE) (((SIZE) > 0) ?		\
		(PFN_DOWN((unsigned long)(BASE) + (SIZE) - 1) -	\
			 PFN_DOWN((unsigned long)BASE) + 1)	\
		: (0UL))

/* If this is set, the section belongs in the init part of the module */
#define INIT_OFFSET_MASK (1UL << (BITS_PER_LONG-1))

/*
 * Mutex protects:
 * 1) List of modules (also safely readable with preempt_disable),
 * 2) module_use links,
 * 3) module_addr_min/module_addr_max.
 * (delete and add uses RCU list operations). */
DEFINE_MUTEX(module_mutex);
EXPORT_SYMBOL_GPL(module_mutex);
static LIST_HEAD(modules);
#ifdef CONFIG_KGDB_KDB
struct list_head *kdb_modules = &modules; /* kdb needs the list of modules */
#endif /* CONFIG_KGDB_KDB */

#ifdef CONFIG_MODULE_SIG
#ifdef CONFIG_MODULE_SIG_FORCE
static bool sig_enforce = true;
#else
static bool sig_enforce = false;

static int param_set_bool_enable_only(const char *val,
				      const struct kernel_param *kp)
{
	int err;
	bool test;
	struct kernel_param dummy_kp = *kp;

	dummy_kp.arg = &test;

	err = param_set_bool(val, &dummy_kp);
	if (err)
		return err;

	/* Don't let them unset it once it's set! */
	if (!test && sig_enforce)
		return -EROFS;

	if (test)
		sig_enforce = true;
	return 0;
}

static const struct kernel_param_ops param_ops_bool_enable_only = {
	.flags = KERNEL_PARAM_OPS_FL_NOARG,
	.set = param_set_bool_enable_only,
	.get = param_get_bool,
};
#define param_check_bool_enable_only param_check_bool

module_param(sig_enforce, bool_enable_only, 0644);
#endif /* !CONFIG_MODULE_SIG_FORCE */
#endif /* CONFIG_MODULE_SIG */

/* Block module loading/unloading? */
int modules_disabled = 0;
core_param(nomodule, modules_disabled, bint, 0);

/* Waiting for a module to finish initializing? */
static DECLARE_WAIT_QUEUE_HEAD(module_wq);

static BLOCKING_NOTIFIER_HEAD(module_notify_list);

/* Bounds of module allocation, for speeding __module_address.
 * Protected by module_mutex. */
static unsigned long module_addr_min = -1UL, module_addr_max = 0;

int register_module_notifier(struct notifier_block *nb)
{
	return blocking_notifier_chain_register(&module_notify_list, nb);
}
EXPORT_SYMBOL(register_module_notifier);

int unregister_module_notifier(struct notifier_block *nb)
{
	return blocking_notifier_chain_unregister(&module_notify_list, nb);
}
EXPORT_SYMBOL(unregister_module_notifier);

struct load_info {
	Elf_Ehdr *hdr;
	unsigned long len;
	Elf_Shdr *sechdrs;
	char *secstrings, *strtab;
	unsigned long symoffs, stroffs;
	struct _ddebug *debug;
	unsigned int num_debug;
	bool sig_ok;
	struct {
		unsigned int sym, str, mod, vers, info, pcpu;
	} index;
};

/* We require a truly strong try_module_get(): 0 means failure due to
   ongoing or failed initialization etc. */
static inline int strong_try_module_get(struct module *mod)
{
	BUG_ON(mod && mod->state == MODULE_STATE_UNFORMED);
	if (mod && mod->state == MODULE_STATE_COMING)
		return -EBUSY;
	if (try_module_get(mod))
		return 0;
	else
		return -ENOENT;
}

static inline void add_taint_module(struct module *mod, unsigned flag,
				    enum lockdep_ok lockdep_ok)
{
	add_taint(flag, lockdep_ok);
	mod->taints |= (1U << flag);
}

/*
 * A thread that wants to hold a reference to a module only while it
 * is running can call this to safely exit.  nfsd and lockd use this.
 */
void __module_put_and_exit(struct module *mod, long code)
{
	module_put(mod);
	do_exit(code);
}
EXPORT_SYMBOL(__module_put_and_exit);

/* Find a module section: 0 means not found. */
static unsigned int find_sec(const struct load_info *info, const char *name)
{
	unsigned int i;

	for (i = 1; i < info->hdr->e_shnum; i++) {
		Elf_Shdr *shdr = &info->sechdrs[i];
		/* Alloc bit cleared means "ignore it." */
		if ((shdr->sh_flags & SHF_ALLOC)
		    && strcmp(info->secstrings + shdr->sh_name, name) == 0)
			return i;
	}
	return 0;
}

/* Find a module section, or NULL. */
static void *section_addr(const struct load_info *info, const char *name)
{
	/* Section 0 has sh_addr 0. */
	return (void *)info->sechdrs[find_sec(info, name)].sh_addr;
}

/* Find a module section, or NULL.  Fill in number of "objects" in section. */
static void *section_objs(const struct load_info *info,
			  const char *name,
			  size_t object_size,
			  unsigned int *num)
{
	unsigned int sec = find_sec(info, name);

	/* Section 0 has sh_addr 0 and sh_size 0. */
	*num = info->sechdrs[sec].sh_size / object_size;
	return (void *)info->sechdrs[sec].sh_addr;
}

/* Provided by the linker */
extern const struct kernel_symbol __start___ksymtab[];
extern const struct kernel_symbol __stop___ksymtab[];
extern const struct kernel_symbol __start___ksymtab_gpl[];
extern const struct kernel_symbol __stop___ksymtab_gpl[];
extern const struct kernel_symbol __start___ksymtab_gpl_future[];
extern const struct kernel_symbol __stop___ksymtab_gpl_future[];
extern const unsigned long __start___kcrctab[];
extern const unsigned long __start___kcrctab_gpl[];
extern const unsigned long __start___kcrctab_gpl_future[];
#ifdef CONFIG_UNUSED_SYMBOLS
extern const struct kernel_symbol __start___ksymtab_unused[];
extern const struct kernel_symbol __stop___ksymtab_unused[];
extern const struct kernel_symbol __start___ksymtab_unused_gpl[];
extern const struct kernel_symbol __stop___ksymtab_unused_gpl[];
extern const unsigned long __start___kcrctab_unused[];
extern const unsigned long __start___kcrctab_unused_gpl[];
#endif

#ifndef CONFIG_MODVERSIONS
#define symversion(base, idx) NULL
#else
#define symversion(base, idx) ((base != NULL) ? ((base) + (idx)) : NULL)
#endif

static bool each_symbol_in_section(const struct symsearch *arr,
				   unsigned int arrsize,
				   struct module *owner,
				   bool (*fn)(const struct symsearch *syms,
					      struct module *owner,
					      void *data),
				   void *data)
{
	unsigned int j;

	for (j = 0; j < arrsize; j++) {
		if (fn(&arr[j], owner, data))
			return true;
	}

	return false;
}

/* Returns true as soon as fn returns true, otherwise false. */
bool each_symbol_section(bool (*fn)(const struct symsearch *arr,
				    struct module *owner,
				    void *data),
			 void *data)
{
	struct module *mod;
	static const struct symsearch arr[] = {
		{ __start___ksymtab, __stop___ksymtab, __start___kcrctab,
		  NOT_GPL_ONLY, false },
		{ __start___ksymtab_gpl, __stop___ksymtab_gpl,
		  __start___kcrctab_gpl,
		  GPL_ONLY, false },
		{ __start___ksymtab_gpl_future, __stop___ksymtab_gpl_future,
		  __start___kcrctab_gpl_future,
		  WILL_BE_GPL_ONLY, false },
#ifdef CONFIG_UNUSED_SYMBOLS
		{ __start___ksymtab_unused, __stop___ksymtab_unused,
		  __start___kcrctab_unused,
		  NOT_GPL_ONLY, true },
		{ __start___ksymtab_unused_gpl, __stop___ksymtab_unused_gpl,
		  __start___kcrctab_unused_gpl,
		  GPL_ONLY, true },
#endif
	};

	if (each_symbol_in_section(arr, ARRAY_SIZE(arr), NULL, fn, data))
		return true;

	list_for_each_entry_rcu(mod, &modules, list) {
		struct symsearch arr[] = {
			{ mod->syms, mod->syms + mod->num_syms, mod->crcs,
			  NOT_GPL_ONLY, false },
			{ mod->gpl_syms, mod->gpl_syms + mod->num_gpl_syms,
			  mod->gpl_crcs,
			  GPL_ONLY, false },
			{ mod->gpl_future_syms,
			  mod->gpl_future_syms + mod->num_gpl_future_syms,
			  mod->gpl_future_crcs,
			  WILL_BE_GPL_ONLY, false },
#ifdef CONFIG_UNUSED_SYMBOLS
			{ mod->unused_syms,
			  mod->unused_syms + mod->num_unused_syms,
			  mod->unused_crcs,
			  NOT_GPL_ONLY, true },
			{ mod->unused_gpl_syms,
			  mod->unused_gpl_syms + mod->num_unused_gpl_syms,
			  mod->unused_gpl_crcs,
			  GPL_ONLY, true },
#endif
		};

		if (mod->state == MODULE_STATE_UNFORMED)
			continue;

		if (each_symbol_in_section(arr, ARRAY_SIZE(arr), mod, fn, data))
			return true;
	}
	return false;
}
EXPORT_SYMBOL_GPL(each_symbol_section);

struct find_symbol_arg {
	/* Input */
	const char *name;
	bool gplok;
	bool warn;

	/* Output */
	struct module *owner;
	const unsigned long *crc;
	const struct kernel_symbol *sym;
};

static bool check_symbol(const struct symsearch *syms,
				 struct module *owner,
				 unsigned int symnum, void *data)
{
	struct find_symbol_arg *fsa = data;

	if (!fsa->gplok) {
		if (syms->licence == GPL_ONLY)
			return false;
		if (syms->licence == WILL_BE_GPL_ONLY && fsa->warn) {
			pr_warn("Symbol %s is being used by a non-GPL module, "
				"which will not be allowed in the future\n",
				fsa->name);
		}
	}

#ifdef CONFIG_UNUSED_SYMBOLS
	if (syms->unused && fsa->warn) {
		pr_warn("Symbol %s is marked as UNUSED, however this module is "
			"using it.\n", fsa->name);
		pr_warn("This symbol will go away in the future.\n");
		pr_warn("Please evalute if this is the right api to use and if "
			"it really is, submit a report the linux kernel "
			"mailinglist together with submitting your code for "
			"inclusion.\n");
	}
#endif

	fsa->owner = owner;
	fsa->crc = symversion(syms->crcs, symnum);
	fsa->sym = &syms->start[symnum];
	return true;
}

static int cmp_name(const void *va, const void *vb)
{
	const char *a;
	const struct kernel_symbol *b;
	a = va; b = vb;
	return strcmp(a, b->name);
}

static bool find_symbol_in_section(const struct symsearch *syms,
				   struct module *owner,
				   void *data)
{
	struct find_symbol_arg *fsa = data;
	struct kernel_symbol *sym;

	sym = bsearch(fsa->name, syms->start, syms->stop - syms->start,
			sizeof(struct kernel_symbol), cmp_name);

	if (sym != NULL && check_symbol(syms, owner, sym - syms->start, data))
		return true;

	return false;
}

/* Find a symbol and return it, along with, (optional) crc and
 * (optional) module which owns it.  Needs preempt disabled or module_mutex. */
const struct kernel_symbol *find_symbol(const char *name,
					struct module **owner,
					const unsigned long **crc,
					bool gplok,
					bool warn)
{
	struct find_symbol_arg fsa;

	fsa.name = name;
	fsa.gplok = gplok;
	fsa.warn = warn;

	if (each_symbol_section(find_symbol_in_section, &fsa)) {
		if (owner)
			*owner = fsa.owner;
		if (crc)
			*crc = fsa.crc;
		return fsa.sym;
	}

	pr_debug("Failed to find symbol %s\n", name);
	return NULL;
}
EXPORT_SYMBOL_GPL(find_symbol);

/* Search for module by name: must hold module_mutex. */
static struct module *find_module_all(const char *name, size_t len,
				      bool even_unformed)
{
	struct module *mod;

	list_for_each_entry(mod, &modules, list) {
		if (!even_unformed && mod->state == MODULE_STATE_UNFORMED)
			continue;
		if (strlen(mod->name) == len && !memcmp(mod->name, name, len))
			return mod;
	}
	return NULL;
}

struct module *find_module(const char *name)
{
	return find_module_all(name, strlen(name), false);
}
EXPORT_SYMBOL_GPL(find_module);

#ifdef CONFIG_SMP

static inline void __percpu *mod_percpu(struct module *mod)
{
	return mod->percpu;
}

static int percpu_modalloc(struct module *mod, struct load_info *info)
{
	Elf_Shdr *pcpusec = &info->sechdrs[info->index.pcpu];
	unsigned long align = pcpusec->sh_addralign;

	if (!pcpusec->sh_size)
		return 0;

	if (align > PAGE_SIZE) {
		pr_warn("%s: per-cpu alignment %li > %li\n",
			mod->name, align, PAGE_SIZE);
		align = PAGE_SIZE;
	}

	mod->percpu = __alloc_reserved_percpu(pcpusec->sh_size, align);
	if (!mod->percpu) {
		pr_warn("%s: Could not allocate %lu bytes percpu data\n",
			mod->name, (unsigned long)pcpusec->sh_size);
		return -ENOMEM;
	}
	mod->percpu_size = pcpusec->sh_size;
	return 0;
}

static void percpu_modfree(struct module *mod)
{
	free_percpu(mod->percpu);
}

static unsigned int find_pcpusec(struct load_info *info)
{
	return find_sec(info, ".data..percpu");
}

static void percpu_modcopy(struct module *mod,
			   const void *from, unsigned long size)
{
	int cpu;

	for_each_possible_cpu(cpu)
		memcpy(per_cpu_ptr(mod->percpu, cpu), from, size);
}

/**
 * is_module_percpu_address - test whether address is from module static percpu
 * @addr: address to test
 *
 * Test whether @addr belongs to module static percpu area.
 *
 * RETURNS:
 * %true if @addr is from module static percpu area
 */
bool is_module_percpu_address(unsigned long addr)
{
	struct module *mod;
	unsigned int cpu;

	preempt_disable();

	list_for_each_entry_rcu(mod, &modules, list) {
		if (mod->state == MODULE_STATE_UNFORMED)
			continue;
		if (!mod->percpu_size)
			continue;
		for_each_possible_cpu(cpu) {
			void *start = per_cpu_ptr(mod->percpu, cpu);

			if ((void *)addr >= start &&
			    (void *)addr < start + mod->percpu_size) {
				preempt_enable();
				return true;
			}
		}
	}

	preempt_enable();
	return false;
}

#else /* ... !CONFIG_SMP */

static inline void __percpu *mod_percpu(struct module *mod)
{
	return NULL;
}
static int percpu_modalloc(struct module *mod, struct load_info *info)
{
	/* UP modules shouldn't have this section: ENOMEM isn't quite right */
	if (info->sechdrs[info->index.pcpu].sh_size != 0)
		return -ENOMEM;
	return 0;
}
static inline void percpu_modfree(struct module *mod)
{
}
static unsigned int find_pcpusec(struct load_info *info)
{
	return 0;
}
static inline void percpu_modcopy(struct module *mod,
				  const void *from, unsigned long size)
{
	/* pcpusec should be 0, and size of that section should be 0. */
	BUG_ON(size != 0);
}
bool is_module_percpu_address(unsigned long addr)
{
	return false;
}

#endif /* CONFIG_SMP */

#define MODINFO_ATTR(field)	\
static void setup_modinfo_##field(struct module *mod, const char *s)  \
{                                                                     \
	mod->field = kstrdup(s, GFP_KERNEL);                          \
}                                                                     \
static ssize_t show_modinfo_##field(struct module_attribute *mattr,   \
			struct module_kobject *mk, char *buffer)      \
{                                                                     \
	return scnprintf(buffer, PAGE_SIZE, "%s\n", mk->mod->field);  \
}                                                                     \
static int modinfo_##field##_exists(struct module *mod)               \
{                                                                     \
	return mod->field != NULL;                                    \
}                                                                     \
static void free_modinfo_##field(struct module *mod)                  \
{                                                                     \
	kfree(mod->field);                                            \
	mod->field = NULL;                                            \
}                                                                     \
static struct module_attribute modinfo_##field = {                    \
	.attr = { .name = __stringify(field), .mode = 0444 },         \
	.show = show_modinfo_##field,                                 \
	.setup = setup_modinfo_##field,                               \
	.test = modinfo_##field##_exists,                             \
	.free = free_modinfo_##field,                                 \
};

MODINFO_ATTR(version);
MODINFO_ATTR(srcversion);

static char last_unloaded_module[MODULE_NAME_LEN+1];

#ifdef CONFIG_MODULE_UNLOAD

EXPORT_TRACEPOINT_SYMBOL(module_get);

/* MODULE_REF_BASE is the base reference count by kmodule loader. */
#define MODULE_REF_BASE	1

/* Init the unload section of the module. */
static int module_unload_init(struct module *mod)
{
	/*
	 * Initialize reference counter to MODULE_REF_BASE.
	 * refcnt == 0 means module is going.
	 */
	atomic_set(&mod->refcnt, MODULE_REF_BASE);

	INIT_LIST_HEAD(&mod->source_list);
	INIT_LIST_HEAD(&mod->target_list);

	/* Hold reference count during initialization. */
	atomic_inc(&mod->refcnt);

	return 0;
}

/* Does a already use b? */
static int already_uses(struct module *a, struct module *b)
{
	struct module_use *use;

	list_for_each_entry(use, &b->source_list, source_list) {
		if (use->source == a) {
			pr_debug("%s uses %s!\n", a->name, b->name);
			return 1;
		}
	}
	pr_debug("%s does not use %s!\n", a->name, b->name);
	return 0;
}

/*
 * Module a uses b
 *  - we add 'a' as a "source", 'b' as a "target" of module use
 *  - the module_use is added to the list of 'b' sources (so
 *    'b' can walk the list to see who sourced them), and of 'a'
 *    targets (so 'a' can see what modules it targets).
 */
static int add_module_usage(struct module *a, struct module *b)
{
	struct module_use *use;

	pr_debug("Allocating new usage for %s.\n", a->name);
	use = kmalloc(sizeof(*use), GFP_ATOMIC);
	if (!use) {
		pr_warn("%s: out of memory loading\n", a->name);
		return -ENOMEM;
	}

	use->source = a;
	use->target = b;
	list_add(&use->source_list, &b->source_list);
	list_add(&use->target_list, &a->target_list);
	return 0;
}

/* Module a uses b: caller needs module_mutex() */
int ref_module(struct module *a, struct module *b)
{
	int err;

	if (b == NULL || already_uses(a, b))
		return 0;

	/* If module isn't available, we fail. */
	err = strong_try_module_get(b);
	if (err)
		return err;

	err = add_module_usage(a, b);
	if (err) {
		module_put(b);
		return err;
	}
	return 0;
}
EXPORT_SYMBOL_GPL(ref_module);

/* Clear the unload stuff of the module. */
static void module_unload_free(struct module *mod)
{
	struct module_use *use, *tmp;

	mutex_lock(&module_mutex);
	list_for_each_entry_safe(use, tmp, &mod->target_list, target_list) {
		struct module *i = use->target;
		pr_debug("%s unusing %s\n", mod->name, i->name);
		module_put(i);
		list_del(&use->source_list);
		list_del(&use->target_list);
		kfree(use);
	}
	mutex_unlock(&module_mutex);
}

#ifdef CONFIG_MODULE_FORCE_UNLOAD
static inline int try_force_unload(unsigned int flags)
{
	int ret = (flags & O_TRUNC);
	if (ret)
		add_taint(TAINT_FORCED_RMMOD, LOCKDEP_NOW_UNRELIABLE);
	return ret;
}
#else
static inline int try_force_unload(unsigned int flags)
{
	return 0;
}
#endif /* CONFIG_MODULE_FORCE_UNLOAD */

/* Try to release refcount of module, 0 means success. */
static int try_release_module_ref(struct module *mod)
{
	int ret;

	/* Try to decrement refcnt which we set at loading */
	ret = atomic_sub_return(MODULE_REF_BASE, &mod->refcnt);
	BUG_ON(ret < 0);
	if (ret)
		/* Someone can put this right now, recover with checking */
		ret = atomic_add_unless(&mod->refcnt, MODULE_REF_BASE, 0);
<<<<<<< HEAD

	return ret;
}

=======

	return ret;
}

>>>>>>> 59343cd7
static int try_stop_module(struct module *mod, int flags, int *forced)
{
	/* If it's not unused, quit unless we're forcing. */
	if (try_release_module_ref(mod) != 0) {
		*forced = try_force_unload(flags);
		if (!(*forced))
			return -EWOULDBLOCK;
	}

	/* Mark it as dying. */
	mod->state = MODULE_STATE_GOING;

	return 0;
}

/**
 * module_refcount - return the refcount or -1 if unloading
 *
 * @mod:	the module we're checking
 *
 * Returns:
 *	-1 if the module is in the process of unloading
 *	otherwise the number of references in the kernel to the module
 */
int module_refcount(struct module *mod)
{
<<<<<<< HEAD
	return (unsigned long)atomic_read(&mod->refcnt) - MODULE_REF_BASE;
=======
	return atomic_read(&mod->refcnt) - MODULE_REF_BASE;
>>>>>>> 59343cd7
}
EXPORT_SYMBOL(module_refcount);

/* This exists whether we can unload or not */
static void free_module(struct module *mod);

SYSCALL_DEFINE2(delete_module, const char __user *, name_user,
		unsigned int, flags)
{
	struct module *mod;
	char name[MODULE_NAME_LEN];
	int ret, forced = 0;

	if (!capable(CAP_SYS_MODULE) || modules_disabled)
		return -EPERM;

	if (strncpy_from_user(name, name_user, MODULE_NAME_LEN-1) < 0)
		return -EFAULT;
	name[MODULE_NAME_LEN-1] = '\0';

	if (mutex_lock_interruptible(&module_mutex) != 0)
		return -EINTR;

	mod = find_module(name);
	if (!mod) {
		ret = -ENOENT;
		goto out;
	}

	if (!list_empty(&mod->source_list)) {
		/* Other modules depend on us: get rid of them first. */
		ret = -EWOULDBLOCK;
		goto out;
	}

	/* Doing init or already dying? */
	if (mod->state != MODULE_STATE_LIVE) {
		/* FIXME: if (force), slam module count damn the torpedoes */
		pr_debug("%s already dying\n", mod->name);
		ret = -EBUSY;
		goto out;
	}

	/* If it has an init func, it must have an exit func to unload */
	if (mod->init && !mod->exit) {
		forced = try_force_unload(flags);
		if (!forced) {
			/* This module can't be removed */
			ret = -EBUSY;
			goto out;
		}
	}

	/* Stop the machine so refcounts can't move and disable module. */
	ret = try_stop_module(mod, flags, &forced);
	if (ret != 0)
		goto out;

	mutex_unlock(&module_mutex);
	/* Final destruction now no one is using it. */
	if (mod->exit != NULL)
		mod->exit();
	blocking_notifier_call_chain(&module_notify_list,
				     MODULE_STATE_GOING, mod);
	async_synchronize_full();

	/* Store the name of the last unloaded module for diagnostic purposes */
	strlcpy(last_unloaded_module, mod->name, sizeof(last_unloaded_module));

	free_module(mod);
	return 0;
out:
	mutex_unlock(&module_mutex);
	return ret;
}

static inline void print_unload_info(struct seq_file *m, struct module *mod)
{
	struct module_use *use;
	int printed_something = 0;

	seq_printf(m, " %i ", module_refcount(mod));

	/*
	 * Always include a trailing , so userspace can differentiate
	 * between this and the old multi-field proc format.
	 */
	list_for_each_entry(use, &mod->source_list, source_list) {
		printed_something = 1;
		seq_printf(m, "%s,", use->source->name);
	}

	if (mod->init != NULL && mod->exit == NULL) {
		printed_something = 1;
		seq_puts(m, "[permanent],");
	}

	if (!printed_something)
		seq_puts(m, "-");
}

void __symbol_put(const char *symbol)
{
	struct module *owner;

	preempt_disable();
	if (!find_symbol(symbol, &owner, NULL, true, false))
		BUG();
	module_put(owner);
	preempt_enable();
}
EXPORT_SYMBOL(__symbol_put);

/* Note this assumes addr is a function, which it currently always is. */
void symbol_put_addr(void *addr)
{
	struct module *modaddr;
	unsigned long a = (unsigned long)dereference_function_descriptor(addr);

	if (core_kernel_text(a))
		return;

	/* module_text_address is safe here: we're supposed to have reference
	 * to module from symbol_get, so it can't go away. */
	modaddr = __module_text_address(a);
	BUG_ON(!modaddr);
	module_put(modaddr);
}
EXPORT_SYMBOL_GPL(symbol_put_addr);

static ssize_t show_refcnt(struct module_attribute *mattr,
			   struct module_kobject *mk, char *buffer)
{
	return sprintf(buffer, "%i\n", module_refcount(mk->mod));
}

static struct module_attribute modinfo_refcnt =
	__ATTR(refcnt, 0444, show_refcnt, NULL);

void __module_get(struct module *module)
{
	if (module) {
		preempt_disable();
		atomic_inc(&module->refcnt);
		trace_module_get(module, _RET_IP_);
		preempt_enable();
	}
}
EXPORT_SYMBOL(__module_get);

bool try_module_get(struct module *module)
{
	bool ret = true;

	if (module) {
		preempt_disable();
		/* Note: here, we can fail to get a reference */
		if (likely(module_is_live(module) &&
			   atomic_inc_not_zero(&module->refcnt) != 0))
			trace_module_get(module, _RET_IP_);
		else
			ret = false;

		preempt_enable();
	}
	return ret;
}
EXPORT_SYMBOL(try_module_get);

void module_put(struct module *module)
{
	int ret;

	if (module) {
		preempt_disable();
		ret = atomic_dec_if_positive(&module->refcnt);
		WARN_ON(ret < 0);	/* Failed to put refcount */
		trace_module_put(module, _RET_IP_);
		preempt_enable();
	}
}
EXPORT_SYMBOL(module_put);

#else /* !CONFIG_MODULE_UNLOAD */
static inline void print_unload_info(struct seq_file *m, struct module *mod)
{
	/* We don't know the usage count, or what modules are using. */
	seq_puts(m, " - -");
}

static inline void module_unload_free(struct module *mod)
{
}

int ref_module(struct module *a, struct module *b)
{
	return strong_try_module_get(b);
}
EXPORT_SYMBOL_GPL(ref_module);

static inline int module_unload_init(struct module *mod)
{
	return 0;
}
#endif /* CONFIG_MODULE_UNLOAD */

static size_t module_flags_taint(struct module *mod, char *buf)
{
	size_t l = 0;

	if (mod->taints & (1 << TAINT_PROPRIETARY_MODULE))
		buf[l++] = 'P';
	if (mod->taints & (1 << TAINT_OOT_MODULE))
		buf[l++] = 'O';
	if (mod->taints & (1 << TAINT_FORCED_MODULE))
		buf[l++] = 'F';
	if (mod->taints & (1 << TAINT_CRAP))
		buf[l++] = 'C';
	if (mod->taints & (1 << TAINT_UNSIGNED_MODULE))
		buf[l++] = 'E';
	/*
	 * TAINT_FORCED_RMMOD: could be added.
	 * TAINT_CPU_OUT_OF_SPEC, TAINT_MACHINE_CHECK, TAINT_BAD_PAGE don't
	 * apply to modules.
	 */
	return l;
}

static ssize_t show_initstate(struct module_attribute *mattr,
			      struct module_kobject *mk, char *buffer)
{
	const char *state = "unknown";

	switch (mk->mod->state) {
	case MODULE_STATE_LIVE:
		state = "live";
		break;
	case MODULE_STATE_COMING:
		state = "coming";
		break;
	case MODULE_STATE_GOING:
		state = "going";
		break;
	default:
		BUG();
	}
	return sprintf(buffer, "%s\n", state);
}

static struct module_attribute modinfo_initstate =
	__ATTR(initstate, 0444, show_initstate, NULL);

static ssize_t store_uevent(struct module_attribute *mattr,
			    struct module_kobject *mk,
			    const char *buffer, size_t count)
{
	enum kobject_action action;

	if (kobject_action_type(buffer, count, &action) == 0)
		kobject_uevent(&mk->kobj, action);
	return count;
}

struct module_attribute module_uevent =
	__ATTR(uevent, 0200, NULL, store_uevent);

static ssize_t show_coresize(struct module_attribute *mattr,
			     struct module_kobject *mk, char *buffer)
{
	return sprintf(buffer, "%u\n", mk->mod->core_size);
}

static struct module_attribute modinfo_coresize =
	__ATTR(coresize, 0444, show_coresize, NULL);

static ssize_t show_initsize(struct module_attribute *mattr,
			     struct module_kobject *mk, char *buffer)
{
	return sprintf(buffer, "%u\n", mk->mod->init_size);
}

static struct module_attribute modinfo_initsize =
	__ATTR(initsize, 0444, show_initsize, NULL);

static ssize_t show_taint(struct module_attribute *mattr,
			  struct module_kobject *mk, char *buffer)
{
	size_t l;

	l = module_flags_taint(mk->mod, buffer);
	buffer[l++] = '\n';
	return l;
}

static struct module_attribute modinfo_taint =
	__ATTR(taint, 0444, show_taint, NULL);

static struct module_attribute *modinfo_attrs[] = {
	&module_uevent,
	&modinfo_version,
	&modinfo_srcversion,
	&modinfo_initstate,
	&modinfo_coresize,
	&modinfo_initsize,
	&modinfo_taint,
#ifdef CONFIG_MODULE_UNLOAD
	&modinfo_refcnt,
#endif
	NULL,
};

static const char vermagic[] = VERMAGIC_STRING;

static int try_to_force_load(struct module *mod, const char *reason)
{
#ifdef CONFIG_MODULE_FORCE_LOAD
	if (!test_taint(TAINT_FORCED_MODULE))
		pr_warn("%s: %s: kernel tainted.\n", mod->name, reason);
	add_taint_module(mod, TAINT_FORCED_MODULE, LOCKDEP_NOW_UNRELIABLE);
	return 0;
#else
	return -ENOEXEC;
#endif
}

#ifdef CONFIG_MODVERSIONS
/* If the arch applies (non-zero) relocations to kernel kcrctab, unapply it. */
static unsigned long maybe_relocated(unsigned long crc,
				     const struct module *crc_owner)
{
#ifdef ARCH_RELOCATES_KCRCTAB
	if (crc_owner == NULL)
		return crc - (unsigned long)reloc_start;
#endif
	return crc;
}

static int check_version(Elf_Shdr *sechdrs,
			 unsigned int versindex,
			 const char *symname,
			 struct module *mod,
			 const unsigned long *crc,
			 const struct module *crc_owner)
{
	unsigned int i, num_versions;
	struct modversion_info *versions;

	/* Exporting module didn't supply crcs?  OK, we're already tainted. */
	if (!crc)
		return 1;

	/* No versions at all?  modprobe --force does this. */
	if (versindex == 0)
		return try_to_force_load(mod, symname) == 0;

	versions = (void *) sechdrs[versindex].sh_addr;
	num_versions = sechdrs[versindex].sh_size
		/ sizeof(struct modversion_info);

	for (i = 0; i < num_versions; i++) {
		if (strcmp(versions[i].name, symname) != 0)
			continue;

		if (versions[i].crc == maybe_relocated(*crc, crc_owner))
			return 1;
		pr_debug("Found checksum %lX vs module %lX\n",
		       maybe_relocated(*crc, crc_owner), versions[i].crc);
		goto bad_version;
	}

	pr_warn("%s: no symbol version for %s\n", mod->name, symname);
	return 0;

bad_version:
	pr_warn("%s: disagrees about version of symbol %s\n",
	       mod->name, symname);
	return 0;
}

static inline int check_modstruct_version(Elf_Shdr *sechdrs,
					  unsigned int versindex,
					  struct module *mod)
{
	const unsigned long *crc;

	/* Since this should be found in kernel (which can't be removed),
	 * no locking is necessary. */
	if (!find_symbol(VMLINUX_SYMBOL_STR(module_layout), NULL,
			 &crc, true, false))
		BUG();
	return check_version(sechdrs, versindex,
			     VMLINUX_SYMBOL_STR(module_layout), mod, crc,
			     NULL);
}

/* First part is kernel version, which we ignore if module has crcs. */
static inline int same_magic(const char *amagic, const char *bmagic,
			     bool has_crcs)
{
	if (has_crcs) {
		amagic += strcspn(amagic, " ");
		bmagic += strcspn(bmagic, " ");
	}
	return strcmp(amagic, bmagic) == 0;
}
#else
static inline int check_version(Elf_Shdr *sechdrs,
				unsigned int versindex,
				const char *symname,
				struct module *mod,
				const unsigned long *crc,
				const struct module *crc_owner)
{
	return 1;
}

static inline int check_modstruct_version(Elf_Shdr *sechdrs,
					  unsigned int versindex,
					  struct module *mod)
{
	return 1;
}

static inline int same_magic(const char *amagic, const char *bmagic,
			     bool has_crcs)
{
	return strcmp(amagic, bmagic) == 0;
}
#endif /* CONFIG_MODVERSIONS */

/* Resolve a symbol for this module.  I.e. if we find one, record usage. */
static const struct kernel_symbol *resolve_symbol(struct module *mod,
						  const struct load_info *info,
						  const char *name,
						  char ownername[])
{
	struct module *owner;
	const struct kernel_symbol *sym;
	const unsigned long *crc;
	int err;

	mutex_lock(&module_mutex);
	sym = find_symbol(name, &owner, &crc,
			  !(mod->taints & (1 << TAINT_PROPRIETARY_MODULE)), true);
	if (!sym)
		goto unlock;

	if (!check_version(info->sechdrs, info->index.vers, name, mod, crc,
			   owner)) {
		sym = ERR_PTR(-EINVAL);
		goto getname;
	}

	err = ref_module(mod, owner);
	if (err) {
		sym = ERR_PTR(err);
		goto getname;
	}

getname:
	/* We must make copy under the lock if we failed to get ref. */
	strncpy(ownername, module_name(owner), MODULE_NAME_LEN);
unlock:
	mutex_unlock(&module_mutex);
	return sym;
}

static const struct kernel_symbol *
resolve_symbol_wait(struct module *mod,
		    const struct load_info *info,
		    const char *name)
{
	const struct kernel_symbol *ksym;
	char owner[MODULE_NAME_LEN];

	if (wait_event_interruptible_timeout(module_wq,
			!IS_ERR(ksym = resolve_symbol(mod, info, name, owner))
			|| PTR_ERR(ksym) != -EBUSY,
					     30 * HZ) <= 0) {
		pr_warn("%s: gave up waiting for init of module %s.\n",
			mod->name, owner);
	}
	return ksym;
}

/*
 * /sys/module/foo/sections stuff
 * J. Corbet <corbet@lwn.net>
 */
#ifdef CONFIG_SYSFS

#ifdef CONFIG_KALLSYMS
static inline bool sect_empty(const Elf_Shdr *sect)
{
	return !(sect->sh_flags & SHF_ALLOC) || sect->sh_size == 0;
}

struct module_sect_attr {
	struct module_attribute mattr;
	char *name;
	unsigned long address;
};

struct module_sect_attrs {
	struct attribute_group grp;
	unsigned int nsections;
	struct module_sect_attr attrs[0];
};

static ssize_t module_sect_show(struct module_attribute *mattr,
				struct module_kobject *mk, char *buf)
{
	struct module_sect_attr *sattr =
		container_of(mattr, struct module_sect_attr, mattr);
	return sprintf(buf, "0x%pK\n", (void *)sattr->address);
}

static void free_sect_attrs(struct module_sect_attrs *sect_attrs)
{
	unsigned int section;

	for (section = 0; section < sect_attrs->nsections; section++)
		kfree(sect_attrs->attrs[section].name);
	kfree(sect_attrs);
}

static void add_sect_attrs(struct module *mod, const struct load_info *info)
{
	unsigned int nloaded = 0, i, size[2];
	struct module_sect_attrs *sect_attrs;
	struct module_sect_attr *sattr;
	struct attribute **gattr;

	/* Count loaded sections and allocate structures */
	for (i = 0; i < info->hdr->e_shnum; i++)
		if (!sect_empty(&info->sechdrs[i]))
			nloaded++;
	size[0] = ALIGN(sizeof(*sect_attrs)
			+ nloaded * sizeof(sect_attrs->attrs[0]),
			sizeof(sect_attrs->grp.attrs[0]));
	size[1] = (nloaded + 1) * sizeof(sect_attrs->grp.attrs[0]);
	sect_attrs = kzalloc(size[0] + size[1], GFP_KERNEL);
	if (sect_attrs == NULL)
		return;

	/* Setup section attributes. */
	sect_attrs->grp.name = "sections";
	sect_attrs->grp.attrs = (void *)sect_attrs + size[0];

	sect_attrs->nsections = 0;
	sattr = &sect_attrs->attrs[0];
	gattr = &sect_attrs->grp.attrs[0];
	for (i = 0; i < info->hdr->e_shnum; i++) {
		Elf_Shdr *sec = &info->sechdrs[i];
		if (sect_empty(sec))
			continue;
		sattr->address = sec->sh_addr;
		sattr->name = kstrdup(info->secstrings + sec->sh_name,
					GFP_KERNEL);
		if (sattr->name == NULL)
			goto out;
		sect_attrs->nsections++;
		sysfs_attr_init(&sattr->mattr.attr);
		sattr->mattr.show = module_sect_show;
		sattr->mattr.store = NULL;
		sattr->mattr.attr.name = sattr->name;
		sattr->mattr.attr.mode = S_IRUGO;
		*(gattr++) = &(sattr++)->mattr.attr;
	}
	*gattr = NULL;

	if (sysfs_create_group(&mod->mkobj.kobj, &sect_attrs->grp))
		goto out;

	mod->sect_attrs = sect_attrs;
	return;
  out:
	free_sect_attrs(sect_attrs);
}

static void remove_sect_attrs(struct module *mod)
{
	if (mod->sect_attrs) {
		sysfs_remove_group(&mod->mkobj.kobj,
				   &mod->sect_attrs->grp);
		/* We are positive that no one is using any sect attrs
		 * at this point.  Deallocate immediately. */
		free_sect_attrs(mod->sect_attrs);
		mod->sect_attrs = NULL;
	}
}

/*
 * /sys/module/foo/notes/.section.name gives contents of SHT_NOTE sections.
 */

struct module_notes_attrs {
	struct kobject *dir;
	unsigned int notes;
	struct bin_attribute attrs[0];
};

static ssize_t module_notes_read(struct file *filp, struct kobject *kobj,
				 struct bin_attribute *bin_attr,
				 char *buf, loff_t pos, size_t count)
{
	/*
	 * The caller checked the pos and count against our size.
	 */
	memcpy(buf, bin_attr->private + pos, count);
	return count;
}

static void free_notes_attrs(struct module_notes_attrs *notes_attrs,
			     unsigned int i)
{
	if (notes_attrs->dir) {
		while (i-- > 0)
			sysfs_remove_bin_file(notes_attrs->dir,
					      &notes_attrs->attrs[i]);
		kobject_put(notes_attrs->dir);
	}
	kfree(notes_attrs);
}

static void add_notes_attrs(struct module *mod, const struct load_info *info)
{
	unsigned int notes, loaded, i;
	struct module_notes_attrs *notes_attrs;
	struct bin_attribute *nattr;

	/* failed to create section attributes, so can't create notes */
	if (!mod->sect_attrs)
		return;

	/* Count notes sections and allocate structures.  */
	notes = 0;
	for (i = 0; i < info->hdr->e_shnum; i++)
		if (!sect_empty(&info->sechdrs[i]) &&
		    (info->sechdrs[i].sh_type == SHT_NOTE))
			++notes;

	if (notes == 0)
		return;

	notes_attrs = kzalloc(sizeof(*notes_attrs)
			      + notes * sizeof(notes_attrs->attrs[0]),
			      GFP_KERNEL);
	if (notes_attrs == NULL)
		return;

	notes_attrs->notes = notes;
	nattr = &notes_attrs->attrs[0];
	for (loaded = i = 0; i < info->hdr->e_shnum; ++i) {
		if (sect_empty(&info->sechdrs[i]))
			continue;
		if (info->sechdrs[i].sh_type == SHT_NOTE) {
			sysfs_bin_attr_init(nattr);
			nattr->attr.name = mod->sect_attrs->attrs[loaded].name;
			nattr->attr.mode = S_IRUGO;
			nattr->size = info->sechdrs[i].sh_size;
			nattr->private = (void *) info->sechdrs[i].sh_addr;
			nattr->read = module_notes_read;
			++nattr;
		}
		++loaded;
	}

	notes_attrs->dir = kobject_create_and_add("notes", &mod->mkobj.kobj);
	if (!notes_attrs->dir)
		goto out;

	for (i = 0; i < notes; ++i)
		if (sysfs_create_bin_file(notes_attrs->dir,
					  &notes_attrs->attrs[i]))
			goto out;

	mod->notes_attrs = notes_attrs;
	return;

  out:
	free_notes_attrs(notes_attrs, i);
}

static void remove_notes_attrs(struct module *mod)
{
	if (mod->notes_attrs)
		free_notes_attrs(mod->notes_attrs, mod->notes_attrs->notes);
}

#else

static inline void add_sect_attrs(struct module *mod,
				  const struct load_info *info)
{
}

static inline void remove_sect_attrs(struct module *mod)
{
}

static inline void add_notes_attrs(struct module *mod,
				   const struct load_info *info)
{
}

static inline void remove_notes_attrs(struct module *mod)
{
}
#endif /* CONFIG_KALLSYMS */

static void add_usage_links(struct module *mod)
{
#ifdef CONFIG_MODULE_UNLOAD
	struct module_use *use;
	int nowarn;

	mutex_lock(&module_mutex);
	list_for_each_entry(use, &mod->target_list, target_list) {
		nowarn = sysfs_create_link(use->target->holders_dir,
					   &mod->mkobj.kobj, mod->name);
	}
	mutex_unlock(&module_mutex);
#endif
}

static void del_usage_links(struct module *mod)
{
#ifdef CONFIG_MODULE_UNLOAD
	struct module_use *use;

	mutex_lock(&module_mutex);
	list_for_each_entry(use, &mod->target_list, target_list)
		sysfs_remove_link(use->target->holders_dir, mod->name);
	mutex_unlock(&module_mutex);
#endif
}

static int module_add_modinfo_attrs(struct module *mod)
{
	struct module_attribute *attr;
	struct module_attribute *temp_attr;
	int error = 0;
	int i;

	mod->modinfo_attrs = kzalloc((sizeof(struct module_attribute) *
					(ARRAY_SIZE(modinfo_attrs) + 1)),
					GFP_KERNEL);
	if (!mod->modinfo_attrs)
		return -ENOMEM;

	temp_attr = mod->modinfo_attrs;
	for (i = 0; (attr = modinfo_attrs[i]) && !error; i++) {
		if (!attr->test ||
		    (attr->test && attr->test(mod))) {
			memcpy(temp_attr, attr, sizeof(*temp_attr));
			sysfs_attr_init(&temp_attr->attr);
			error = sysfs_create_file(&mod->mkobj.kobj,
					&temp_attr->attr);
			++temp_attr;
		}
	}
	return error;
}

static void module_remove_modinfo_attrs(struct module *mod)
{
	struct module_attribute *attr;
	int i;

	for (i = 0; (attr = &mod->modinfo_attrs[i]); i++) {
		/* pick a field to test for end of list */
		if (!attr->attr.name)
			break;
		sysfs_remove_file(&mod->mkobj.kobj, &attr->attr);
		if (attr->free)
			attr->free(mod);
	}
	kfree(mod->modinfo_attrs);
}

static void mod_kobject_put(struct module *mod)
{
	DECLARE_COMPLETION_ONSTACK(c);
	mod->mkobj.kobj_completion = &c;
	kobject_put(&mod->mkobj.kobj);
	wait_for_completion(&c);
}

static int mod_sysfs_init(struct module *mod)
{
	int err;
	struct kobject *kobj;

	if (!module_sysfs_initialized) {
		pr_err("%s: module sysfs not initialized\n", mod->name);
		err = -EINVAL;
		goto out;
	}

	kobj = kset_find_obj(module_kset, mod->name);
	if (kobj) {
		pr_err("%s: module is already loaded\n", mod->name);
		kobject_put(kobj);
		err = -EINVAL;
		goto out;
	}

	mod->mkobj.mod = mod;

	memset(&mod->mkobj.kobj, 0, sizeof(mod->mkobj.kobj));
	mod->mkobj.kobj.kset = module_kset;
	err = kobject_init_and_add(&mod->mkobj.kobj, &module_ktype, NULL,
				   "%s", mod->name);
	if (err)
		mod_kobject_put(mod);

	/* delay uevent until full sysfs population */
out:
	return err;
}

static int mod_sysfs_setup(struct module *mod,
			   const struct load_info *info,
			   struct kernel_param *kparam,
			   unsigned int num_params)
{
	int err;

	err = mod_sysfs_init(mod);
	if (err)
		goto out;

	mod->holders_dir = kobject_create_and_add("holders", &mod->mkobj.kobj);
	if (!mod->holders_dir) {
		err = -ENOMEM;
		goto out_unreg;
	}

	err = module_param_sysfs_setup(mod, kparam, num_params);
	if (err)
		goto out_unreg_holders;

	err = module_add_modinfo_attrs(mod);
	if (err)
		goto out_unreg_param;

	add_usage_links(mod);
	add_sect_attrs(mod, info);
	add_notes_attrs(mod, info);

	kobject_uevent(&mod->mkobj.kobj, KOBJ_ADD);
	return 0;

out_unreg_param:
	module_param_sysfs_remove(mod);
out_unreg_holders:
	kobject_put(mod->holders_dir);
out_unreg:
	mod_kobject_put(mod);
out:
	return err;
}

static void mod_sysfs_fini(struct module *mod)
{
	remove_notes_attrs(mod);
	remove_sect_attrs(mod);
	mod_kobject_put(mod);
}

#else /* !CONFIG_SYSFS */

static int mod_sysfs_setup(struct module *mod,
			   const struct load_info *info,
			   struct kernel_param *kparam,
			   unsigned int num_params)
{
	return 0;
}

static void mod_sysfs_fini(struct module *mod)
{
}

static void module_remove_modinfo_attrs(struct module *mod)
{
}

static void del_usage_links(struct module *mod)
{
}

#endif /* CONFIG_SYSFS */

static void mod_sysfs_teardown(struct module *mod)
{
	del_usage_links(mod);
	module_remove_modinfo_attrs(mod);
	module_param_sysfs_remove(mod);
	kobject_put(mod->mkobj.drivers_dir);
	kobject_put(mod->holders_dir);
	mod_sysfs_fini(mod);
}

#ifdef CONFIG_DEBUG_SET_MODULE_RONX
/*
 * LKM RO/NX protection: protect module's text/ro-data
 * from modification and any data from execution.
 */
void set_page_attributes(void *start, void *end, int (*set)(unsigned long start, int num_pages))
{
	unsigned long begin_pfn = PFN_DOWN((unsigned long)start);
	unsigned long end_pfn = PFN_DOWN((unsigned long)end);

	if (end_pfn > begin_pfn)
		set(begin_pfn << PAGE_SHIFT, end_pfn - begin_pfn);
}

static void set_section_ro_nx(void *base,
			unsigned long text_size,
			unsigned long ro_size,
			unsigned long total_size)
{
	/* begin and end PFNs of the current subsection */
	unsigned long begin_pfn;
	unsigned long end_pfn;

	/*
	 * Set RO for module text and RO-data:
	 * - Always protect first page.
	 * - Do not protect last partial page.
	 */
	if (ro_size > 0)
		set_page_attributes(base, base + ro_size, set_memory_ro);

	/*
	 * Set NX permissions for module data:
	 * - Do not protect first partial page.
	 * - Always protect last page.
	 */
	if (total_size > text_size) {
		begin_pfn = PFN_UP((unsigned long)base + text_size);
		end_pfn = PFN_UP((unsigned long)base + total_size);
		if (end_pfn > begin_pfn)
			set_memory_nx(begin_pfn << PAGE_SHIFT, end_pfn - begin_pfn);
	}
}

static void unset_module_core_ro_nx(struct module *mod)
{
	set_page_attributes(mod->module_core + mod->core_text_size,
		mod->module_core + mod->core_size,
		set_memory_x);
	set_page_attributes(mod->module_core,
		mod->module_core + mod->core_ro_size,
		set_memory_rw);
}

static void unset_module_init_ro_nx(struct module *mod)
{
	set_page_attributes(mod->module_init + mod->init_text_size,
		mod->module_init + mod->init_size,
		set_memory_x);
	set_page_attributes(mod->module_init,
		mod->module_init + mod->init_ro_size,
		set_memory_rw);
}

/* Iterate through all modules and set each module's text as RW */
void set_all_modules_text_rw(void)
{
	struct module *mod;

	mutex_lock(&module_mutex);
	list_for_each_entry_rcu(mod, &modules, list) {
		if (mod->state == MODULE_STATE_UNFORMED)
			continue;
		if ((mod->module_core) && (mod->core_text_size)) {
			set_page_attributes(mod->module_core,
						mod->module_core + mod->core_text_size,
						set_memory_rw);
		}
		if ((mod->module_init) && (mod->init_text_size)) {
			set_page_attributes(mod->module_init,
						mod->module_init + mod->init_text_size,
						set_memory_rw);
		}
	}
	mutex_unlock(&module_mutex);
}

/* Iterate through all modules and set each module's text as RO */
void set_all_modules_text_ro(void)
{
	struct module *mod;

	mutex_lock(&module_mutex);
	list_for_each_entry_rcu(mod, &modules, list) {
		if (mod->state == MODULE_STATE_UNFORMED)
			continue;
		if ((mod->module_core) && (mod->core_text_size)) {
			set_page_attributes(mod->module_core,
						mod->module_core + mod->core_text_size,
						set_memory_ro);
		}
		if ((mod->module_init) && (mod->init_text_size)) {
			set_page_attributes(mod->module_init,
						mod->module_init + mod->init_text_size,
						set_memory_ro);
		}
	}
	mutex_unlock(&module_mutex);
}
#else
static inline void set_section_ro_nx(void *base, unsigned long text_size, unsigned long ro_size, unsigned long total_size) { }
static void unset_module_core_ro_nx(struct module *mod) { }
static void unset_module_init_ro_nx(struct module *mod) { }
#endif

void __weak module_memfree(void *module_region)
{
	vfree(module_region);
}

void __weak module_arch_cleanup(struct module *mod)
{
}

void __weak module_arch_freeing_init(struct module *mod)
{
}

/* Free a module, remove from lists, etc. */
static void free_module(struct module *mod)
{
	trace_module_free(mod);

	mod_sysfs_teardown(mod);

	/* We leave it in list to prevent duplicate loads, but make sure
	 * that noone uses it while it's being deconstructed. */
	mutex_lock(&module_mutex);
	mod->state = MODULE_STATE_UNFORMED;
	mutex_unlock(&module_mutex);

	/* Remove dynamic debug info */
	ddebug_remove_module(mod->name);

	/* Arch-specific cleanup. */
	module_arch_cleanup(mod);

	/* Module unload stuff */
	module_unload_free(mod);

	/* Free any allocated parameters. */
	destroy_params(mod->kp, mod->num_kp);

	/* Now we can delete it from the lists */
	mutex_lock(&module_mutex);
	/* Unlink carefully: kallsyms could be walking list. */
	list_del_rcu(&mod->list);
	/* Remove this module from bug list, this uses list_del_rcu */
	module_bug_cleanup(mod);
	/* Wait for RCU synchronizing before releasing mod->list and buglist. */
	synchronize_rcu();
	mutex_unlock(&module_mutex);

	/* This may be NULL, but that's OK */
	unset_module_init_ro_nx(mod);
	module_arch_freeing_init(mod);
	module_memfree(mod->module_init);
	kfree(mod->args);
	percpu_modfree(mod);

	/* Free lock-classes: */
	lockdep_free_key_range(mod->module_core, mod->core_size);

	/* Finally, free the core (containing the module structure) */
	unset_module_core_ro_nx(mod);
	module_memfree(mod->module_core);

#ifdef CONFIG_MPU
	update_protections(current->mm);
#endif
}

void *__symbol_get(const char *symbol)
{
	struct module *owner;
	const struct kernel_symbol *sym;

	preempt_disable();
	sym = find_symbol(symbol, &owner, NULL, true, true);
	if (sym && strong_try_module_get(owner))
		sym = NULL;
	preempt_enable();

	return sym ? (void *)sym->value : NULL;
}
EXPORT_SYMBOL_GPL(__symbol_get);

/*
 * Ensure that an exported symbol [global namespace] does not already exist
 * in the kernel or in some other module's exported symbol table.
 *
 * You must hold the module_mutex.
 */
static int verify_export_symbols(struct module *mod)
{
	unsigned int i;
	struct module *owner;
	const struct kernel_symbol *s;
	struct {
		const struct kernel_symbol *sym;
		unsigned int num;
	} arr[] = {
		{ mod->syms, mod->num_syms },
		{ mod->gpl_syms, mod->num_gpl_syms },
		{ mod->gpl_future_syms, mod->num_gpl_future_syms },
#ifdef CONFIG_UNUSED_SYMBOLS
		{ mod->unused_syms, mod->num_unused_syms },
		{ mod->unused_gpl_syms, mod->num_unused_gpl_syms },
#endif
	};

	for (i = 0; i < ARRAY_SIZE(arr); i++) {
		for (s = arr[i].sym; s < arr[i].sym + arr[i].num; s++) {
			if (find_symbol(s->name, &owner, NULL, true, false)) {
				pr_err("%s: exports duplicate symbol %s"
				       " (owned by %s)\n",
				       mod->name, s->name, module_name(owner));
				return -ENOEXEC;
			}
		}
	}
	return 0;
}

/* Change all symbols so that st_value encodes the pointer directly. */
static int simplify_symbols(struct module *mod, const struct load_info *info)
{
	Elf_Shdr *symsec = &info->sechdrs[info->index.sym];
	Elf_Sym *sym = (void *)symsec->sh_addr;
	unsigned long secbase;
	unsigned int i;
	int ret = 0;
	const struct kernel_symbol *ksym;

	for (i = 1; i < symsec->sh_size / sizeof(Elf_Sym); i++) {
		const char *name = info->strtab + sym[i].st_name;

		switch (sym[i].st_shndx) {
		case SHN_COMMON:
			/* Ignore common symbols */
			if (!strncmp(name, "__gnu_lto", 9))
				break;

			/* We compiled with -fno-common.  These are not
			   supposed to happen.  */
			pr_debug("Common symbol: %s\n", name);
			pr_warn("%s: please compile with -fno-common\n",
			       mod->name);
			ret = -ENOEXEC;
			break;

		case SHN_ABS:
			/* Don't need to do anything */
			pr_debug("Absolute symbol: 0x%08lx\n",
			       (long)sym[i].st_value);
			break;

		case SHN_UNDEF:
			ksym = resolve_symbol_wait(mod, info, name);
			/* Ok if resolved.  */
			if (ksym && !IS_ERR(ksym)) {
				sym[i].st_value = ksym->value;
				break;
			}

			/* Ok if weak.  */
			if (!ksym && ELF_ST_BIND(sym[i].st_info) == STB_WEAK)
				break;

			pr_warn("%s: Unknown symbol %s (err %li)\n",
				mod->name, name, PTR_ERR(ksym));
			ret = PTR_ERR(ksym) ?: -ENOENT;
			break;

		default:
			/* Divert to percpu allocation if a percpu var. */
			if (sym[i].st_shndx == info->index.pcpu)
				secbase = (unsigned long)mod_percpu(mod);
			else
				secbase = info->sechdrs[sym[i].st_shndx].sh_addr;
			sym[i].st_value += secbase;
			break;
		}
	}

	return ret;
}

static int apply_relocations(struct module *mod, const struct load_info *info)
{
	unsigned int i;
	int err = 0;

	/* Now do relocations. */
	for (i = 1; i < info->hdr->e_shnum; i++) {
		unsigned int infosec = info->sechdrs[i].sh_info;

		/* Not a valid relocation section? */
		if (infosec >= info->hdr->e_shnum)
			continue;

		/* Don't bother with non-allocated sections */
		if (!(info->sechdrs[infosec].sh_flags & SHF_ALLOC))
			continue;

		if (info->sechdrs[i].sh_type == SHT_REL)
			err = apply_relocate(info->sechdrs, info->strtab,
					     info->index.sym, i, mod);
		else if (info->sechdrs[i].sh_type == SHT_RELA)
			err = apply_relocate_add(info->sechdrs, info->strtab,
						 info->index.sym, i, mod);
		if (err < 0)
			break;
	}
	return err;
}

/* Additional bytes needed by arch in front of individual sections */
unsigned int __weak arch_mod_section_prepend(struct module *mod,
					     unsigned int section)
{
	/* default implementation just returns zero */
	return 0;
}

/* Update size with this section: return offset. */
static long get_offset(struct module *mod, unsigned int *size,
		       Elf_Shdr *sechdr, unsigned int section)
{
	long ret;

	*size += arch_mod_section_prepend(mod, section);
	ret = ALIGN(*size, sechdr->sh_addralign ?: 1);
	*size = ret + sechdr->sh_size;
	return ret;
}

/* Lay out the SHF_ALLOC sections in a way not dissimilar to how ld
   might -- code, read-only data, read-write data, small data.  Tally
   sizes, and place the offsets into sh_entsize fields: high bit means it
   belongs in init. */
static void layout_sections(struct module *mod, struct load_info *info)
{
	static unsigned long const masks[][2] = {
		/* NOTE: all executable code must be the first section
		 * in this array; otherwise modify the text_size
		 * finder in the two loops below */
		{ SHF_EXECINSTR | SHF_ALLOC, ARCH_SHF_SMALL },
		{ SHF_ALLOC, SHF_WRITE | ARCH_SHF_SMALL },
		{ SHF_WRITE | SHF_ALLOC, ARCH_SHF_SMALL },
		{ ARCH_SHF_SMALL | SHF_ALLOC, 0 }
	};
	unsigned int m, i;

	for (i = 0; i < info->hdr->e_shnum; i++)
		info->sechdrs[i].sh_entsize = ~0UL;

	pr_debug("Core section allocation order:\n");
	for (m = 0; m < ARRAY_SIZE(masks); ++m) {
		for (i = 0; i < info->hdr->e_shnum; ++i) {
			Elf_Shdr *s = &info->sechdrs[i];
			const char *sname = info->secstrings + s->sh_name;

			if ((s->sh_flags & masks[m][0]) != masks[m][0]
			    || (s->sh_flags & masks[m][1])
			    || s->sh_entsize != ~0UL
			    || strstarts(sname, ".init"))
				continue;
			s->sh_entsize = get_offset(mod, &mod->core_size, s, i);
			pr_debug("\t%s\n", sname);
		}
		switch (m) {
		case 0: /* executable */
			mod->core_size = debug_align(mod->core_size);
			mod->core_text_size = mod->core_size;
			break;
		case 1: /* RO: text and ro-data */
			mod->core_size = debug_align(mod->core_size);
			mod->core_ro_size = mod->core_size;
			break;
		case 3: /* whole core */
			mod->core_size = debug_align(mod->core_size);
			break;
		}
	}

	pr_debug("Init section allocation order:\n");
	for (m = 0; m < ARRAY_SIZE(masks); ++m) {
		for (i = 0; i < info->hdr->e_shnum; ++i) {
			Elf_Shdr *s = &info->sechdrs[i];
			const char *sname = info->secstrings + s->sh_name;

			if ((s->sh_flags & masks[m][0]) != masks[m][0]
			    || (s->sh_flags & masks[m][1])
			    || s->sh_entsize != ~0UL
			    || !strstarts(sname, ".init"))
				continue;
			s->sh_entsize = (get_offset(mod, &mod->init_size, s, i)
					 | INIT_OFFSET_MASK);
			pr_debug("\t%s\n", sname);
		}
		switch (m) {
		case 0: /* executable */
			mod->init_size = debug_align(mod->init_size);
			mod->init_text_size = mod->init_size;
			break;
		case 1: /* RO: text and ro-data */
			mod->init_size = debug_align(mod->init_size);
			mod->init_ro_size = mod->init_size;
			break;
		case 3: /* whole init */
			mod->init_size = debug_align(mod->init_size);
			break;
		}
	}
}

static void set_license(struct module *mod, const char *license)
{
	if (!license)
		license = "unspecified";

	if (!license_is_gpl_compatible(license)) {
		if (!test_taint(TAINT_PROPRIETARY_MODULE))
			pr_warn("%s: module license '%s' taints kernel.\n",
				mod->name, license);
		add_taint_module(mod, TAINT_PROPRIETARY_MODULE,
				 LOCKDEP_NOW_UNRELIABLE);
	}
}

/* Parse tag=value strings from .modinfo section */
static char *next_string(char *string, unsigned long *secsize)
{
	/* Skip non-zero chars */
	while (string[0]) {
		string++;
		if ((*secsize)-- <= 1)
			return NULL;
	}

	/* Skip any zero padding. */
	while (!string[0]) {
		string++;
		if ((*secsize)-- <= 1)
			return NULL;
	}
	return string;
}

static char *get_modinfo(struct load_info *info, const char *tag)
{
	char *p;
	unsigned int taglen = strlen(tag);
	Elf_Shdr *infosec = &info->sechdrs[info->index.info];
	unsigned long size = infosec->sh_size;

	for (p = (char *)infosec->sh_addr; p; p = next_string(p, &size)) {
		if (strncmp(p, tag, taglen) == 0 && p[taglen] == '=')
			return p + taglen + 1;
	}
	return NULL;
}

static void setup_modinfo(struct module *mod, struct load_info *info)
{
	struct module_attribute *attr;
	int i;

	for (i = 0; (attr = modinfo_attrs[i]); i++) {
		if (attr->setup)
			attr->setup(mod, get_modinfo(info, attr->attr.name));
	}
}

static void free_modinfo(struct module *mod)
{
	struct module_attribute *attr;
	int i;

	for (i = 0; (attr = modinfo_attrs[i]); i++) {
		if (attr->free)
			attr->free(mod);
	}
}

#ifdef CONFIG_KALLSYMS

/* lookup symbol in given range of kernel_symbols */
static const struct kernel_symbol *lookup_symbol(const char *name,
	const struct kernel_symbol *start,
	const struct kernel_symbol *stop)
{
	return bsearch(name, start, stop - start,
			sizeof(struct kernel_symbol), cmp_name);
}

static int is_exported(const char *name, unsigned long value,
		       const struct module *mod)
{
	const struct kernel_symbol *ks;
	if (!mod)
		ks = lookup_symbol(name, __start___ksymtab, __stop___ksymtab);
	else
		ks = lookup_symbol(name, mod->syms, mod->syms + mod->num_syms);
	return ks != NULL && ks->value == value;
}

/* As per nm */
static char elf_type(const Elf_Sym *sym, const struct load_info *info)
{
	const Elf_Shdr *sechdrs = info->sechdrs;

	if (ELF_ST_BIND(sym->st_info) == STB_WEAK) {
		if (ELF_ST_TYPE(sym->st_info) == STT_OBJECT)
			return 'v';
		else
			return 'w';
	}
	if (sym->st_shndx == SHN_UNDEF)
		return 'U';
	if (sym->st_shndx == SHN_ABS)
		return 'a';
	if (sym->st_shndx >= SHN_LORESERVE)
		return '?';
	if (sechdrs[sym->st_shndx].sh_flags & SHF_EXECINSTR)
		return 't';
	if (sechdrs[sym->st_shndx].sh_flags & SHF_ALLOC
	    && sechdrs[sym->st_shndx].sh_type != SHT_NOBITS) {
		if (!(sechdrs[sym->st_shndx].sh_flags & SHF_WRITE))
			return 'r';
		else if (sechdrs[sym->st_shndx].sh_flags & ARCH_SHF_SMALL)
			return 'g';
		else
			return 'd';
	}
	if (sechdrs[sym->st_shndx].sh_type == SHT_NOBITS) {
		if (sechdrs[sym->st_shndx].sh_flags & ARCH_SHF_SMALL)
			return 's';
		else
			return 'b';
	}
	if (strstarts(info->secstrings + sechdrs[sym->st_shndx].sh_name,
		      ".debug")) {
		return 'n';
	}
	return '?';
}

static bool is_core_symbol(const Elf_Sym *src, const Elf_Shdr *sechdrs,
			unsigned int shnum)
{
	const Elf_Shdr *sec;

	if (src->st_shndx == SHN_UNDEF
	    || src->st_shndx >= shnum
	    || !src->st_name)
		return false;

	sec = sechdrs + src->st_shndx;
	if (!(sec->sh_flags & SHF_ALLOC)
#ifndef CONFIG_KALLSYMS_ALL
	    || !(sec->sh_flags & SHF_EXECINSTR)
#endif
	    || (sec->sh_entsize & INIT_OFFSET_MASK))
		return false;

	return true;
}

/*
 * We only allocate and copy the strings needed by the parts of symtab
 * we keep.  This is simple, but has the effect of making multiple
 * copies of duplicates.  We could be more sophisticated, see
 * linux-kernel thread starting with
 * <73defb5e4bca04a6431392cc341112b1@localhost>.
 */
static void layout_symtab(struct module *mod, struct load_info *info)
{
	Elf_Shdr *symsect = info->sechdrs + info->index.sym;
	Elf_Shdr *strsect = info->sechdrs + info->index.str;
	const Elf_Sym *src;
	unsigned int i, nsrc, ndst, strtab_size = 0;

	/* Put symbol section at end of init part of module. */
	symsect->sh_flags |= SHF_ALLOC;
	symsect->sh_entsize = get_offset(mod, &mod->init_size, symsect,
					 info->index.sym) | INIT_OFFSET_MASK;
	pr_debug("\t%s\n", info->secstrings + symsect->sh_name);

	src = (void *)info->hdr + symsect->sh_offset;
	nsrc = symsect->sh_size / sizeof(*src);

	/* Compute total space required for the core symbols' strtab. */
	for (ndst = i = 0; i < nsrc; i++) {
		if (i == 0 ||
		    is_core_symbol(src+i, info->sechdrs, info->hdr->e_shnum)) {
			strtab_size += strlen(&info->strtab[src[i].st_name])+1;
			ndst++;
		}
	}

	/* Append room for core symbols at end of core part. */
	info->symoffs = ALIGN(mod->core_size, symsect->sh_addralign ?: 1);
	info->stroffs = mod->core_size = info->symoffs + ndst * sizeof(Elf_Sym);
	mod->core_size += strtab_size;

	/* Put string table section at end of init part of module. */
	strsect->sh_flags |= SHF_ALLOC;
	strsect->sh_entsize = get_offset(mod, &mod->init_size, strsect,
					 info->index.str) | INIT_OFFSET_MASK;
	pr_debug("\t%s\n", info->secstrings + strsect->sh_name);
}

static void add_kallsyms(struct module *mod, const struct load_info *info)
{
	unsigned int i, ndst;
	const Elf_Sym *src;
	Elf_Sym *dst;
	char *s;
	Elf_Shdr *symsec = &info->sechdrs[info->index.sym];

	mod->symtab = (void *)symsec->sh_addr;
	mod->num_symtab = symsec->sh_size / sizeof(Elf_Sym);
	/* Make sure we get permanent strtab: don't use info->strtab. */
	mod->strtab = (void *)info->sechdrs[info->index.str].sh_addr;

	/* Set types up while we still have access to sections. */
	for (i = 0; i < mod->num_symtab; i++)
		mod->symtab[i].st_info = elf_type(&mod->symtab[i], info);

	mod->core_symtab = dst = mod->module_core + info->symoffs;
	mod->core_strtab = s = mod->module_core + info->stroffs;
	src = mod->symtab;
	for (ndst = i = 0; i < mod->num_symtab; i++) {
		if (i == 0 ||
		    is_core_symbol(src+i, info->sechdrs, info->hdr->e_shnum)) {
			dst[ndst] = src[i];
			dst[ndst++].st_name = s - mod->core_strtab;
			s += strlcpy(s, &mod->strtab[src[i].st_name],
				     KSYM_NAME_LEN) + 1;
		}
	}
	mod->core_num_syms = ndst;
}
#else
static inline void layout_symtab(struct module *mod, struct load_info *info)
{
}

static void add_kallsyms(struct module *mod, const struct load_info *info)
{
}
#endif /* CONFIG_KALLSYMS */

static void dynamic_debug_setup(struct _ddebug *debug, unsigned int num)
{
	if (!debug)
		return;
#ifdef CONFIG_DYNAMIC_DEBUG
	if (ddebug_add_module(debug, num, debug->modname))
		pr_err("dynamic debug error adding module: %s\n",
			debug->modname);
#endif
}

static void dynamic_debug_remove(struct _ddebug *debug)
{
	if (debug)
		ddebug_remove_module(debug->modname);
}

void * __weak module_alloc(unsigned long size)
{
	return vmalloc_exec(size);
}

static void *module_alloc_update_bounds(unsigned long size)
{
	void *ret = module_alloc(size);

	if (ret) {
		mutex_lock(&module_mutex);
		/* Update module bounds. */
		if ((unsigned long)ret < module_addr_min)
			module_addr_min = (unsigned long)ret;
		if ((unsigned long)ret + size > module_addr_max)
			module_addr_max = (unsigned long)ret + size;
		mutex_unlock(&module_mutex);
	}
	return ret;
}

#ifdef CONFIG_DEBUG_KMEMLEAK
static void kmemleak_load_module(const struct module *mod,
				 const struct load_info *info)
{
	unsigned int i;

	/* only scan the sections containing data */
	kmemleak_scan_area(mod, sizeof(struct module), GFP_KERNEL);

	for (i = 1; i < info->hdr->e_shnum; i++) {
		/* Scan all writable sections that's not executable */
		if (!(info->sechdrs[i].sh_flags & SHF_ALLOC) ||
		    !(info->sechdrs[i].sh_flags & SHF_WRITE) ||
		    (info->sechdrs[i].sh_flags & SHF_EXECINSTR))
			continue;

		kmemleak_scan_area((void *)info->sechdrs[i].sh_addr,
				   info->sechdrs[i].sh_size, GFP_KERNEL);
	}
}
#else
static inline void kmemleak_load_module(const struct module *mod,
					const struct load_info *info)
{
}
#endif

#ifdef CONFIG_MODULE_SIG
static int module_sig_check(struct load_info *info)
{
	int err = -ENOKEY;
	const unsigned long markerlen = sizeof(MODULE_SIG_STRING) - 1;
	const void *mod = info->hdr;

	if (info->len > markerlen &&
	    memcmp(mod + info->len - markerlen, MODULE_SIG_STRING, markerlen) == 0) {
		/* We truncate the module to discard the signature */
		info->len -= markerlen;
		err = mod_verify_sig(mod, &info->len);
	}

	if (!err) {
		info->sig_ok = true;
		return 0;
	}

	/* Not having a signature is only an error if we're strict. */
	if (err == -ENOKEY && !sig_enforce)
		err = 0;

	return err;
}
#else /* !CONFIG_MODULE_SIG */
static int module_sig_check(struct load_info *info)
{
	return 0;
}
#endif /* !CONFIG_MODULE_SIG */

/* Sanity checks against invalid binaries, wrong arch, weird elf version. */
static int elf_header_check(struct load_info *info)
{
	if (info->len < sizeof(*(info->hdr)))
		return -ENOEXEC;

	if (memcmp(info->hdr->e_ident, ELFMAG, SELFMAG) != 0
	    || info->hdr->e_type != ET_REL
	    || !elf_check_arch(info->hdr)
	    || info->hdr->e_shentsize != sizeof(Elf_Shdr))
		return -ENOEXEC;

	if (info->hdr->e_shoff >= info->len
	    || (info->hdr->e_shnum * sizeof(Elf_Shdr) >
		info->len - info->hdr->e_shoff))
		return -ENOEXEC;

	return 0;
}

/* Sets info->hdr and info->len. */
static int copy_module_from_user(const void __user *umod, unsigned long len,
				  struct load_info *info)
{
	int err;

	info->len = len;
	if (info->len < sizeof(*(info->hdr)))
		return -ENOEXEC;

	err = security_kernel_module_from_file(NULL);
	if (err)
		return err;

	/* Suck in entire file: we'll want most of it. */
	info->hdr = vmalloc(info->len);
	if (!info->hdr)
		return -ENOMEM;

	if (copy_from_user(info->hdr, umod, info->len) != 0) {
		vfree(info->hdr);
		return -EFAULT;
	}

	return 0;
}

/* Sets info->hdr and info->len. */
static int copy_module_from_fd(int fd, struct load_info *info)
{
	struct fd f = fdget(fd);
	int err;
	struct kstat stat;
	loff_t pos;
	ssize_t bytes = 0;

	if (!f.file)
		return -ENOEXEC;

	err = security_kernel_module_from_file(f.file);
	if (err)
		goto out;

	err = vfs_getattr(&f.file->f_path, &stat);
	if (err)
		goto out;

	if (stat.size > INT_MAX) {
		err = -EFBIG;
		goto out;
	}

	/* Don't hand 0 to vmalloc, it whines. */
	if (stat.size == 0) {
		err = -EINVAL;
		goto out;
	}

	info->hdr = vmalloc(stat.size);
	if (!info->hdr) {
		err = -ENOMEM;
		goto out;
	}

	pos = 0;
	while (pos < stat.size) {
		bytes = kernel_read(f.file, pos, (char *)(info->hdr) + pos,
				    stat.size - pos);
		if (bytes < 0) {
			vfree(info->hdr);
			err = bytes;
			goto out;
		}
		if (bytes == 0)
			break;
		pos += bytes;
	}
	info->len = pos;

out:
	fdput(f);
	return err;
}

static void free_copy(struct load_info *info)
{
	vfree(info->hdr);
}

static int rewrite_section_headers(struct load_info *info, int flags)
{
	unsigned int i;

	/* This should always be true, but let's be sure. */
	info->sechdrs[0].sh_addr = 0;

	for (i = 1; i < info->hdr->e_shnum; i++) {
		Elf_Shdr *shdr = &info->sechdrs[i];
		if (shdr->sh_type != SHT_NOBITS
		    && info->len < shdr->sh_offset + shdr->sh_size) {
			pr_err("Module len %lu truncated\n", info->len);
			return -ENOEXEC;
		}

		/* Mark all sections sh_addr with their address in the
		   temporary image. */
		shdr->sh_addr = (size_t)info->hdr + shdr->sh_offset;

#ifndef CONFIG_MODULE_UNLOAD
		/* Don't load .exit sections */
		if (strstarts(info->secstrings+shdr->sh_name, ".exit"))
			shdr->sh_flags &= ~(unsigned long)SHF_ALLOC;
#endif
	}

	/* Track but don't keep modinfo and version sections. */
	if (flags & MODULE_INIT_IGNORE_MODVERSIONS)
		info->index.vers = 0; /* Pretend no __versions section! */
	else
		info->index.vers = find_sec(info, "__versions");
	info->index.info = find_sec(info, ".modinfo");
	info->sechdrs[info->index.info].sh_flags &= ~(unsigned long)SHF_ALLOC;
	info->sechdrs[info->index.vers].sh_flags &= ~(unsigned long)SHF_ALLOC;
	return 0;
}

/*
 * Set up our basic convenience variables (pointers to section headers,
 * search for module section index etc), and do some basic section
 * verification.
 *
 * Return the temporary module pointer (we'll replace it with the final
 * one when we move the module sections around).
 */
static struct module *setup_load_info(struct load_info *info, int flags)
{
	unsigned int i;
	int err;
	struct module *mod;

	/* Set up the convenience variables */
	info->sechdrs = (void *)info->hdr + info->hdr->e_shoff;
	info->secstrings = (void *)info->hdr
		+ info->sechdrs[info->hdr->e_shstrndx].sh_offset;

	err = rewrite_section_headers(info, flags);
	if (err)
		return ERR_PTR(err);

	/* Find internal symbols and strings. */
	for (i = 1; i < info->hdr->e_shnum; i++) {
		if (info->sechdrs[i].sh_type == SHT_SYMTAB) {
			info->index.sym = i;
			info->index.str = info->sechdrs[i].sh_link;
			info->strtab = (char *)info->hdr
				+ info->sechdrs[info->index.str].sh_offset;
			break;
		}
	}

	info->index.mod = find_sec(info, ".gnu.linkonce.this_module");
	if (!info->index.mod) {
		pr_warn("No module found in object\n");
		return ERR_PTR(-ENOEXEC);
	}
	/* This is temporary: point mod into copy of data. */
	mod = (void *)info->sechdrs[info->index.mod].sh_addr;

	if (info->index.sym == 0) {
		pr_warn("%s: module has no symbols (stripped?)\n", mod->name);
		return ERR_PTR(-ENOEXEC);
	}

	info->index.pcpu = find_pcpusec(info);

	/* Check module struct version now, before we try to use module. */
	if (!check_modstruct_version(info->sechdrs, info->index.vers, mod))
		return ERR_PTR(-ENOEXEC);

	return mod;
}

static int check_modinfo(struct module *mod, struct load_info *info, int flags)
{
	const char *modmagic = get_modinfo(info, "vermagic");
	int err;

	if (flags & MODULE_INIT_IGNORE_VERMAGIC)
		modmagic = NULL;

	/* This is allowed: modprobe --force will invalidate it. */
	if (!modmagic) {
		err = try_to_force_load(mod, "bad vermagic");
		if (err)
			return err;
	} else if (!same_magic(modmagic, vermagic, info->index.vers)) {
		pr_err("%s: version magic '%s' should be '%s'\n",
		       mod->name, modmagic, vermagic);
		return -ENOEXEC;
	}

	if (!get_modinfo(info, "intree"))
		add_taint_module(mod, TAINT_OOT_MODULE, LOCKDEP_STILL_OK);

	if (get_modinfo(info, "staging")) {
		add_taint_module(mod, TAINT_CRAP, LOCKDEP_STILL_OK);
		pr_warn("%s: module is from the staging directory, the quality "
			"is unknown, you have been warned.\n", mod->name);
	}

	/* Set up license info based on the info section */
	set_license(mod, get_modinfo(info, "license"));

	return 0;
}

static int find_module_sections(struct module *mod, struct load_info *info)
{
	mod->kp = section_objs(info, "__param",
			       sizeof(*mod->kp), &mod->num_kp);
	mod->syms = section_objs(info, "__ksymtab",
				 sizeof(*mod->syms), &mod->num_syms);
	mod->crcs = section_addr(info, "__kcrctab");
	mod->gpl_syms = section_objs(info, "__ksymtab_gpl",
				     sizeof(*mod->gpl_syms),
				     &mod->num_gpl_syms);
	mod->gpl_crcs = section_addr(info, "__kcrctab_gpl");
	mod->gpl_future_syms = section_objs(info,
					    "__ksymtab_gpl_future",
					    sizeof(*mod->gpl_future_syms),
					    &mod->num_gpl_future_syms);
	mod->gpl_future_crcs = section_addr(info, "__kcrctab_gpl_future");

#ifdef CONFIG_UNUSED_SYMBOLS
	mod->unused_syms = section_objs(info, "__ksymtab_unused",
					sizeof(*mod->unused_syms),
					&mod->num_unused_syms);
	mod->unused_crcs = section_addr(info, "__kcrctab_unused");
	mod->unused_gpl_syms = section_objs(info, "__ksymtab_unused_gpl",
					    sizeof(*mod->unused_gpl_syms),
					    &mod->num_unused_gpl_syms);
	mod->unused_gpl_crcs = section_addr(info, "__kcrctab_unused_gpl");
#endif
#ifdef CONFIG_CONSTRUCTORS
	mod->ctors = section_objs(info, ".ctors",
				  sizeof(*mod->ctors), &mod->num_ctors);
	if (!mod->ctors)
		mod->ctors = section_objs(info, ".init_array",
				sizeof(*mod->ctors), &mod->num_ctors);
	else if (find_sec(info, ".init_array")) {
		/*
		 * This shouldn't happen with same compiler and binutils
		 * building all parts of the module.
		 */
		pr_warn("%s: has both .ctors and .init_array.\n",
		       mod->name);
		return -EINVAL;
	}
#endif

#ifdef CONFIG_TRACEPOINTS
	mod->tracepoints_ptrs = section_objs(info, "__tracepoints_ptrs",
					     sizeof(*mod->tracepoints_ptrs),
					     &mod->num_tracepoints);
#endif
#ifdef HAVE_JUMP_LABEL
	mod->jump_entries = section_objs(info, "__jump_table",
					sizeof(*mod->jump_entries),
					&mod->num_jump_entries);
#endif
#ifdef CONFIG_EVENT_TRACING
	mod->trace_events = section_objs(info, "_ftrace_events",
					 sizeof(*mod->trace_events),
					 &mod->num_trace_events);
#endif
#ifdef CONFIG_TRACING
	mod->trace_bprintk_fmt_start = section_objs(info, "__trace_printk_fmt",
					 sizeof(*mod->trace_bprintk_fmt_start),
					 &mod->num_trace_bprintk_fmt);
#endif
#ifdef CONFIG_FTRACE_MCOUNT_RECORD
	/* sechdrs[0].sh_size is always zero */
	mod->ftrace_callsites = section_objs(info, "__mcount_loc",
					     sizeof(*mod->ftrace_callsites),
					     &mod->num_ftrace_callsites);
#endif

	mod->extable = section_objs(info, "__ex_table",
				    sizeof(*mod->extable), &mod->num_exentries);

	if (section_addr(info, "__obsparm"))
		pr_warn("%s: Ignoring obsolete parameters\n", mod->name);

	info->debug = section_objs(info, "__verbose",
				   sizeof(*info->debug), &info->num_debug);

	return 0;
}

static int move_module(struct module *mod, struct load_info *info)
{
	int i;
	void *ptr;

	/* Do the allocs. */
	ptr = module_alloc_update_bounds(mod->core_size);
	/*
	 * The pointer to this block is stored in the module structure
	 * which is inside the block. Just mark it as not being a
	 * leak.
	 */
	kmemleak_not_leak(ptr);
	if (!ptr)
		return -ENOMEM;

	memset(ptr, 0, mod->core_size);
	mod->module_core = ptr;

	if (mod->init_size) {
		ptr = module_alloc_update_bounds(mod->init_size);
		/*
		 * The pointer to this block is stored in the module structure
		 * which is inside the block. This block doesn't need to be
		 * scanned as it contains data and code that will be freed
		 * after the module is initialized.
		 */
		kmemleak_ignore(ptr);
		if (!ptr) {
			module_memfree(mod->module_core);
			return -ENOMEM;
		}
		memset(ptr, 0, mod->init_size);
		mod->module_init = ptr;
	} else
		mod->module_init = NULL;

	/* Transfer each section which specifies SHF_ALLOC */
	pr_debug("final section addresses:\n");
	for (i = 0; i < info->hdr->e_shnum; i++) {
		void *dest;
		Elf_Shdr *shdr = &info->sechdrs[i];

		if (!(shdr->sh_flags & SHF_ALLOC))
			continue;

		if (shdr->sh_entsize & INIT_OFFSET_MASK)
			dest = mod->module_init
				+ (shdr->sh_entsize & ~INIT_OFFSET_MASK);
		else
			dest = mod->module_core + shdr->sh_entsize;

		if (shdr->sh_type != SHT_NOBITS)
			memcpy(dest, (void *)shdr->sh_addr, shdr->sh_size);
		/* Update sh_addr to point to copy in image. */
		shdr->sh_addr = (unsigned long)dest;
		pr_debug("\t0x%lx %s\n",
			 (long)shdr->sh_addr, info->secstrings + shdr->sh_name);
	}

	return 0;
}

static int check_module_license_and_versions(struct module *mod)
{
	/*
	 * ndiswrapper is under GPL by itself, but loads proprietary modules.
	 * Don't use add_taint_module(), as it would prevent ndiswrapper from
	 * using GPL-only symbols it needs.
	 */
	if (strcmp(mod->name, "ndiswrapper") == 0)
		add_taint(TAINT_PROPRIETARY_MODULE, LOCKDEP_NOW_UNRELIABLE);

	/* driverloader was caught wrongly pretending to be under GPL */
	if (strcmp(mod->name, "driverloader") == 0)
		add_taint_module(mod, TAINT_PROPRIETARY_MODULE,
				 LOCKDEP_NOW_UNRELIABLE);

	/* lve claims to be GPL but upstream won't provide source */
	if (strcmp(mod->name, "lve") == 0)
		add_taint_module(mod, TAINT_PROPRIETARY_MODULE,
				 LOCKDEP_NOW_UNRELIABLE);

#ifdef CONFIG_MODVERSIONS
	if ((mod->num_syms && !mod->crcs)
	    || (mod->num_gpl_syms && !mod->gpl_crcs)
	    || (mod->num_gpl_future_syms && !mod->gpl_future_crcs)
#ifdef CONFIG_UNUSED_SYMBOLS
	    || (mod->num_unused_syms && !mod->unused_crcs)
	    || (mod->num_unused_gpl_syms && !mod->unused_gpl_crcs)
#endif
		) {
		return try_to_force_load(mod,
					 "no versions for exported symbols");
	}
#endif
	return 0;
}

static void flush_module_icache(const struct module *mod)
{
	mm_segment_t old_fs;

	/* flush the icache in correct context */
	old_fs = get_fs();
	set_fs(KERNEL_DS);

	/*
	 * Flush the instruction cache, since we've played with text.
	 * Do it before processing of module parameters, so the module
	 * can provide parameter accessor functions of its own.
	 */
	if (mod->module_init)
		flush_icache_range((unsigned long)mod->module_init,
				   (unsigned long)mod->module_init
				   + mod->init_size);
	flush_icache_range((unsigned long)mod->module_core,
			   (unsigned long)mod->module_core + mod->core_size);

	set_fs(old_fs);
}

int __weak module_frob_arch_sections(Elf_Ehdr *hdr,
				     Elf_Shdr *sechdrs,
				     char *secstrings,
				     struct module *mod)
{
	return 0;
}

static struct module *layout_and_allocate(struct load_info *info, int flags)
{
	/* Module within temporary copy. */
	struct module *mod;
	int err;

	mod = setup_load_info(info, flags);
	if (IS_ERR(mod))
		return mod;

	err = check_modinfo(mod, info, flags);
	if (err)
		return ERR_PTR(err);

	/* Allow arches to frob section contents and sizes.  */
	err = module_frob_arch_sections(info->hdr, info->sechdrs,
					info->secstrings, mod);
	if (err < 0)
		return ERR_PTR(err);

	/* We will do a special allocation for per-cpu sections later. */
	info->sechdrs[info->index.pcpu].sh_flags &= ~(unsigned long)SHF_ALLOC;

	/* Determine total sizes, and put offsets in sh_entsize.  For now
	   this is done generically; there doesn't appear to be any
	   special cases for the architectures. */
	layout_sections(mod, info);
	layout_symtab(mod, info);

	/* Allocate and move to the final place */
	err = move_module(mod, info);
	if (err)
		return ERR_PTR(err);

	/* Module has been copied to its final place now: return it. */
	mod = (void *)info->sechdrs[info->index.mod].sh_addr;
	kmemleak_load_module(mod, info);
	return mod;
}

/* mod is no longer valid after this! */
static void module_deallocate(struct module *mod, struct load_info *info)
{
	percpu_modfree(mod);
	module_arch_freeing_init(mod);
	module_memfree(mod->module_init);
	module_memfree(mod->module_core);
}

int __weak module_finalize(const Elf_Ehdr *hdr,
			   const Elf_Shdr *sechdrs,
			   struct module *me)
{
	return 0;
}

static int post_relocation(struct module *mod, const struct load_info *info)
{
	/* Sort exception table now relocations are done. */
	sort_extable(mod->extable, mod->extable + mod->num_exentries);

	/* Copy relocated percpu area over. */
	percpu_modcopy(mod, (void *)info->sechdrs[info->index.pcpu].sh_addr,
		       info->sechdrs[info->index.pcpu].sh_size);

	/* Setup kallsyms-specific fields. */
	add_kallsyms(mod, info);

	/* Arch-specific module finalizing. */
	return module_finalize(info->hdr, info->sechdrs, mod);
}

/* Is this module of this name done loading?  No locks held. */
static bool finished_loading(const char *name)
{
	struct module *mod;
	bool ret;

	mutex_lock(&module_mutex);
	mod = find_module_all(name, strlen(name), true);
	ret = !mod || mod->state == MODULE_STATE_LIVE
		|| mod->state == MODULE_STATE_GOING;
	mutex_unlock(&module_mutex);

	return ret;
}

/* Call module constructors. */
static void do_mod_ctors(struct module *mod)
{
#ifdef CONFIG_CONSTRUCTORS
	unsigned long i;

	for (i = 0; i < mod->num_ctors; i++)
		mod->ctors[i]();
#endif
}

/* For freeing module_init on success, in case kallsyms traversing */
struct mod_initfree {
	struct rcu_head rcu;
	void *module_init;
};

static void do_free_init(struct rcu_head *head)
{
	struct mod_initfree *m = container_of(head, struct mod_initfree, rcu);
	module_memfree(m->module_init);
	kfree(m);
}

/* This is where the real work happens */
static int do_init_module(struct module *mod)
{
	int ret = 0;
	struct mod_initfree *freeinit;

	freeinit = kmalloc(sizeof(*freeinit), GFP_KERNEL);
	if (!freeinit) {
		ret = -ENOMEM;
		goto fail;
	}
	freeinit->module_init = mod->module_init;

	/*
	 * We want to find out whether @mod uses async during init.  Clear
	 * PF_USED_ASYNC.  async_schedule*() will set it.
	 */
	current->flags &= ~PF_USED_ASYNC;

	do_mod_ctors(mod);
	/* Start the module */
	if (mod->init != NULL)
		ret = do_one_initcall(mod->init);
	if (ret < 0) {
<<<<<<< HEAD
		/*
		 * Init routine failed: abort.  Try to protect us from
		 * buggy refcounters.
		 */
		mod->state = MODULE_STATE_GOING;
		synchronize_sched();
		module_put(mod);
		blocking_notifier_call_chain(&module_notify_list,
					     MODULE_STATE_GOING, mod);
		free_module(mod);
		wake_up_all(&module_wq);
		return ret;
=======
		goto fail_free_freeinit;
>>>>>>> 59343cd7
	}
	if (ret > 0) {
		pr_warn("%s: '%s'->init suspiciously returned %d, it should "
			"follow 0/-E convention\n"
			"%s: loading module anyway...\n",
			__func__, mod->name, ret, __func__);
		dump_stack();
	}

	/* Now it's a first class citizen! */
	mod->state = MODULE_STATE_LIVE;
	blocking_notifier_call_chain(&module_notify_list,
				     MODULE_STATE_LIVE, mod);

	/*
	 * We need to finish all async code before the module init sequence
	 * is done.  This has potential to deadlock.  For example, a newly
	 * detected block device can trigger request_module() of the
	 * default iosched from async probing task.  Once userland helper
	 * reaches here, async_synchronize_full() will wait on the async
	 * task waiting on request_module() and deadlock.
	 *
	 * This deadlock is avoided by perfomring async_synchronize_full()
	 * iff module init queued any async jobs.  This isn't a full
	 * solution as it will deadlock the same if module loading from
	 * async jobs nests more than once; however, due to the various
	 * constraints, this hack seems to be the best option for now.
	 * Please refer to the following thread for details.
	 *
	 * http://thread.gmane.org/gmane.linux.kernel/1420814
	 */
	if (current->flags & PF_USED_ASYNC)
		async_synchronize_full();

	mutex_lock(&module_mutex);
	/* Drop initial reference. */
	module_put(mod);
	trim_init_extable(mod);
#ifdef CONFIG_KALLSYMS
	mod->num_symtab = mod->core_num_syms;
	mod->symtab = mod->core_symtab;
	mod->strtab = mod->core_strtab;
#endif
	unset_module_init_ro_nx(mod);
	module_arch_freeing_init(mod);
	mod->module_init = NULL;
	mod->init_size = 0;
	mod->init_ro_size = 0;
	mod->init_text_size = 0;
	/*
	 * We want to free module_init, but be aware that kallsyms may be
	 * walking this with preempt disabled.  In all the failure paths,
	 * we call synchronize_rcu/synchronize_sched, but we don't want
	 * to slow down the success path, so use actual RCU here.
	 */
	call_rcu(&freeinit->rcu, do_free_init);
	mutex_unlock(&module_mutex);
	wake_up_all(&module_wq);

	return 0;

fail_free_freeinit:
	kfree(freeinit);
fail:
	/* Try to protect us from buggy refcounters. */
	mod->state = MODULE_STATE_GOING;
	synchronize_sched();
	module_put(mod);
	blocking_notifier_call_chain(&module_notify_list,
				     MODULE_STATE_GOING, mod);
	free_module(mod);
	wake_up_all(&module_wq);
	return ret;
}

static int may_init_module(void)
{
	if (!capable(CAP_SYS_MODULE) || modules_disabled)
		return -EPERM;

	return 0;
}

/*
 * Can't use wait_event_interruptible() because our condition
 * 'finished_loading()' contains a blocking primitive itself (mutex_lock).
 */
static int wait_finished_loading(struct module *mod)
{
	DEFINE_WAIT_FUNC(wait, woken_wake_function);
	int ret = 0;

	add_wait_queue(&module_wq, &wait);
	for (;;) {
		if (finished_loading(mod->name))
			break;

		if (signal_pending(current)) {
			ret = -ERESTARTSYS;
			break;
		}

		wait_woken(&wait, TASK_INTERRUPTIBLE, MAX_SCHEDULE_TIMEOUT);
	}
	remove_wait_queue(&module_wq, &wait);

	return ret;
}

/*
 * We try to place it in the list now to make sure it's unique before
 * we dedicate too many resources.  In particular, temporary percpu
 * memory exhaustion.
 */
static int add_unformed_module(struct module *mod)
{
	int err;
	struct module *old;

	mod->state = MODULE_STATE_UNFORMED;

again:
	mutex_lock(&module_mutex);
	old = find_module_all(mod->name, strlen(mod->name), true);
	if (old != NULL) {
		if (old->state == MODULE_STATE_COMING
		    || old->state == MODULE_STATE_UNFORMED) {
			/* Wait in case it fails to load. */
			mutex_unlock(&module_mutex);

			err = wait_finished_loading(mod);
			if (err)
				goto out_unlocked;
			goto again;
		}
		err = -EEXIST;
		goto out;
	}
	list_add_rcu(&mod->list, &modules);
	err = 0;

out:
	mutex_unlock(&module_mutex);
out_unlocked:
	return err;
}

static int complete_formation(struct module *mod, struct load_info *info)
{
	int err;

	mutex_lock(&module_mutex);

	/* Find duplicate symbols (must be called under lock). */
	err = verify_export_symbols(mod);
	if (err < 0)
		goto out;

	/* This relies on module_mutex for list integrity. */
	module_bug_finalize(info->hdr, info->sechdrs, mod);

	/* Set RO and NX regions for core */
	set_section_ro_nx(mod->module_core,
				mod->core_text_size,
				mod->core_ro_size,
				mod->core_size);

	/* Set RO and NX regions for init */
	set_section_ro_nx(mod->module_init,
				mod->init_text_size,
				mod->init_ro_size,
				mod->init_size);

	/* Mark state as coming so strong_try_module_get() ignores us,
	 * but kallsyms etc. can see us. */
	mod->state = MODULE_STATE_COMING;
	mutex_unlock(&module_mutex);

	blocking_notifier_call_chain(&module_notify_list,
				     MODULE_STATE_COMING, mod);
	return 0;

out:
	mutex_unlock(&module_mutex);
	return err;
}

static int unknown_module_param_cb(char *param, char *val, const char *modname)
{
	/* Check for magic 'dyndbg' arg */
	int ret = ddebug_dyndbg_module_param_cb(param, val, modname);
	if (ret != 0)
		pr_warn("%s: unknown parameter '%s' ignored\n", modname, param);
	return 0;
}

/* Allocate and load the module: note that size of section 0 is always
   zero, and we rely on this for optional sections. */
static int load_module(struct load_info *info, const char __user *uargs,
		       int flags)
{
	struct module *mod;
	long err;
	char *after_dashes;

	err = module_sig_check(info);
	if (err)
		goto free_copy;

	err = elf_header_check(info);
	if (err)
		goto free_copy;

	/* Figure out module layout, and allocate all the memory. */
	mod = layout_and_allocate(info, flags);
	if (IS_ERR(mod)) {
		err = PTR_ERR(mod);
		goto free_copy;
	}

	/* Reserve our place in the list. */
	err = add_unformed_module(mod);
	if (err)
		goto free_module;

#ifdef CONFIG_MODULE_SIG
	mod->sig_ok = info->sig_ok;
	if (!mod->sig_ok) {
		pr_notice_once("%s: module verification failed: signature "
			       "and/or  required key missing - tainting "
			       "kernel\n", mod->name);
		add_taint_module(mod, TAINT_UNSIGNED_MODULE, LOCKDEP_STILL_OK);
	}
#endif

	/* To avoid stressing percpu allocator, do this once we're unique. */
	err = percpu_modalloc(mod, info);
	if (err)
		goto unlink_mod;

	/* Now module is in final location, initialize linked lists, etc. */
	err = module_unload_init(mod);
	if (err)
		goto unlink_mod;

	/* Now we've got everything in the final locations, we can
	 * find optional sections. */
	err = find_module_sections(mod, info);
	if (err)
		goto free_unload;

	err = check_module_license_and_versions(mod);
	if (err)
		goto free_unload;

	/* Set up MODINFO_ATTR fields */
	setup_modinfo(mod, info);

	/* Fix up syms, so that st_value is a pointer to location. */
	err = simplify_symbols(mod, info);
	if (err < 0)
		goto free_modinfo;

	err = apply_relocations(mod, info);
	if (err < 0)
		goto free_modinfo;

	err = post_relocation(mod, info);
	if (err < 0)
		goto free_modinfo;

	flush_module_icache(mod);

	/* Now copy in args */
	mod->args = strndup_user(uargs, ~0UL >> 1);
	if (IS_ERR(mod->args)) {
		err = PTR_ERR(mod->args);
		goto free_arch_cleanup;
	}

	dynamic_debug_setup(info->debug, info->num_debug);

	/* Ftrace init must be called in the MODULE_STATE_UNFORMED state */
	ftrace_module_init(mod);

	/* Finally it's fully formed, ready to start executing. */
	err = complete_formation(mod, info);
	if (err)
		goto ddebug_cleanup;

	/* Module is ready to execute: parsing args may do that. */
	after_dashes = parse_args(mod->name, mod->args, mod->kp, mod->num_kp,
				  -32768, 32767, unknown_module_param_cb);
	if (IS_ERR(after_dashes)) {
		err = PTR_ERR(after_dashes);
		goto bug_cleanup;
	} else if (after_dashes) {
		pr_warn("%s: parameters '%s' after `--' ignored\n",
		       mod->name, after_dashes);
	}

	/* Link in to syfs. */
	err = mod_sysfs_setup(mod, info, mod->kp, mod->num_kp);
	if (err < 0)
		goto bug_cleanup;

	/* Get rid of temporary copy. */
	free_copy(info);

	/* Done! */
	trace_module_load(mod);

	return do_init_module(mod);

 bug_cleanup:
	/* module_bug_cleanup needs module_mutex protection */
	mutex_lock(&module_mutex);
	module_bug_cleanup(mod);
	mutex_unlock(&module_mutex);

	/* we can't deallocate the module until we clear memory protection */
	unset_module_init_ro_nx(mod);
	unset_module_core_ro_nx(mod);

 ddebug_cleanup:
	dynamic_debug_remove(info->debug);
	synchronize_sched();
	kfree(mod->args);
 free_arch_cleanup:
	module_arch_cleanup(mod);
 free_modinfo:
	free_modinfo(mod);
 free_unload:
	module_unload_free(mod);
 unlink_mod:
	mutex_lock(&module_mutex);
	/* Unlink carefully: kallsyms could be walking list. */
	list_del_rcu(&mod->list);
	wake_up_all(&module_wq);
	/* Wait for RCU synchronizing before releasing mod->list. */
	synchronize_rcu();
	mutex_unlock(&module_mutex);
 free_module:
	module_deallocate(mod, info);
 free_copy:
	free_copy(info);
	return err;
}

SYSCALL_DEFINE3(init_module, void __user *, umod,
		unsigned long, len, const char __user *, uargs)
{
	int err;
	struct load_info info = { };

	err = may_init_module();
	if (err)
		return err;

	pr_debug("init_module: umod=%p, len=%lu, uargs=%p\n",
	       umod, len, uargs);

	err = copy_module_from_user(umod, len, &info);
	if (err)
		return err;

	return load_module(&info, uargs, 0);
}

SYSCALL_DEFINE3(finit_module, int, fd, const char __user *, uargs, int, flags)
{
	int err;
	struct load_info info = { };

	err = may_init_module();
	if (err)
		return err;

	pr_debug("finit_module: fd=%d, uargs=%p, flags=%i\n", fd, uargs, flags);

	if (flags & ~(MODULE_INIT_IGNORE_MODVERSIONS
		      |MODULE_INIT_IGNORE_VERMAGIC))
		return -EINVAL;

	err = copy_module_from_fd(fd, &info);
	if (err)
		return err;

	return load_module(&info, uargs, flags);
}

static inline int within(unsigned long addr, void *start, unsigned long size)
{
	return ((void *)addr >= start && (void *)addr < start + size);
}

#ifdef CONFIG_KALLSYMS
/*
 * This ignores the intensely annoying "mapping symbols" found
 * in ARM ELF files: $a, $t and $d.
 */
static inline int is_arm_mapping_symbol(const char *str)
{
	if (str[0] == '.' && str[1] == 'L')
		return true;
	return str[0] == '$' && strchr("axtd", str[1])
	       && (str[2] == '\0' || str[2] == '.');
}

static const char *get_ksymbol(struct module *mod,
			       unsigned long addr,
			       unsigned long *size,
			       unsigned long *offset)
{
	unsigned int i, best = 0;
	unsigned long nextval;

	/* At worse, next value is at end of module */
	if (within_module_init(addr, mod))
		nextval = (unsigned long)mod->module_init+mod->init_text_size;
	else
		nextval = (unsigned long)mod->module_core+mod->core_text_size;

	/* Scan for closest preceding symbol, and next symbol. (ELF
	   starts real symbols at 1). */
	for (i = 1; i < mod->num_symtab; i++) {
		if (mod->symtab[i].st_shndx == SHN_UNDEF)
			continue;

		/* We ignore unnamed symbols: they're uninformative
		 * and inserted at a whim. */
		if (mod->symtab[i].st_value <= addr
		    && mod->symtab[i].st_value > mod->symtab[best].st_value
		    && *(mod->strtab + mod->symtab[i].st_name) != '\0'
		    && !is_arm_mapping_symbol(mod->strtab + mod->symtab[i].st_name))
			best = i;
		if (mod->symtab[i].st_value > addr
		    && mod->symtab[i].st_value < nextval
		    && *(mod->strtab + mod->symtab[i].st_name) != '\0'
		    && !is_arm_mapping_symbol(mod->strtab + mod->symtab[i].st_name))
			nextval = mod->symtab[i].st_value;
	}

	if (!best)
		return NULL;

	if (size)
		*size = nextval - mod->symtab[best].st_value;
	if (offset)
		*offset = addr - mod->symtab[best].st_value;
	return mod->strtab + mod->symtab[best].st_name;
}

/* For kallsyms to ask for address resolution.  NULL means not found.  Careful
 * not to lock to avoid deadlock on oopses, simply disable preemption. */
const char *module_address_lookup(unsigned long addr,
			    unsigned long *size,
			    unsigned long *offset,
			    char **modname,
			    char *namebuf)
{
	struct module *mod;
	const char *ret = NULL;

	preempt_disable();
	list_for_each_entry_rcu(mod, &modules, list) {
		if (mod->state == MODULE_STATE_UNFORMED)
			continue;
		if (within_module(addr, mod)) {
			if (modname)
				*modname = mod->name;
			ret = get_ksymbol(mod, addr, size, offset);
			break;
		}
	}
	/* Make a copy in here where it's safe */
	if (ret) {
		strncpy(namebuf, ret, KSYM_NAME_LEN - 1);
		ret = namebuf;
	}
	preempt_enable();
	return ret;
}

int lookup_module_symbol_name(unsigned long addr, char *symname)
{
	struct module *mod;

	preempt_disable();
	list_for_each_entry_rcu(mod, &modules, list) {
		if (mod->state == MODULE_STATE_UNFORMED)
			continue;
		if (within_module(addr, mod)) {
			const char *sym;

			sym = get_ksymbol(mod, addr, NULL, NULL);
			if (!sym)
				goto out;
			strlcpy(symname, sym, KSYM_NAME_LEN);
			preempt_enable();
			return 0;
		}
	}
out:
	preempt_enable();
	return -ERANGE;
}

int lookup_module_symbol_attrs(unsigned long addr, unsigned long *size,
			unsigned long *offset, char *modname, char *name)
{
	struct module *mod;

	preempt_disable();
	list_for_each_entry_rcu(mod, &modules, list) {
		if (mod->state == MODULE_STATE_UNFORMED)
			continue;
		if (within_module(addr, mod)) {
			const char *sym;

			sym = get_ksymbol(mod, addr, size, offset);
			if (!sym)
				goto out;
			if (modname)
				strlcpy(modname, mod->name, MODULE_NAME_LEN);
			if (name)
				strlcpy(name, sym, KSYM_NAME_LEN);
			preempt_enable();
			return 0;
		}
	}
out:
	preempt_enable();
	return -ERANGE;
}

int module_get_kallsym(unsigned int symnum, unsigned long *value, char *type,
			char *name, char *module_name, int *exported)
{
	struct module *mod;

	preempt_disable();
	list_for_each_entry_rcu(mod, &modules, list) {
		if (mod->state == MODULE_STATE_UNFORMED)
			continue;
		if (symnum < mod->num_symtab) {
			*value = mod->symtab[symnum].st_value;
			*type = mod->symtab[symnum].st_info;
			strlcpy(name, mod->strtab + mod->symtab[symnum].st_name,
				KSYM_NAME_LEN);
			strlcpy(module_name, mod->name, MODULE_NAME_LEN);
			*exported = is_exported(name, *value, mod);
			preempt_enable();
			return 0;
		}
		symnum -= mod->num_symtab;
	}
	preempt_enable();
	return -ERANGE;
}

static unsigned long mod_find_symname(struct module *mod, const char *name)
{
	unsigned int i;

	for (i = 0; i < mod->num_symtab; i++)
		if (strcmp(name, mod->strtab+mod->symtab[i].st_name) == 0 &&
		    mod->symtab[i].st_info != 'U')
			return mod->symtab[i].st_value;
	return 0;
}

/* Look for this name: can be of form module:name. */
unsigned long module_kallsyms_lookup_name(const char *name)
{
	struct module *mod;
	char *colon;
	unsigned long ret = 0;

	/* Don't lock: we're in enough trouble already. */
	preempt_disable();
	if ((colon = strchr(name, ':')) != NULL) {
		if ((mod = find_module_all(name, colon - name, false)) != NULL)
			ret = mod_find_symname(mod, colon+1);
	} else {
		list_for_each_entry_rcu(mod, &modules, list) {
			if (mod->state == MODULE_STATE_UNFORMED)
				continue;
			if ((ret = mod_find_symname(mod, name)) != 0)
				break;
		}
	}
	preempt_enable();
	return ret;
}

int module_kallsyms_on_each_symbol(int (*fn)(void *, const char *,
					     struct module *, unsigned long),
				   void *data)
{
	struct module *mod;
	unsigned int i;
	int ret;

	list_for_each_entry(mod, &modules, list) {
		if (mod->state == MODULE_STATE_UNFORMED)
			continue;
		for (i = 0; i < mod->num_symtab; i++) {
			ret = fn(data, mod->strtab + mod->symtab[i].st_name,
				 mod, mod->symtab[i].st_value);
			if (ret != 0)
				return ret;
		}
	}
	return 0;
}
#endif /* CONFIG_KALLSYMS */

static char *module_flags(struct module *mod, char *buf)
{
	int bx = 0;

	BUG_ON(mod->state == MODULE_STATE_UNFORMED);
	if (mod->taints ||
	    mod->state == MODULE_STATE_GOING ||
	    mod->state == MODULE_STATE_COMING) {
		buf[bx++] = '(';
		bx += module_flags_taint(mod, buf + bx);
		/* Show a - for module-is-being-unloaded */
		if (mod->state == MODULE_STATE_GOING)
			buf[bx++] = '-';
		/* Show a + for module-is-being-loaded */
		if (mod->state == MODULE_STATE_COMING)
			buf[bx++] = '+';
		buf[bx++] = ')';
	}
	buf[bx] = '\0';

	return buf;
}

#ifdef CONFIG_PROC_FS
/* Called by the /proc file system to return a list of modules. */
static void *m_start(struct seq_file *m, loff_t *pos)
{
	mutex_lock(&module_mutex);
	return seq_list_start(&modules, *pos);
}

static void *m_next(struct seq_file *m, void *p, loff_t *pos)
{
	return seq_list_next(p, &modules, pos);
}

static void m_stop(struct seq_file *m, void *p)
{
	mutex_unlock(&module_mutex);
}

static int m_show(struct seq_file *m, void *p)
{
	struct module *mod = list_entry(p, struct module, list);
	char buf[8];

	/* We always ignore unformed modules. */
	if (mod->state == MODULE_STATE_UNFORMED)
		return 0;

	seq_printf(m, "%s %u",
		   mod->name, mod->init_size + mod->core_size);
	print_unload_info(m, mod);

	/* Informative for users. */
	seq_printf(m, " %s",
		   mod->state == MODULE_STATE_GOING ? "Unloading" :
		   mod->state == MODULE_STATE_COMING ? "Loading" :
		   "Live");
	/* Used by oprofile and other similar tools. */
	seq_printf(m, " 0x%pK", mod->module_core);

	/* Taints info */
	if (mod->taints)
		seq_printf(m, " %s", module_flags(mod, buf));

	seq_puts(m, "\n");
	return 0;
}

/* Format: modulename size refcount deps address

   Where refcount is a number or -, and deps is a comma-separated list
   of depends or -.
*/
static const struct seq_operations modules_op = {
	.start	= m_start,
	.next	= m_next,
	.stop	= m_stop,
	.show	= m_show
};

static int modules_open(struct inode *inode, struct file *file)
{
	return seq_open(file, &modules_op);
}

static const struct file_operations proc_modules_operations = {
	.open		= modules_open,
	.read		= seq_read,
	.llseek		= seq_lseek,
	.release	= seq_release,
};

static int __init proc_modules_init(void)
{
	proc_create("modules", 0, NULL, &proc_modules_operations);
	return 0;
}
module_init(proc_modules_init);
#endif

/* Given an address, look for it in the module exception tables. */
const struct exception_table_entry *search_module_extables(unsigned long addr)
{
	const struct exception_table_entry *e = NULL;
	struct module *mod;

	preempt_disable();
	list_for_each_entry_rcu(mod, &modules, list) {
		if (mod->state == MODULE_STATE_UNFORMED)
			continue;
		if (mod->num_exentries == 0)
			continue;

		e = search_extable(mod->extable,
				   mod->extable + mod->num_exentries - 1,
				   addr);
		if (e)
			break;
	}
	preempt_enable();

	/* Now, if we found one, we are running inside it now, hence
	   we cannot unload the module, hence no refcnt needed. */
	return e;
}

/*
 * is_module_address - is this address inside a module?
 * @addr: the address to check.
 *
 * See is_module_text_address() if you simply want to see if the address
 * is code (not data).
 */
bool is_module_address(unsigned long addr)
{
	bool ret;

	preempt_disable();
	ret = __module_address(addr) != NULL;
	preempt_enable();

	return ret;
}

/*
 * __module_address - get the module which contains an address.
 * @addr: the address.
 *
 * Must be called with preempt disabled or module mutex held so that
 * module doesn't get freed during this.
 */
struct module *__module_address(unsigned long addr)
{
	struct module *mod;

	if (addr < module_addr_min || addr > module_addr_max)
		return NULL;

	list_for_each_entry_rcu(mod, &modules, list) {
		if (mod->state == MODULE_STATE_UNFORMED)
			continue;
		if (within_module(addr, mod))
			return mod;
	}
	return NULL;
}
EXPORT_SYMBOL_GPL(__module_address);

/*
 * is_module_text_address - is this address inside module code?
 * @addr: the address to check.
 *
 * See is_module_address() if you simply want to see if the address is
 * anywhere in a module.  See kernel_text_address() for testing if an
 * address corresponds to kernel or module code.
 */
bool is_module_text_address(unsigned long addr)
{
	bool ret;

	preempt_disable();
	ret = __module_text_address(addr) != NULL;
	preempt_enable();

	return ret;
}

/*
 * __module_text_address - get the module whose code contains an address.
 * @addr: the address.
 *
 * Must be called with preempt disabled or module mutex held so that
 * module doesn't get freed during this.
 */
struct module *__module_text_address(unsigned long addr)
{
	struct module *mod = __module_address(addr);
	if (mod) {
		/* Make sure it's within the text section. */
		if (!within(addr, mod->module_init, mod->init_text_size)
		    && !within(addr, mod->module_core, mod->core_text_size))
			mod = NULL;
	}
	return mod;
}
EXPORT_SYMBOL_GPL(__module_text_address);

/* Don't grab lock, we're oopsing. */
void print_modules(void)
{
	struct module *mod;
	char buf[8];

	printk(KERN_DEFAULT "Modules linked in:");
	/* Most callers should already have preempt disabled, but make sure */
	preempt_disable();
	list_for_each_entry_rcu(mod, &modules, list) {
		if (mod->state == MODULE_STATE_UNFORMED)
			continue;
		pr_cont(" %s%s", mod->name, module_flags(mod, buf));
	}
	preempt_enable();
	if (last_unloaded_module[0])
		pr_cont(" [last unloaded: %s]", last_unloaded_module);
	pr_cont("\n");
}

#ifdef CONFIG_MODVERSIONS
/* Generate the signature for all relevant module structures here.
 * If these change, we don't want to try to parse the module. */
void module_layout(struct module *mod,
		   struct modversion_info *ver,
		   struct kernel_param *kp,
		   struct kernel_symbol *ks,
		   struct tracepoint * const *tp)
{
}
EXPORT_SYMBOL(module_layout);
#endif<|MERGE_RESOLUTION|>--- conflicted
+++ resolved
@@ -753,17 +753,10 @@
 	if (ret)
 		/* Someone can put this right now, recover with checking */
 		ret = atomic_add_unless(&mod->refcnt, MODULE_REF_BASE, 0);
-<<<<<<< HEAD
 
 	return ret;
 }
 
-=======
-
-	return ret;
-}
-
->>>>>>> 59343cd7
 static int try_stop_module(struct module *mod, int flags, int *forced)
 {
 	/* If it's not unused, quit unless we're forcing. */
@@ -790,11 +783,7 @@
  */
 int module_refcount(struct module *mod)
 {
-<<<<<<< HEAD
-	return (unsigned long)atomic_read(&mod->refcnt) - MODULE_REF_BASE;
-=======
 	return atomic_read(&mod->refcnt) - MODULE_REF_BASE;
->>>>>>> 59343cd7
 }
 EXPORT_SYMBOL(module_refcount);
 
@@ -3046,22 +3035,7 @@
 	if (mod->init != NULL)
 		ret = do_one_initcall(mod->init);
 	if (ret < 0) {
-<<<<<<< HEAD
-		/*
-		 * Init routine failed: abort.  Try to protect us from
-		 * buggy refcounters.
-		 */
-		mod->state = MODULE_STATE_GOING;
-		synchronize_sched();
-		module_put(mod);
-		blocking_notifier_call_chain(&module_notify_list,
-					     MODULE_STATE_GOING, mod);
-		free_module(mod);
-		wake_up_all(&module_wq);
-		return ret;
-=======
 		goto fail_free_freeinit;
->>>>>>> 59343cd7
 	}
 	if (ret > 0) {
 		pr_warn("%s: '%s'->init suspiciously returned %d, it should "
