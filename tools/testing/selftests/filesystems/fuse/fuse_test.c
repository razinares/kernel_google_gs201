--- conflicted
+++ resolved
@@ -1352,10 +1352,6 @@
 	int fuse_dev = -1;
 	int fd = -1, fd2 = -1;
 	int backing_fd = -1;
-<<<<<<< HEAD
-	char *addr = NULL;
-=======
->>>>>>> 4a173843
 
 	TEST(src_fd = open(ft_src, O_DIRECTORY | O_RDONLY | O_CLOEXEC),
 	     src_fd != -1);
@@ -2223,11 +2219,8 @@
 		MAKE_TEST(bpf_test_revalidate_handle_backing_fd),
 		MAKE_TEST(bpf_test_lookup_postfilter),
 		MAKE_TEST(flock_test),
-<<<<<<< HEAD
-=======
 		MAKE_TEST(bpf_test_create_and_remove_bpf),
 		MAKE_TEST(bpf_test_mkdir_and_remove_bpf),
->>>>>>> 4a173843
 	};
 #undef MAKE_TEST
 
