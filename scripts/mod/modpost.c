--- conflicted
+++ resolved
@@ -79,11 +79,8 @@
 
 	if (loglevel == LOG_FATAL)
 		exit(1);
-<<<<<<< HEAD
-=======
 	if (loglevel == LOG_ERROR)
 		error_occurred = true;
->>>>>>> c70595ea
 }
 
 void *do_nofail(void *ptr, const char *expr)
@@ -2648,11 +2645,7 @@
 
 		for (s = symbolhash[n]; s; s = s->next) {
 			if (s->is_static)
-<<<<<<< HEAD
-				fatal("\"%s\" [%s] is a static %s\n",
-=======
 				error("\"%s\" [%s] is a static %s\n",
->>>>>>> c70595ea
 				      s->name, s->module->name,
 				      export_str(s->export));
 		}
