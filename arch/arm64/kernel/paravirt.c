--- conflicted
+++ resolved
@@ -79,12 +79,7 @@
 	if (!reg->kaddr)
 		return 0;
 
-<<<<<<< HEAD
-	kaddr = reg->kaddr;
-	rcu_assign_pointer(reg->kaddr, NULL);
-=======
 	kaddr = rcu_replace_pointer(reg->kaddr, NULL, true);
->>>>>>> c204ee33
 	synchronize_rcu();
 	memunmap(kaddr);
 
