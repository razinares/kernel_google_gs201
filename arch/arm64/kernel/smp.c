--- conflicted
+++ resolved
@@ -903,10 +903,7 @@
 		break;
 
 	case IPI_CPU_STOP:
-<<<<<<< HEAD
-=======
 		trace_android_vh_ipi_stop(get_irq_regs());
->>>>>>> 6609ce81
 		local_cpu_stop();
 		break;
 
