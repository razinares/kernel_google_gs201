/* SPDX-License-Identifier: GPL-2.0 */
/*
 * This file contains the 64-bit "server" PowerPC variant
 * of the low level exception handling including exception
 * vectors, exception return, part of the slb and stab
 * handling and other fixed offset specific things.
 *
 * This file is meant to be #included from head_64.S due to
 * position dependent assembly.
 *
 * Most of this originates from head_64.S and thus has the same
 * copyright history.
 *
 */

#include <asm/hw_irq.h>
#include <asm/exception-64s.h>
#include <asm/ptrace.h>
#include <asm/cpuidle.h>
#include <asm/head-64.h>
#include <asm/feature-fixups.h>
#include <asm/kup.h>

/* PACA save area offsets (exgen, exmc, etc) */
#define EX_R9		0
#define EX_R10		8
#define EX_R11		16
#define EX_R12		24
#define EX_R13		32
#define EX_DAR		40
#define EX_DSISR	48
#define EX_CCR		52
#define EX_CFAR		56
#define EX_PPR		64
#define EX_CTR		72
.if EX_SIZE != 10
	.error "EX_SIZE is wrong"
.endif

/*
 * Following are fixed section helper macros.
 *
 * EXC_REAL_BEGIN/END  - real, unrelocated exception vectors
 * EXC_VIRT_BEGIN/END  - virt (AIL), unrelocated exception vectors
 * TRAMP_REAL_BEGIN    - real, unrelocated helpers (virt may call these)
 * TRAMP_VIRT_BEGIN    - virt, unreloc helpers (in practice, real can use)
 * EXC_COMMON          - After switching to virtual, relocated mode.
 */

#define EXC_REAL_BEGIN(name, start, size)			\
	FIXED_SECTION_ENTRY_BEGIN_LOCATION(real_vectors, exc_real_##start##_##name, start, size)

#define EXC_REAL_END(name, start, size)				\
	FIXED_SECTION_ENTRY_END_LOCATION(real_vectors, exc_real_##start##_##name, start, size)

#define EXC_VIRT_BEGIN(name, start, size)			\
	FIXED_SECTION_ENTRY_BEGIN_LOCATION(virt_vectors, exc_virt_##start##_##name, start, size)

#define EXC_VIRT_END(name, start, size)				\
	FIXED_SECTION_ENTRY_END_LOCATION(virt_vectors, exc_virt_##start##_##name, start, size)

#define EXC_COMMON_BEGIN(name)					\
	USE_TEXT_SECTION();					\
	.balign IFETCH_ALIGN_BYTES;				\
	.global name;						\
	_ASM_NOKPROBE_SYMBOL(name);				\
	DEFINE_FIXED_SYMBOL(name);				\
name:

#define TRAMP_REAL_BEGIN(name)					\
	FIXED_SECTION_ENTRY_BEGIN(real_trampolines, name)

#define TRAMP_VIRT_BEGIN(name)					\
	FIXED_SECTION_ENTRY_BEGIN(virt_trampolines, name)

#define EXC_REAL_NONE(start, size)				\
	FIXED_SECTION_ENTRY_BEGIN_LOCATION(real_vectors, exc_real_##start##_##unused, start, size); \
	FIXED_SECTION_ENTRY_END_LOCATION(real_vectors, exc_real_##start##_##unused, start, size)

#define EXC_VIRT_NONE(start, size)				\
	FIXED_SECTION_ENTRY_BEGIN_LOCATION(virt_vectors, exc_virt_##start##_##unused, start, size); \
	FIXED_SECTION_ENTRY_END_LOCATION(virt_vectors, exc_virt_##start##_##unused, start, size)

/*
 * We're short on space and time in the exception prolog, so we can't
 * use the normal LOAD_REG_IMMEDIATE macro to load the address of label.
 * Instead we get the base of the kernel from paca->kernelbase and or in the low
 * part of label. This requires that the label be within 64KB of kernelbase, and
 * that kernelbase be 64K aligned.
 */
#define LOAD_HANDLER(reg, label)					\
	ld	reg,PACAKBASE(r13);	/* get high part of &label */	\
	ori	reg,reg,FIXED_SYMBOL_ABS_ADDR(label)

#define __LOAD_HANDLER(reg, label)					\
	ld	reg,PACAKBASE(r13);					\
	ori	reg,reg,(ABS_ADDR(label))@l

/*
 * Branches from unrelocated code (e.g., interrupts) to labels outside
 * head-y require >64K offsets.
 */
#define __LOAD_FAR_HANDLER(reg, label)					\
	ld	reg,PACAKBASE(r13);					\
	ori	reg,reg,(ABS_ADDR(label))@l;				\
	addis	reg,reg,(ABS_ADDR(label))@h

/*
 * Branch to label using its 0xC000 address. This results in instruction
 * address suitable for MSR[IR]=0 or 1, which allows relocation to be turned
 * on using mtmsr rather than rfid.
 *
 * This could set the 0xc bits for !RELOCATABLE as an immediate, rather than
 * load KBASE for a slight optimisation.
 */
#define BRANCH_TO_C000(reg, label)					\
	__LOAD_FAR_HANDLER(reg, label);					\
	mtctr	reg;							\
	bctr

/*
 * Interrupt code generation macros
 */
#define IVEC		.L_IVEC_\name\()	/* Interrupt vector address */
#define IHSRR		.L_IHSRR_\name\()	/* Sets SRR or HSRR registers */
#define IHSRR_IF_HVMODE	.L_IHSRR_IF_HVMODE_\name\() /* HSRR if HV else SRR */
#define IAREA		.L_IAREA_\name\()	/* PACA save area */
#define IVIRT		.L_IVIRT_\name\()	/* Has virt mode entry point */
#define IISIDE		.L_IISIDE_\name\()	/* Uses SRR0/1 not DAR/DSISR */
#define IDAR		.L_IDAR_\name\()	/* Uses DAR (or SRR0) */
#define IDSISR		.L_IDSISR_\name\()	/* Uses DSISR (or SRR1) */
#define ISET_RI		.L_ISET_RI_\name\()	/* Run common code w/ MSR[RI]=1 */
#define IBRANCH_TO_COMMON	.L_IBRANCH_TO_COMMON_\name\() /* ENTRY branch to common */
#define IREALMODE_COMMON	.L_IREALMODE_COMMON_\name\() /* Common runs in realmode */
#define IMASK		.L_IMASK_\name\()	/* IRQ soft-mask bit */
#define IKVM_SKIP	.L_IKVM_SKIP_\name\()	/* Generate KVM skip handler */
#define IKVM_REAL	.L_IKVM_REAL_\name\()	/* Real entry tests KVM */
#define __IKVM_REAL(name)	.L_IKVM_REAL_ ## name
#define IKVM_VIRT	.L_IKVM_VIRT_\name\()	/* Virt entry tests KVM */
#define ISTACK		.L_ISTACK_\name\()	/* Set regular kernel stack */
#define __ISTACK(name)	.L_ISTACK_ ## name
#define IRECONCILE	.L_IRECONCILE_\name\()	/* Do RECONCILE_IRQ_STATE */
#define IKUAP		.L_IKUAP_\name\()	/* Do KUAP lock */

#define INT_DEFINE_BEGIN(n)						\
.macro int_define_ ## n name

#define INT_DEFINE_END(n)						\
.endm ;									\
int_define_ ## n n ;							\
do_define_int n

.macro do_define_int name
	.ifndef IVEC
		.error "IVEC not defined"
	.endif
	.ifndef IHSRR
		IHSRR=0
	.endif
	.ifndef IHSRR_IF_HVMODE
		IHSRR_IF_HVMODE=0
	.endif
	.ifndef IAREA
		IAREA=PACA_EXGEN
	.endif
	.ifndef IVIRT
		IVIRT=1
	.endif
	.ifndef IISIDE
		IISIDE=0
	.endif
	.ifndef IDAR
		IDAR=0
	.endif
	.ifndef IDSISR
		IDSISR=0
	.endif
	.ifndef ISET_RI
		ISET_RI=1
	.endif
	.ifndef IBRANCH_TO_COMMON
		IBRANCH_TO_COMMON=1
	.endif
	.ifndef IREALMODE_COMMON
		IREALMODE_COMMON=0
	.else
		.if ! IBRANCH_TO_COMMON
			.error "IREALMODE_COMMON=1 but IBRANCH_TO_COMMON=0"
		.endif
	.endif
	.ifndef IMASK
		IMASK=0
	.endif
	.ifndef IKVM_SKIP
		IKVM_SKIP=0
	.endif
	.ifndef IKVM_REAL
		IKVM_REAL=0
	.endif
	.ifndef IKVM_VIRT
		IKVM_VIRT=0
	.endif
	.ifndef ISTACK
		ISTACK=1
	.endif
	.ifndef IRECONCILE
		IRECONCILE=1
	.endif
	.ifndef IKUAP
		IKUAP=1
	.endif
.endm

#ifdef CONFIG_KVM_BOOK3S_64_HANDLER
#ifdef CONFIG_KVM_BOOK3S_HV_POSSIBLE
/*
 * All interrupts which set HSRR registers, as well as SRESET and MCE and
 * syscall when invoked with "sc 1" switch to MSR[HV]=1 (HVMODE) to be taken,
 * so they all generally need to test whether they were taken in guest context.
 *
 * Note: SRESET and MCE may also be sent to the guest by the hypervisor, and be
 * taken with MSR[HV]=0.
 *
 * Interrupts which set SRR registers (with the above exceptions) do not
 * elevate to MSR[HV]=1 mode, though most can be taken when running with
 * MSR[HV]=1  (e.g., bare metal kernel and userspace). So these interrupts do
 * not need to test whether a guest is running because they get delivered to
 * the guest directly, including nested HV KVM guests.
 *
 * The exception is PR KVM, where the guest runs with MSR[PR]=1 and the host
 * runs with MSR[HV]=0, so the host takes all interrupts on behalf of the
 * guest. PR KVM runs with LPCR[AIL]=0 which causes interrupts to always be
 * delivered to the real-mode entry point, therefore such interrupts only test
 * KVM in their real mode handlers, and only when PR KVM is possible.
 *
 * Interrupts that are taken in MSR[HV]=0 and escalate to MSR[HV]=1 are always
 * delivered in real-mode when the MMU is in hash mode because the MMU
 * registers are not set appropriately to translate host addresses. In nested
 * radix mode these can be delivered in virt-mode as the host translations are
 * used implicitly (see: effective LPID, effective PID).
 */

/*
 * If an interrupt is taken while a guest is running, it is immediately routed
 * to KVM to handle. If both HV and PR KVM arepossible, KVM interrupts go first
 * to kvmppc_interrupt_hv, which handles the PR guest case.
 */
#define kvmppc_interrupt kvmppc_interrupt_hv
#else
#define kvmppc_interrupt kvmppc_interrupt_pr
#endif

.macro KVMTEST name
	lbz	r10,HSTATE_IN_GUEST(r13)
	cmpwi	r10,0
	bne	\name\()_kvm
.endm

.macro GEN_KVM name
	.balign IFETCH_ALIGN_BYTES
\name\()_kvm:

	.if IKVM_SKIP
	cmpwi	r10,KVM_GUEST_MODE_SKIP
	beq	89f
	.else
BEGIN_FTR_SECTION
	ld	r10,IAREA+EX_CFAR(r13)
	std	r10,HSTATE_CFAR(r13)
END_FTR_SECTION_IFSET(CPU_FTR_CFAR)
	.endif

	ld	r10,IAREA+EX_CTR(r13)
	mtctr	r10
BEGIN_FTR_SECTION
	ld	r10,IAREA+EX_PPR(r13)
	std	r10,HSTATE_PPR(r13)
END_FTR_SECTION_IFSET(CPU_FTR_HAS_PPR)
	ld	r11,IAREA+EX_R11(r13)
	ld	r12,IAREA+EX_R12(r13)
	std	r12,HSTATE_SCRATCH0(r13)
	sldi	r12,r9,32
	ld	r9,IAREA+EX_R9(r13)
	ld	r10,IAREA+EX_R10(r13)
	/* HSRR variants have the 0x2 bit added to their trap number */
	.if IHSRR_IF_HVMODE
	BEGIN_FTR_SECTION
	ori	r12,r12,(IVEC + 0x2)
	FTR_SECTION_ELSE
	ori	r12,r12,(IVEC)
	ALT_FTR_SECTION_END_IFSET(CPU_FTR_HVMODE | CPU_FTR_ARCH_206)
	.elseif IHSRR
	ori	r12,r12,(IVEC+ 0x2)
	.else
	ori	r12,r12,(IVEC)
	.endif
	b	kvmppc_interrupt

	.if IKVM_SKIP
89:	mtocrf	0x80,r9
	ld	r10,IAREA+EX_CTR(r13)
	mtctr	r10
	ld	r9,IAREA+EX_R9(r13)
	ld	r10,IAREA+EX_R10(r13)
	ld	r11,IAREA+EX_R11(r13)
	ld	r12,IAREA+EX_R12(r13)
	.if IHSRR_IF_HVMODE
	BEGIN_FTR_SECTION
	b	kvmppc_skip_Hinterrupt
	FTR_SECTION_ELSE
	b	kvmppc_skip_interrupt
	ALT_FTR_SECTION_END_IFSET(CPU_FTR_HVMODE | CPU_FTR_ARCH_206)
	.elseif IHSRR
	b	kvmppc_skip_Hinterrupt
	.else
	b	kvmppc_skip_interrupt
	.endif
	.endif
.endm

#else
.macro KVMTEST name
.endm
.macro GEN_KVM name
.endm
#endif

/*
 * This is the BOOK3S interrupt entry code macro.
 *
 * This can result in one of several things happening:
 * - Branch to the _common handler, relocated, in virtual mode.
 *   These are normal interrupts (synchronous and asynchronous) handled by
 *   the kernel.
 * - Branch to KVM, relocated but real mode interrupts remain in real mode.
 *   These occur when HSTATE_IN_GUEST is set. The interrupt may be caused by
 *   / intended for host or guest kernel, but KVM must always be involved
 *   because the machine state is set for guest execution.
 * - Branch to the masked handler, unrelocated.
 *   These occur when maskable asynchronous interrupts are taken with the
 *   irq_soft_mask set.
 * - Branch to an "early" handler in real mode but relocated.
 *   This is done if early=1. MCE and HMI use these to handle errors in real
 *   mode.
 * - Fall through and continue executing in real, unrelocated mode.
 *   This is done if early=2.
 */

.macro GEN_BRANCH_TO_COMMON name, virt
	.if IREALMODE_COMMON
	LOAD_HANDLER(r10, \name\()_common)
	mtctr	r10
	bctr
	.else
	.if \virt
#ifndef CONFIG_RELOCATABLE
	b	\name\()_common_virt
#else
	LOAD_HANDLER(r10, \name\()_common_virt)
	mtctr	r10
	bctr
#endif
	.else
	LOAD_HANDLER(r10, \name\()_common_real)
	mtctr	r10
	bctr
	.endif
	.endif
.endm

.macro GEN_INT_ENTRY name, virt, ool=0
	SET_SCRATCH0(r13)			/* save r13 */
	GET_PACA(r13)
	std	r9,IAREA+EX_R9(r13)		/* save r9 */
BEGIN_FTR_SECTION
	mfspr	r9,SPRN_PPR
END_FTR_SECTION_IFSET(CPU_FTR_HAS_PPR)
	HMT_MEDIUM
	std	r10,IAREA+EX_R10(r13)		/* save r10 - r12 */
BEGIN_FTR_SECTION
	mfspr	r10,SPRN_CFAR
END_FTR_SECTION_IFSET(CPU_FTR_CFAR)
	.if \ool
	.if !\virt
	b	tramp_real_\name
	.pushsection .text
	TRAMP_REAL_BEGIN(tramp_real_\name)
	.else
	b	tramp_virt_\name
	.pushsection .text
	TRAMP_VIRT_BEGIN(tramp_virt_\name)
	.endif
	.endif

BEGIN_FTR_SECTION
	std	r9,IAREA+EX_PPR(r13)
END_FTR_SECTION_IFSET(CPU_FTR_HAS_PPR)
BEGIN_FTR_SECTION
	std	r10,IAREA+EX_CFAR(r13)
END_FTR_SECTION_IFSET(CPU_FTR_CFAR)
	INTERRUPT_TO_KERNEL
	mfctr	r10
	std	r10,IAREA+EX_CTR(r13)
	mfcr	r9
	std	r11,IAREA+EX_R11(r13)
	std	r12,IAREA+EX_R12(r13)

	/*
	 * DAR/DSISR, SCRATCH0 must be read before setting MSR[RI],
	 * because a d-side MCE will clobber those registers so is
	 * not recoverable if they are live.
	 */
	GET_SCRATCH0(r10)
	std	r10,IAREA+EX_R13(r13)
	.if IDAR && !IISIDE
	.if IHSRR
	mfspr	r10,SPRN_HDAR
	.else
	mfspr	r10,SPRN_DAR
	.endif
	std	r10,IAREA+EX_DAR(r13)
	.endif
	.if IDSISR && !IISIDE
	.if IHSRR
	mfspr	r10,SPRN_HDSISR
	.else
	mfspr	r10,SPRN_DSISR
	.endif
	stw	r10,IAREA+EX_DSISR(r13)
	.endif

	.if IHSRR_IF_HVMODE
	BEGIN_FTR_SECTION
	mfspr	r11,SPRN_HSRR0		/* save HSRR0 */
	mfspr	r12,SPRN_HSRR1		/* and HSRR1 */
	FTR_SECTION_ELSE
	mfspr	r11,SPRN_SRR0		/* save SRR0 */
	mfspr	r12,SPRN_SRR1		/* and SRR1 */
	ALT_FTR_SECTION_END_IFSET(CPU_FTR_HVMODE | CPU_FTR_ARCH_206)
	.elseif IHSRR
	mfspr	r11,SPRN_HSRR0		/* save HSRR0 */
	mfspr	r12,SPRN_HSRR1		/* and HSRR1 */
	.else
	mfspr	r11,SPRN_SRR0		/* save SRR0 */
	mfspr	r12,SPRN_SRR1		/* and SRR1 */
	.endif

	.if IBRANCH_TO_COMMON
	GEN_BRANCH_TO_COMMON \name \virt
	.endif

	.if \ool
	.popsection
	.endif
.endm

/*
 * __GEN_COMMON_ENTRY is required to receive the branch from interrupt
 * entry, except in the case of the real-mode handlers which require
 * __GEN_REALMODE_COMMON_ENTRY.
 *
 * This switches to virtual mode and sets MSR[RI].
 */
.macro __GEN_COMMON_ENTRY name
DEFINE_FIXED_SYMBOL(\name\()_common_real)
\name\()_common_real:
	.if IKVM_REAL
		KVMTEST \name
	.endif

	ld	r10,PACAKMSR(r13)	/* get MSR value for kernel */
	/* MSR[RI] is clear iff using SRR regs */
	.if IHSRR == EXC_HV_OR_STD
	BEGIN_FTR_SECTION
	xori	r10,r10,MSR_RI
	END_FTR_SECTION_IFCLR(CPU_FTR_HVMODE)
	.elseif ! IHSRR
	xori	r10,r10,MSR_RI
	.endif
	mtmsrd	r10

	.if IVIRT
	.if IKVM_VIRT
	b	1f /* skip the virt test coming from real */
	.endif

	.balign IFETCH_ALIGN_BYTES
DEFINE_FIXED_SYMBOL(\name\()_common_virt)
\name\()_common_virt:
	.if IKVM_VIRT
		KVMTEST \name
1:
	.endif
	.endif /* IVIRT */
.endm

/*
 * Don't switch to virt mode. Used for early MCE and HMI handlers that
 * want to run in real mode.
 */
.macro __GEN_REALMODE_COMMON_ENTRY name
DEFINE_FIXED_SYMBOL(\name\()_common_real)
\name\()_common_real:
	.if IKVM_REAL
		KVMTEST \name
	.endif
.endm

.macro __GEN_COMMON_BODY name
	.if IMASK
		.if ! ISTACK
		.error "No support for masked interrupt to use custom stack"
		.endif

		/* If coming from user, skip soft-mask tests. */
		andi.	r10,r12,MSR_PR
		bne	2f

		/* Kernel code running below __end_interrupts is implicitly
		 * soft-masked */
		LOAD_HANDLER(r10, __end_interrupts)
		cmpld	r11,r10
		li	r10,IMASK
		blt-	1f

		/* Test the soft mask state against our interrupt's bit */
		lbz	r10,PACAIRQSOFTMASK(r13)
1:		andi.	r10,r10,IMASK
		/* Associate vector numbers with bits in paca->irq_happened */
		.if IVEC == 0x500 || IVEC == 0xea0
		li	r10,PACA_IRQ_EE
		.elseif IVEC == 0x900
		li	r10,PACA_IRQ_DEC
		.elseif IVEC == 0xa00 || IVEC == 0xe80
		li	r10,PACA_IRQ_DBELL
		.elseif IVEC == 0xe60
		li	r10,PACA_IRQ_HMI
		.elseif IVEC == 0xf00
		li	r10,PACA_IRQ_PMI
		.else
		.abort "Bad maskable vector"
		.endif

		.if IHSRR_IF_HVMODE
		BEGIN_FTR_SECTION
		bne	masked_Hinterrupt
		FTR_SECTION_ELSE
		bne	masked_interrupt
		ALT_FTR_SECTION_END_IFSET(CPU_FTR_HVMODE | CPU_FTR_ARCH_206)
		.elseif IHSRR
		bne	masked_Hinterrupt
		.else
		bne	masked_interrupt
		.endif
	.endif

	.if ISTACK
	andi.	r10,r12,MSR_PR		/* See if coming from user	*/
2:	mr	r10,r1			/* Save r1			*/
	subi	r1,r1,INT_FRAME_SIZE	/* alloc frame on kernel stack	*/
	beq-	100f
	ld	r1,PACAKSAVE(r13)	/* kernel stack to use		*/
100:	tdgei	r1,-INT_FRAME_SIZE	/* trap if r1 is in userspace	*/
	EMIT_BUG_ENTRY 100b,__FILE__,__LINE__,0
	.endif

	std	r9,_CCR(r1)		/* save CR in stackframe	*/
	std	r11,_NIP(r1)		/* save SRR0 in stackframe	*/
	std	r12,_MSR(r1)		/* save SRR1 in stackframe	*/
	std	r10,0(r1)		/* make stack chain pointer	*/
	std	r0,GPR0(r1)		/* save r0 in stackframe	*/
	std	r10,GPR1(r1)		/* save r1 in stackframe	*/

	.if ISET_RI
	li	r10,MSR_RI
	mtmsrd	r10,1			/* Set MSR_RI */
	.endif

	.if ISTACK
	.if IKUAP
	kuap_save_amr_and_lock r9, r10, cr1, cr0
	.endif
	beq	101f			/* if from kernel mode		*/
	ACCOUNT_CPU_USER_ENTRY(r13, r9, r10)
BEGIN_FTR_SECTION
	ld	r9,IAREA+EX_PPR(r13)	/* Read PPR from paca		*/
	std	r9,_PPR(r1)
END_FTR_SECTION_IFSET(CPU_FTR_HAS_PPR)
101:
	.else
	.if IKUAP
	kuap_save_amr_and_lock r9, r10, cr1
	.endif
	.endif

	/* Save original regs values from save area to stack frame. */
	ld	r9,IAREA+EX_R9(r13)	/* move r9, r10 to stackframe	*/
	ld	r10,IAREA+EX_R10(r13)
	std	r9,GPR9(r1)
	std	r10,GPR10(r1)
	ld	r9,IAREA+EX_R11(r13)	/* move r11 - r13 to stackframe	*/
	ld	r10,IAREA+EX_R12(r13)
	ld	r11,IAREA+EX_R13(r13)
	std	r9,GPR11(r1)
	std	r10,GPR12(r1)
	std	r11,GPR13(r1)

	SAVE_NVGPRS(r1)

	.if IDAR
	.if IISIDE
	ld	r10,_NIP(r1)
	.else
	ld	r10,IAREA+EX_DAR(r13)
	.endif
	std	r10,_DAR(r1)
	.endif

	.if IDSISR
	.if IISIDE
	ld	r10,_MSR(r1)
	lis	r11,DSISR_SRR1_MATCH_64S@h
	and	r10,r10,r11
	.else
	lwz	r10,IAREA+EX_DSISR(r13)
	.endif
	std	r10,_DSISR(r1)
	.endif

BEGIN_FTR_SECTION
	ld	r10,IAREA+EX_CFAR(r13)
	std	r10,ORIG_GPR3(r1)
END_FTR_SECTION_IFSET(CPU_FTR_CFAR)
	ld	r10,IAREA+EX_CTR(r13)
	std	r10,_CTR(r1)
	std	r2,GPR2(r1)		/* save r2 in stackframe	*/
	SAVE_4GPRS(3, r1)		/* save r3 - r6 in stackframe   */
	SAVE_2GPRS(7, r1)		/* save r7, r8 in stackframe	*/
	mflr	r9			/* Get LR, later save to stack	*/
	ld	r2,PACATOC(r13)		/* get kernel TOC into r2	*/
	std	r9,_LINK(r1)
	lbz	r10,PACAIRQSOFTMASK(r13)
	mfspr	r11,SPRN_XER		/* save XER in stackframe	*/
	std	r10,SOFTE(r1)
	std	r11,_XER(r1)
	li	r9,IVEC
	std	r9,_TRAP(r1)		/* set trap number		*/
	li	r10,0
	ld	r11,exception_marker@toc(r2)
	std	r10,RESULT(r1)		/* clear regs->result		*/
	std	r11,STACK_FRAME_OVERHEAD-16(r1) /* mark the frame	*/

	.if ISTACK
	ACCOUNT_STOLEN_TIME
	.endif

	.if IRECONCILE
	RECONCILE_IRQ_STATE(r10, r11)
	.endif
.endm

/*
 * On entry r13 points to the paca, r9-r13 are saved in the paca,
 * r9 contains the saved CR, r11 and r12 contain the saved SRR0 and
 * SRR1, and relocation is on.
 *
 * If stack=0, then the stack is already set in r1, and r1 is saved in r10.
 * PPR save and CPU accounting is not done for the !stack case (XXX why not?)
 */
.macro GEN_COMMON name
	__GEN_COMMON_ENTRY \name
	__GEN_COMMON_BODY \name
.endm

/*
 * Restore all registers including H/SRR0/1 saved in a stack frame of a
 * standard exception.
 */
.macro EXCEPTION_RESTORE_REGS hsrr=0
	/* Move original SRR0 and SRR1 into the respective regs */
	ld	r9,_MSR(r1)
	.if \hsrr
	mtspr	SPRN_HSRR1,r9
	.else
	mtspr	SPRN_SRR1,r9
	.endif
	ld	r9,_NIP(r1)
	.if \hsrr
	mtspr	SPRN_HSRR0,r9
	.else
	mtspr	SPRN_SRR0,r9
	.endif
	ld	r9,_CTR(r1)
	mtctr	r9
	ld	r9,_XER(r1)
	mtxer	r9
	ld	r9,_LINK(r1)
	mtlr	r9
	ld	r9,_CCR(r1)
	mtcr	r9
	REST_8GPRS(2, r1)
	REST_4GPRS(10, r1)
	REST_GPR(0, r1)
	/* restore original r1. */
	ld	r1,GPR1(r1)
.endm

#define RUNLATCH_ON				\
BEGIN_FTR_SECTION				\
	ld	r3, PACA_THREAD_INFO(r13);	\
	ld	r4,TI_LOCAL_FLAGS(r3);		\
	andi.	r0,r4,_TLF_RUNLATCH;		\
	beql	ppc64_runlatch_on_trampoline;	\
END_FTR_SECTION_IFSET(CPU_FTR_CTRL)

/*
 * When the idle code in power4_idle puts the CPU into NAP mode,
 * it has to do so in a loop, and relies on the external interrupt
 * and decrementer interrupt entry code to get it out of the loop.
 * It sets the _TLF_NAPPING bit in current_thread_info()->local_flags
 * to signal that it is in the loop and needs help to get out.
 */
#ifdef CONFIG_PPC_970_NAP
#define FINISH_NAP				\
BEGIN_FTR_SECTION				\
	ld	r11, PACA_THREAD_INFO(r13);	\
	ld	r9,TI_LOCAL_FLAGS(r11);		\
	andi.	r10,r9,_TLF_NAPPING;		\
	bnel	power4_fixup_nap;		\
END_FTR_SECTION_IFSET(CPU_FTR_CAN_NAP)
#else
#define FINISH_NAP
#endif

/*
 * There are a few constraints to be concerned with.
 * - Real mode exceptions code/data must be located at their physical location.
 * - Virtual mode exceptions must be mapped at their 0xc000... location.
 * - Fixed location code must not call directly beyond the __end_interrupts
 *   area when built with CONFIG_RELOCATABLE. LOAD_HANDLER / bctr sequence
 *   must be used.
 * - LOAD_HANDLER targets must be within first 64K of physical 0 /
 *   virtual 0xc00...
 * - Conditional branch targets must be within +/-32K of caller.
 *
 * "Virtual exceptions" run with relocation on (MSR_IR=1, MSR_DR=1), and
 * therefore don't have to run in physically located code or rfid to
 * virtual mode kernel code. However on relocatable kernels they do have
 * to branch to KERNELBASE offset because the rest of the kernel (outside
 * the exception vectors) may be located elsewhere.
 *
 * Virtual exceptions correspond with physical, except their entry points
 * are offset by 0xc000000000000000 and also tend to get an added 0x4000
 * offset applied. Virtual exceptions are enabled with the Alternate
 * Interrupt Location (AIL) bit set in the LPCR. However this does not
 * guarantee they will be delivered virtually. Some conditions (see the ISA)
 * cause exceptions to be delivered in real mode.
 *
 * The scv instructions are a special case. They get a 0x3000 offset applied.
 * scv exceptions have unique reentrancy properties, see below.
 *
 * It's impossible to receive interrupts below 0x300 via AIL.
 *
 * KVM: None of the virtual exceptions are from the guest. Anything that
 * escalated to HV=1 from HV=0 is delivered via real mode handlers.
 *
 *
 * We layout physical memory as follows:
 * 0x0000 - 0x00ff : Secondary processor spin code
 * 0x0100 - 0x18ff : Real mode pSeries interrupt vectors
 * 0x1900 - 0x2fff : Real mode trampolines
 * 0x3000 - 0x58ff : Relon (IR=1,DR=1) mode pSeries interrupt vectors
 * 0x5900 - 0x6fff : Relon mode trampolines
 * 0x7000 - 0x7fff : FWNMI data area
 * 0x8000 -   .... : Common interrupt handlers, remaining early
 *                   setup code, rest of kernel.
 *
 * We could reclaim 0x4000-0x42ff for real mode trampolines if the space
 * is necessary. Until then it's more consistent to explicitly put VIRT_NONE
 * vectors there.
 */
OPEN_FIXED_SECTION(real_vectors,        0x0100, 0x1900)
OPEN_FIXED_SECTION(real_trampolines,    0x1900, 0x3000)
OPEN_FIXED_SECTION(virt_vectors,        0x3000, 0x5900)
OPEN_FIXED_SECTION(virt_trampolines,    0x5900, 0x7000)

#ifdef CONFIG_PPC_POWERNV
	.globl start_real_trampolines
	.globl end_real_trampolines
	.globl start_virt_trampolines
	.globl end_virt_trampolines
#endif

#if defined(CONFIG_PPC_PSERIES) || defined(CONFIG_PPC_POWERNV)
/*
 * Data area reserved for FWNMI option.
 * This address (0x7000) is fixed by the RPA.
 * pseries and powernv need to keep the whole page from
 * 0x7000 to 0x8000 free for use by the firmware
 */
ZERO_FIXED_SECTION(fwnmi_page,          0x7000, 0x8000)
OPEN_TEXT_SECTION(0x8000)
#else
OPEN_TEXT_SECTION(0x7000)
#endif

USE_FIXED_SECTION(real_vectors)

/*
 * This is the start of the interrupt handlers for pSeries
 * This code runs with relocation off.
 * Code from here to __end_interrupts gets copied down to real
 * address 0x100 when we are running a relocatable kernel.
 * Therefore any relative branches in this section must only
 * branch to labels in this section.
 */
	.globl __start_interrupts
__start_interrupts:

/**
 * Interrupt 0x3000 - System Call Vectored Interrupt (syscall).
 * This is a synchronous interrupt invoked with the "scv" instruction. The
 * system call does not alter the HV bit, so it is directed to the OS.
 *
 * Handling:
 * scv instructions enter the kernel without changing EE, RI, ME, or HV.
 * In particular, this means we can take a maskable interrupt at any point
 * in the scv handler, which is unlike any other interrupt. This is solved
 * by treating the instruction addresses below __end_interrupts as being
 * soft-masked.
 *
 * AIL-0 mode scv exceptions go to 0x17000-0x17fff, but we set AIL-3 and
 * ensure scv is never executed with relocation off, which means AIL-0
 * should never happen.
 *
 * Before leaving the below __end_interrupts text, at least of the following
 * must be true:
 * - MSR[PR]=1 (i.e., return to userspace)
 * - MSR_EE|MSR_RI is set (no reentrant exceptions)
 * - Standard kernel environment is set up (stack, paca, etc)
 *
 * Call convention:
 *
 * syscall register convention is in Documentation/powerpc/syscall64-abi.rst
 */
EXC_VIRT_BEGIN(system_call_vectored, 0x3000, 0x1000)
	/* SCV 0 */
	mr	r9,r13
	GET_PACA(r13)
	mflr	r11
	mfctr	r12
	li	r10,IRQS_ALL_DISABLED
	stb	r10,PACAIRQSOFTMASK(r13)
#ifdef CONFIG_RELOCATABLE
	b	system_call_vectored_tramp
#else
	b	system_call_vectored_common
#endif
	nop

	/* SCV 1 - 127 */
	.rept	127
	mr	r9,r13
	GET_PACA(r13)
	mflr	r11
	mfctr	r12
	li	r10,IRQS_ALL_DISABLED
	stb	r10,PACAIRQSOFTMASK(r13)
	li	r0,-1 /* cause failure */
#ifdef CONFIG_RELOCATABLE
	b	system_call_vectored_sigill_tramp
#else
	b	system_call_vectored_sigill
#endif
	.endr
EXC_VIRT_END(system_call_vectored, 0x3000, 0x1000)

#ifdef CONFIG_RELOCATABLE
TRAMP_VIRT_BEGIN(system_call_vectored_tramp)
	__LOAD_HANDLER(r10, system_call_vectored_common)
	mtctr	r10
	bctr

TRAMP_VIRT_BEGIN(system_call_vectored_sigill_tramp)
	__LOAD_HANDLER(r10, system_call_vectored_sigill)
	mtctr	r10
	bctr
#endif


/* No virt vectors corresponding with 0x0..0x100 */
EXC_VIRT_NONE(0x4000, 0x100)


/**
 * Interrupt 0x100 - System Reset Interrupt (SRESET aka NMI).
 * This is a non-maskable, asynchronous interrupt always taken in real-mode.
 * It is caused by:
 * - Wake from power-saving state, on powernv.
 * - An NMI from another CPU, triggered by firmware or hypercall.
 * - As crash/debug signal injected from BMC, firmware or hypervisor.
 *
 * Handling:
 * Power-save wakeup is the only performance critical path, so this is
 * determined quickly as possible first. In this case volatile registers
 * can be discarded and SPRs like CFAR don't need to be read.
 *
 * If not a powersave wakeup, then it's run as a regular interrupt, however
 * it uses its own stack and PACA save area to preserve the regular kernel
 * environment for debugging.
 *
 * This interrupt is not maskable, so triggering it when MSR[RI] is clear,
 * or SCRATCH0 is in use, etc. may cause a crash. It's also not entirely
 * correct to switch to virtual mode to run the regular interrupt handler
 * because it might be interrupted when the MMU is in a bad state (e.g., SLB
 * is clear).
 *
 * FWNMI:
 * PAPR specifies a "fwnmi" facility which sends the sreset to a different
 * entry point with a different register set up. Some hypervisors will
 * send the sreset to 0x100 in the guest if it is not fwnmi capable.
 *
 * KVM:
 * Unlike most SRR interrupts, this may be taken by the host while executing
 * in a guest, so a KVM test is required. KVM will pull the CPU out of guest
 * mode and then raise the sreset.
 */
INT_DEFINE_BEGIN(system_reset)
	IVEC=0x100
	IAREA=PACA_EXNMI
	IVIRT=0 /* no virt entry point */
	/*
	 * MSR_RI is not enabled, because PACA_EXNMI and nmi stack is
	 * being used, so a nested NMI exception would corrupt it.
	 */
	ISET_RI=0
	ISTACK=0
	IRECONCILE=0
	IKVM_REAL=1
INT_DEFINE_END(system_reset)

EXC_REAL_BEGIN(system_reset, 0x100, 0x100)
#ifdef CONFIG_PPC_P7_NAP
	/*
	 * If running native on arch 2.06 or later, check if we are waking up
	 * from nap/sleep/winkle, and branch to idle handler. This tests SRR1
	 * bits 46:47. A non-0 value indicates that we are coming from a power
	 * saving state. The idle wakeup handler initially runs in real mode,
	 * but we branch to the 0xc000... address so we can turn on relocation
	 * with mtmsrd later, after SPRs are restored.
	 *
	 * Careful to minimise cost for the fast path (idle wakeup) while
	 * also avoiding clobbering CFAR for the debug path (non-idle).
	 *
	 * For the idle wake case volatile registers can be clobbered, which
	 * is why we use those initially. If it turns out to not be an idle
	 * wake, carefully put everything back the way it was, so we can use
	 * common exception macros to handle it.
	 */
BEGIN_FTR_SECTION
	SET_SCRATCH0(r13)
	GET_PACA(r13)
	std	r3,PACA_EXNMI+0*8(r13)
	std	r4,PACA_EXNMI+1*8(r13)
	std	r5,PACA_EXNMI+2*8(r13)
	mfspr	r3,SPRN_SRR1
	mfocrf	r4,0x80
	rlwinm.	r5,r3,47-31,30,31
	bne+	system_reset_idle_wake
	/* Not powersave wakeup. Restore regs for regular interrupt handler. */
	mtocrf	0x80,r4
	ld	r3,PACA_EXNMI+0*8(r13)
	ld	r4,PACA_EXNMI+1*8(r13)
	ld	r5,PACA_EXNMI+2*8(r13)
	GET_SCRATCH0(r13)
END_FTR_SECTION_IFSET(CPU_FTR_HVMODE | CPU_FTR_ARCH_206)
#endif

	GEN_INT_ENTRY system_reset, virt=0
	/*
	 * In theory, we should not enable relocation here if it was disabled
	 * in SRR1, because the MMU may not be configured to support it (e.g.,
	 * SLB may have been cleared). In practice, there should only be a few
	 * small windows where that's the case, and sreset is considered to
	 * be dangerous anyway.
	 */
EXC_REAL_END(system_reset, 0x100, 0x100)
EXC_VIRT_NONE(0x4100, 0x100)

#ifdef CONFIG_PPC_P7_NAP
TRAMP_REAL_BEGIN(system_reset_idle_wake)
	/* We are waking up from idle, so may clobber any volatile register */
	cmpwi	cr1,r5,2
	bltlr	cr1	/* no state loss, return to idle caller with r3=SRR1 */
	BRANCH_TO_C000(r12, DOTSYM(idle_return_gpr_loss))
#endif

#ifdef CONFIG_PPC_PSERIES
/*
 * Vectors for the FWNMI option.  Share common code.
 */
TRAMP_REAL_BEGIN(system_reset_fwnmi)
	GEN_INT_ENTRY system_reset, virt=0

#endif /* CONFIG_PPC_PSERIES */

EXC_COMMON_BEGIN(system_reset_common)
	__GEN_COMMON_ENTRY system_reset
	/*
	 * Increment paca->in_nmi then enable MSR_RI. SLB or MCE will be able
	 * to recover, but nested NMI will notice in_nmi and not recover
	 * because of the use of the NMI stack. in_nmi reentrancy is tested in
	 * system_reset_exception.
	 */
	lhz	r10,PACA_IN_NMI(r13)
	addi	r10,r10,1
	sth	r10,PACA_IN_NMI(r13)
	li	r10,MSR_RI
	mtmsrd 	r10,1

	mr	r10,r1
	ld	r1,PACA_NMI_EMERG_SP(r13)
	subi	r1,r1,INT_FRAME_SIZE
	__GEN_COMMON_BODY system_reset
	/*
	 * Set IRQS_ALL_DISABLED unconditionally so irqs_disabled() does
	 * the right thing. We do not want to reconcile because that goes
	 * through irq tracing which we don't want in NMI.
	 *
	 * Save PACAIRQHAPPENED to RESULT (otherwise unused), and set HARD_DIS
	 * as we are running with MSR[EE]=0.
	 */
	li	r10,IRQS_ALL_DISABLED
	stb	r10,PACAIRQSOFTMASK(r13)
	lbz	r10,PACAIRQHAPPENED(r13)
	std	r10,RESULT(r1)
	ori	r10,r10,PACA_IRQ_HARD_DIS
	stb	r10,PACAIRQHAPPENED(r13)

	addi	r3,r1,STACK_FRAME_OVERHEAD
	bl	system_reset_exception

	/* Clear MSR_RI before setting SRR0 and SRR1. */
	li	r9,0
	mtmsrd	r9,1

	/*
	 * MSR_RI is clear, now we can decrement paca->in_nmi.
	 */
	lhz	r10,PACA_IN_NMI(r13)
	subi	r10,r10,1
	sth	r10,PACA_IN_NMI(r13)

	/*
	 * Restore soft mask settings.
	 */
	ld	r10,RESULT(r1)
	stb	r10,PACAIRQHAPPENED(r13)
	ld	r10,SOFTE(r1)
	stb	r10,PACAIRQSOFTMASK(r13)

	kuap_restore_amr r9, r10
	EXCEPTION_RESTORE_REGS
	RFI_TO_USER_OR_KERNEL

	GEN_KVM system_reset


/**
 * Interrupt 0x200 - Machine Check Interrupt (MCE).
 * This is a non-maskable interrupt always taken in real-mode. It can be
 * synchronous or asynchronous, caused by hardware or software, and it may be
 * taken in a power-saving state.
 *
 * Handling:
 * Similarly to system reset, this uses its own stack and PACA save area,
 * the difference is re-entrancy is allowed on the machine check stack.
 *
 * machine_check_early is run in real mode, and carefully decodes the
 * machine check and tries to handle it (e.g., flush the SLB if there was an
 * error detected there), determines if it was recoverable and logs the
 * event.
 *
 * This early code does not "reconcile" irq soft-mask state like SRESET or
 * regular interrupts do, so irqs_disabled() among other things may not work
 * properly (irq disable/enable already doesn't work because irq tracing can
 * not work in real mode).
 *
 * Then, depending on the execution context when the interrupt is taken, there
 * are 3 main actions:
 * - Executing in kernel mode. The event is queued with irq_work, which means
 *   it is handled when it is next safe to do so (i.e., the kernel has enabled
 *   interrupts), which could be immediately when the interrupt returns. This
 *   avoids nasty issues like switching to virtual mode when the MMU is in a
 *   bad state, or when executing OPAL code. (SRESET is exposed to such issues,
 *   but it has different priorities). Check to see if the CPU was in power
 *   save, and return via the wake up code if it was.
 *
 * - Executing in user mode. machine_check_exception is run like a normal
 *   interrupt handler, which processes the data generated by the early handler.
 *
 * - Executing in guest mode. The interrupt is run with its KVM test, and
 *   branches to KVM to deal with. KVM may queue the event for the host
 *   to report later.
 *
 * This interrupt is not maskable, so if it triggers when MSR[RI] is clear,
 * or SCRATCH0 is in use, it may cause a crash.
 *
 * KVM:
 * See SRESET.
 */
INT_DEFINE_BEGIN(machine_check_early)
	IVEC=0x200
	IAREA=PACA_EXMC
	IVIRT=0 /* no virt entry point */
	IREALMODE_COMMON=1
	/*
	 * MSR_RI is not enabled, because PACA_EXMC is being used, so a
	 * nested machine check corrupts it. machine_check_common enables
	 * MSR_RI.
	 */
	ISET_RI=0
	ISTACK=0
	IDAR=1
	IDSISR=1
	IRECONCILE=0
	IKUAP=0 /* We don't touch AMR here, we never go to virtual mode */
INT_DEFINE_END(machine_check_early)

INT_DEFINE_BEGIN(machine_check)
	IVEC=0x200
	IAREA=PACA_EXMC
	IVIRT=0 /* no virt entry point */
	ISET_RI=0
	IDAR=1
	IDSISR=1
	IKVM_SKIP=1
	IKVM_REAL=1
INT_DEFINE_END(machine_check)

EXC_REAL_BEGIN(machine_check, 0x200, 0x100)
	GEN_INT_ENTRY machine_check_early, virt=0
EXC_REAL_END(machine_check, 0x200, 0x100)
EXC_VIRT_NONE(0x4200, 0x100)

#ifdef CONFIG_PPC_PSERIES
TRAMP_REAL_BEGIN(machine_check_fwnmi)
	/* See comment at machine_check exception, don't turn on RI */
	GEN_INT_ENTRY machine_check_early, virt=0
#endif

#define MACHINE_CHECK_HANDLER_WINDUP			\
	/* Clear MSR_RI before setting SRR0 and SRR1. */\
	li	r9,0;					\
	mtmsrd	r9,1;		/* Clear MSR_RI */	\
	/* Decrement paca->in_mce now RI is clear. */	\
	lhz	r12,PACA_IN_MCE(r13);			\
	subi	r12,r12,1;				\
	sth	r12,PACA_IN_MCE(r13);			\
	EXCEPTION_RESTORE_REGS

EXC_COMMON_BEGIN(machine_check_early_common)
	__GEN_REALMODE_COMMON_ENTRY machine_check_early

	/*
	 * Switch to mc_emergency stack and handle re-entrancy (we limit
	 * the nested MCE upto level 4 to avoid stack overflow).
	 * Save MCE registers srr1, srr0, dar and dsisr and then set ME=1
	 *
	 * We use paca->in_mce to check whether this is the first entry or
	 * nested machine check. We increment paca->in_mce to track nested
	 * machine checks.
	 *
	 * If this is the first entry then set stack pointer to
	 * paca->mc_emergency_sp, otherwise r1 is already pointing to
	 * stack frame on mc_emergency stack.
	 *
	 * NOTE: We are here with MSR_ME=0 (off), which means we risk a
	 * checkstop if we get another machine check exception before we do
	 * rfid with MSR_ME=1.
	 *
	 * This interrupt can wake directly from idle. If that is the case,
	 * the machine check is handled then the idle wakeup code is called
	 * to restore state.
	 */
	lhz	r10,PACA_IN_MCE(r13)
	cmpwi	r10,0			/* Are we in nested machine check */
	cmpwi	cr1,r10,MAX_MCE_DEPTH	/* Are we at maximum nesting */
	addi	r10,r10,1		/* increment paca->in_mce */
	sth	r10,PACA_IN_MCE(r13)

	mr	r10,r1			/* Save r1 */
	bne	1f
	/* First machine check entry */
	ld	r1,PACAMCEMERGSP(r13)	/* Use MC emergency stack */
1:	/* Limit nested MCE to level 4 to avoid stack overflow */
	bgt	cr1,unrecoverable_mce	/* Check if we hit limit of 4 */
	subi	r1,r1,INT_FRAME_SIZE	/* alloc stack frame */

	__GEN_COMMON_BODY machine_check_early

BEGIN_FTR_SECTION
	bl	enable_machine_check
END_FTR_SECTION_IFSET(CPU_FTR_HVMODE)
	li	r10,MSR_RI
	mtmsrd	r10,1

	/*
	 * Set IRQS_ALL_DISABLED and save PACAIRQHAPPENED (see
	 * system_reset_common)
	 */
	li	r10,IRQS_ALL_DISABLED
	stb	r10,PACAIRQSOFTMASK(r13)
	lbz	r10,PACAIRQHAPPENED(r13)
	std	r10,RESULT(r1)
	ori	r10,r10,PACA_IRQ_HARD_DIS
	stb	r10,PACAIRQHAPPENED(r13)

	addi	r3,r1,STACK_FRAME_OVERHEAD
	bl	machine_check_early
	std	r3,RESULT(r1)	/* Save result */
	ld	r12,_MSR(r1)

	/*
	 * Restore soft mask settings.
	 */
	ld	r10,RESULT(r1)
	stb	r10,PACAIRQHAPPENED(r13)
	ld	r10,SOFTE(r1)
	stb	r10,PACAIRQSOFTMASK(r13)

#ifdef CONFIG_PPC_P7_NAP
	/*
	 * Check if thread was in power saving mode. We come here when any
	 * of the following is true:
	 * a. thread wasn't in power saving mode
	 * b. thread was in power saving mode with no state loss,
	 *    supervisor state loss or hypervisor state loss.
	 *
	 * Go back to nap/sleep/winkle mode again if (b) is true.
	 */
BEGIN_FTR_SECTION
	rlwinm.	r11,r12,47-31,30,31
	bne	machine_check_idle_common
END_FTR_SECTION_IFSET(CPU_FTR_HVMODE | CPU_FTR_ARCH_206)
#endif

#ifdef CONFIG_KVM_BOOK3S_64_HANDLER
	/*
	 * Check if we are coming from guest. If yes, then run the normal
	 * exception handler which will take the
	 * machine_check_kvm->kvmppc_interrupt branch to deliver the MC event
	 * to guest.
	 */
	lbz	r11,HSTATE_IN_GUEST(r13)
	cmpwi	r11,0			/* Check if coming from guest */
	bne	mce_deliver		/* continue if we are. */
#endif

	/*
	 * Check if we are coming from userspace. If yes, then run the normal
	 * exception handler which will deliver the MC event to this kernel.
	 */
	andi.	r11,r12,MSR_PR		/* See if coming from user. */
	bne	mce_deliver		/* continue in V mode if we are. */

	/*
	 * At this point we are coming from kernel context.
	 * Queue up the MCE event and return from the interrupt.
	 * But before that, check if this is an un-recoverable exception.
	 * If yes, then stay on emergency stack and panic.
	 */
	andi.	r11,r12,MSR_RI
	beq	unrecoverable_mce

	/*
	 * Check if we have successfully handled/recovered from error, if not
	 * then stay on emergency stack and panic.
	 */
	ld	r3,RESULT(r1)	/* Load result */
	cmpdi	r3,0		/* see if we handled MCE successfully */
	beq	unrecoverable_mce /* if !handled then panic */

	/*
	 * Return from MC interrupt.
	 * Queue up the MCE event so that we can log it later, while
	 * returning from kernel or opal call.
	 */
	bl	machine_check_queue_event
	MACHINE_CHECK_HANDLER_WINDUP
	RFI_TO_KERNEL

mce_deliver:
	/*
	 * This is a host user or guest MCE. Restore all registers, then
	 * run the "late" handler. For host user, this will run the
	 * machine_check_exception handler in virtual mode like a normal
	 * interrupt handler. For guest, this will trigger the KVM test
	 * and branch to the KVM interrupt similarly to other interrupts.
	 */
BEGIN_FTR_SECTION
	ld	r10,ORIG_GPR3(r1)
	mtspr	SPRN_CFAR,r10
END_FTR_SECTION_IFSET(CPU_FTR_CFAR)
	MACHINE_CHECK_HANDLER_WINDUP
	GEN_INT_ENTRY machine_check, virt=0

EXC_COMMON_BEGIN(machine_check_common)
	/*
	 * Machine check is different because we use a different
	 * save area: PACA_EXMC instead of PACA_EXGEN.
	 */
	GEN_COMMON machine_check

	FINISH_NAP
	/* Enable MSR_RI when finished with PACA_EXMC */
	li	r10,MSR_RI
	mtmsrd 	r10,1
	addi	r3,r1,STACK_FRAME_OVERHEAD
	bl	machine_check_exception
	b	interrupt_return

	GEN_KVM machine_check


#ifdef CONFIG_PPC_P7_NAP
/*
 * This is an idle wakeup. Low level machine check has already been
 * done. Queue the event then call the idle code to do the wake up.
 */
EXC_COMMON_BEGIN(machine_check_idle_common)
	bl	machine_check_queue_event

	/*
	 * GPR-loss wakeups are relatively straightforward, because the
	 * idle sleep code has saved all non-volatile registers on its
	 * own stack, and r1 in PACAR1.
	 *
	 * For no-loss wakeups the r1 and lr registers used by the
	 * early machine check handler have to be restored first. r2 is
	 * the kernel TOC, so no need to restore it.
	 *
	 * Then decrement MCE nesting after finishing with the stack.
	 */
	ld	r3,_MSR(r1)
	ld	r4,_LINK(r1)
	ld	r1,GPR1(r1)

	lhz	r11,PACA_IN_MCE(r13)
	subi	r11,r11,1
	sth	r11,PACA_IN_MCE(r13)

	mtlr	r4
	rlwinm	r10,r3,47-31,30,31
	cmpwi	cr1,r10,2
	bltlr	cr1	/* no state loss, return to idle caller with r3=SRR1 */
	b	idle_return_gpr_loss
#endif

EXC_COMMON_BEGIN(unrecoverable_mce)
	/*
	 * We are going down. But there are chances that we might get hit by
	 * another MCE during panic path and we may run into unstable state
	 * with no way out. Hence, turn ME bit off while going down, so that
	 * when another MCE is hit during panic path, system will checkstop
	 * and hypervisor will get restarted cleanly by SP.
	 */
BEGIN_FTR_SECTION
	li	r10,0 /* clear MSR_RI */
	mtmsrd	r10,1
	bl	disable_machine_check
END_FTR_SECTION_IFSET(CPU_FTR_HVMODE)
	ld	r10,PACAKMSR(r13)
	li	r3,MSR_ME
	andc	r10,r10,r3
	mtmsrd	r10

	lhz	r12,PACA_IN_MCE(r13)
	subi	r12,r12,1
	sth	r12,PACA_IN_MCE(r13)

	/* Invoke machine_check_exception to print MCE event and panic. */
	addi	r3,r1,STACK_FRAME_OVERHEAD
	bl	machine_check_exception

	/*
	 * We will not reach here. Even if we did, there is no way out.
	 * Call unrecoverable_exception and die.
	 */
	addi	r3,r1,STACK_FRAME_OVERHEAD
	bl	unrecoverable_exception
	b	.


/**
 * Interrupt 0x300 - Data Storage Interrupt (DSI).
 * This is a synchronous interrupt generated due to a data access exception,
 * e.g., a load orstore which does not have a valid page table entry with
 * permissions. DAWR matches also fault here, as do RC updates, and minor misc
 * errors e.g., copy/paste, AMO, certain invalid CI accesses, etc.
 *
 * Handling:
 * - Hash MMU
 *   Go to do_hash_page first to see if the HPT can be filled from an entry in
 *   the Linux page table. Hash faults can hit in kernel mode in a fairly
 *   arbitrary state (e.g., interrupts disabled, locks held) when accessing
 *   "non-bolted" regions, e.g., vmalloc space. However these should always be
 *   backed by Linux page tables.
 *
 *   If none is found, do a Linux page fault. Linux page faults can happen in
 *   kernel mode due to user copy operations of course.
 *
 *   KVM: The KVM HDSI handler may perform a load with MSR[DR]=1 in guest
 *   MMU context, which may cause a DSI in the host, which must go to the
 *   KVM handler. MSR[IR] is not enabled, so the real-mode handler will
 *   always be used regardless of AIL setting.
 *
 * - Radix MMU
 *   The hardware loads from the Linux page table directly, so a fault goes
 *   immediately to Linux page fault.
 *
 * Conditions like DAWR match are handled on the way in to Linux page fault.
 */
INT_DEFINE_BEGIN(data_access)
	IVEC=0x300
	IDAR=1
	IDSISR=1
	IKVM_SKIP=1
	IKVM_REAL=1
INT_DEFINE_END(data_access)

EXC_REAL_BEGIN(data_access, 0x300, 0x80)
	GEN_INT_ENTRY data_access, virt=0
EXC_REAL_END(data_access, 0x300, 0x80)
EXC_VIRT_BEGIN(data_access, 0x4300, 0x80)
	GEN_INT_ENTRY data_access, virt=1
EXC_VIRT_END(data_access, 0x4300, 0x80)
EXC_COMMON_BEGIN(data_access_common)
	GEN_COMMON data_access
	ld	r4,_DAR(r1)
	ld	r5,_DSISR(r1)
BEGIN_MMU_FTR_SECTION
	ld	r6,_MSR(r1)
	li	r3,0x300
	b	do_hash_page		/* Try to handle as hpte fault */
MMU_FTR_SECTION_ELSE
	b	handle_page_fault
ALT_MMU_FTR_SECTION_END_IFCLR(MMU_FTR_TYPE_RADIX)

	GEN_KVM data_access


/**
 * Interrupt 0x380 - Data Segment Interrupt (DSLB).
 * This is a synchronous interrupt in response to an MMU fault missing SLB
 * entry for HPT, or an address outside RPT translation range.
 *
 * Handling:
 * - HPT:
 *   This refills the SLB, or reports an access fault similarly to a bad page
 *   fault. When coming from user-mode, the SLB handler may access any kernel
 *   data, though it may itself take a DSLB. When coming from kernel mode,
 *   recursive faults must be avoided so access is restricted to the kernel
 *   image text/data, kernel stack, and any data allocated below
 *   ppc64_bolted_size (first segment). The kernel handler must avoid stomping
 *   on user-handler data structures.
 *
 *   KVM: Same as 0x300, DSLB must test for KVM guest.
 *
 * A dedicated save area EXSLB is used (XXX: but it actually need not be
 * these days, we could use EXGEN).
 */
INT_DEFINE_BEGIN(data_access_slb)
	IVEC=0x380
	IAREA=PACA_EXSLB
	IRECONCILE=0
	IDAR=1
	IKVM_SKIP=1
	IKVM_REAL=1
INT_DEFINE_END(data_access_slb)

EXC_REAL_BEGIN(data_access_slb, 0x380, 0x80)
	GEN_INT_ENTRY data_access_slb, virt=0
EXC_REAL_END(data_access_slb, 0x380, 0x80)
EXC_VIRT_BEGIN(data_access_slb, 0x4380, 0x80)
	GEN_INT_ENTRY data_access_slb, virt=1
EXC_VIRT_END(data_access_slb, 0x4380, 0x80)
EXC_COMMON_BEGIN(data_access_slb_common)
	GEN_COMMON data_access_slb
	ld	r4,_DAR(r1)
	addi	r3,r1,STACK_FRAME_OVERHEAD
BEGIN_MMU_FTR_SECTION
	/* HPT case, do SLB fault */
	bl	do_slb_fault
	cmpdi	r3,0
	bne-	1f
	b	fast_interrupt_return
1:	/* Error case */
MMU_FTR_SECTION_ELSE
	/* Radix case, access is outside page table range */
	li	r3,-EFAULT
ALT_MMU_FTR_SECTION_END_IFCLR(MMU_FTR_TYPE_RADIX)
	std	r3,RESULT(r1)
	RECONCILE_IRQ_STATE(r10, r11)
	ld	r4,_DAR(r1)
	ld	r5,RESULT(r1)
	addi	r3,r1,STACK_FRAME_OVERHEAD
	bl	do_bad_slb_fault
	b	interrupt_return

	GEN_KVM data_access_slb


/**
 * Interrupt 0x400 - Instruction Storage Interrupt (ISI).
 * This is a synchronous interrupt in response to an MMU fault due to an
 * instruction fetch.
 *
 * Handling:
 * Similar to DSI, though in response to fetch. The faulting address is found
 * in SRR0 (rather than DAR), and status in SRR1 (rather than DSISR).
 */
INT_DEFINE_BEGIN(instruction_access)
	IVEC=0x400
	IISIDE=1
	IDAR=1
	IDSISR=1
#ifdef CONFIG_KVM_BOOK3S_PR_POSSIBLE
	IKVM_REAL=1
#endif
INT_DEFINE_END(instruction_access)

EXC_REAL_BEGIN(instruction_access, 0x400, 0x80)
	GEN_INT_ENTRY instruction_access, virt=0
EXC_REAL_END(instruction_access, 0x400, 0x80)
EXC_VIRT_BEGIN(instruction_access, 0x4400, 0x80)
	GEN_INT_ENTRY instruction_access, virt=1
EXC_VIRT_END(instruction_access, 0x4400, 0x80)
EXC_COMMON_BEGIN(instruction_access_common)
	GEN_COMMON instruction_access
	ld	r4,_DAR(r1)
	ld	r5,_DSISR(r1)
BEGIN_MMU_FTR_SECTION
	ld      r6,_MSR(r1)
	li	r3,0x400
	b	do_hash_page		/* Try to handle as hpte fault */
MMU_FTR_SECTION_ELSE
	b	handle_page_fault
ALT_MMU_FTR_SECTION_END_IFCLR(MMU_FTR_TYPE_RADIX)

	GEN_KVM instruction_access


/**
 * Interrupt 0x480 - Instruction Segment Interrupt (ISLB).
 * This is a synchronous interrupt in response to an MMU fault due to an
 * instruction fetch.
 *
 * Handling:
 * Similar to DSLB, though in response to fetch. The faulting address is found
 * in SRR0 (rather than DAR).
 */
INT_DEFINE_BEGIN(instruction_access_slb)
	IVEC=0x480
	IAREA=PACA_EXSLB
	IRECONCILE=0
	IISIDE=1
	IDAR=1
#ifdef CONFIG_KVM_BOOK3S_PR_POSSIBLE
	IKVM_REAL=1
#endif
INT_DEFINE_END(instruction_access_slb)

EXC_REAL_BEGIN(instruction_access_slb, 0x480, 0x80)
	GEN_INT_ENTRY instruction_access_slb, virt=0
EXC_REAL_END(instruction_access_slb, 0x480, 0x80)
EXC_VIRT_BEGIN(instruction_access_slb, 0x4480, 0x80)
	GEN_INT_ENTRY instruction_access_slb, virt=1
EXC_VIRT_END(instruction_access_slb, 0x4480, 0x80)
EXC_COMMON_BEGIN(instruction_access_slb_common)
	GEN_COMMON instruction_access_slb
	ld	r4,_DAR(r1)
	addi	r3,r1,STACK_FRAME_OVERHEAD
BEGIN_MMU_FTR_SECTION
	/* HPT case, do SLB fault */
	bl	do_slb_fault
	cmpdi	r3,0
	bne-	1f
	b	fast_interrupt_return
1:	/* Error case */
MMU_FTR_SECTION_ELSE
	/* Radix case, access is outside page table range */
	li	r3,-EFAULT
ALT_MMU_FTR_SECTION_END_IFCLR(MMU_FTR_TYPE_RADIX)
	std	r3,RESULT(r1)
	RECONCILE_IRQ_STATE(r10, r11)
	ld	r4,_DAR(r1)
	ld	r5,RESULT(r1)
	addi	r3,r1,STACK_FRAME_OVERHEAD
	bl	do_bad_slb_fault
	b	interrupt_return

	GEN_KVM instruction_access_slb


/**
 * Interrupt 0x500 - External Interrupt.
 * This is an asynchronous maskable interrupt in response to an "external
 * exception" from the interrupt controller or hypervisor (e.g., device
 * interrupt). It is maskable in hardware by clearing MSR[EE], and
 * soft-maskable with IRQS_DISABLED mask (i.e., local_irq_disable()).
 *
 * When running in HV mode, Linux sets up the LPCR[LPES] bit such that
 * interrupts are delivered with HSRR registers, guests use SRRs, which
 * reqiures IHSRR_IF_HVMODE.
 *
 * On bare metal POWER9 and later, Linux sets the LPCR[HVICE] bit such that
 * external interrupts are delivered as Hypervisor Virtualization Interrupts
 * rather than External Interrupts.
 *
 * Handling:
 * This calls into Linux IRQ handler. NVGPRs are not saved to reduce overhead,
 * because registers at the time of the interrupt are not so important as it is
 * asynchronous.
 *
 * If soft masked, the masked handler will note the pending interrupt for
 * replay, and clear MSR[EE] in the interrupted context.
 */
INT_DEFINE_BEGIN(hardware_interrupt)
	IVEC=0x500
	IHSRR_IF_HVMODE=1
	IMASK=IRQS_DISABLED
	IKVM_REAL=1
	IKVM_VIRT=1
INT_DEFINE_END(hardware_interrupt)

EXC_REAL_BEGIN(hardware_interrupt, 0x500, 0x100)
	GEN_INT_ENTRY hardware_interrupt, virt=0
EXC_REAL_END(hardware_interrupt, 0x500, 0x100)
EXC_VIRT_BEGIN(hardware_interrupt, 0x4500, 0x100)
	GEN_INT_ENTRY hardware_interrupt, virt=1
EXC_VIRT_END(hardware_interrupt, 0x4500, 0x100)
EXC_COMMON_BEGIN(hardware_interrupt_common)
	GEN_COMMON hardware_interrupt
	FINISH_NAP
	RUNLATCH_ON
	addi	r3,r1,STACK_FRAME_OVERHEAD
	bl	do_IRQ
	b	interrupt_return

	GEN_KVM hardware_interrupt


/**
 * Interrupt 0x600 - Alignment Interrupt
 * This is a synchronous interrupt in response to data alignment fault.
 */
INT_DEFINE_BEGIN(alignment)
	IVEC=0x600
	IDAR=1
	IDSISR=1
#ifdef CONFIG_KVM_BOOK3S_PR_POSSIBLE
	IKVM_REAL=1
#endif
INT_DEFINE_END(alignment)

EXC_REAL_BEGIN(alignment, 0x600, 0x100)
	GEN_INT_ENTRY alignment, virt=0
EXC_REAL_END(alignment, 0x600, 0x100)
EXC_VIRT_BEGIN(alignment, 0x4600, 0x100)
	GEN_INT_ENTRY alignment, virt=1
EXC_VIRT_END(alignment, 0x4600, 0x100)
EXC_COMMON_BEGIN(alignment_common)
	GEN_COMMON alignment
	addi	r3,r1,STACK_FRAME_OVERHEAD
	bl	alignment_exception
	REST_NVGPRS(r1) /* instruction emulation may change GPRs */
	b	interrupt_return

	GEN_KVM alignment


/**
 * Interrupt 0x700 - Program Interrupt (program check).
 * This is a synchronous interrupt in response to various instruction faults:
 * traps, privilege errors, TM errors, floating point exceptions.
 *
 * Handling:
 * This interrupt may use the "emergency stack" in some cases when being taken
 * from kernel context, which complicates handling.
 */
INT_DEFINE_BEGIN(program_check)
	IVEC=0x700
#ifdef CONFIG_KVM_BOOK3S_PR_POSSIBLE
	IKVM_REAL=1
#endif
INT_DEFINE_END(program_check)

EXC_REAL_BEGIN(program_check, 0x700, 0x100)
	GEN_INT_ENTRY program_check, virt=0
EXC_REAL_END(program_check, 0x700, 0x100)
EXC_VIRT_BEGIN(program_check, 0x4700, 0x100)
	GEN_INT_ENTRY program_check, virt=1
EXC_VIRT_END(program_check, 0x4700, 0x100)
EXC_COMMON_BEGIN(program_check_common)
	__GEN_COMMON_ENTRY program_check

	/*
	 * It's possible to receive a TM Bad Thing type program check with
	 * userspace register values (in particular r1), but with SRR1 reporting
	 * that we came from the kernel. Normally that would confuse the bad
	 * stack logic, and we would report a bad kernel stack pointer. Instead
	 * we switch to the emergency stack if we're taking a TM Bad Thing from
	 * the kernel.
	 */

	andi.	r10,r12,MSR_PR
	bne	2f			/* If userspace, go normal path */

	andis.	r10,r12,(SRR1_PROGTM)@h
	bne	1f			/* If TM, emergency		*/

	cmpdi	r1,-INT_FRAME_SIZE	/* check if r1 is in userspace	*/
	blt	2f			/* normal path if not		*/

	/* Use the emergency stack					*/
1:	andi.	r10,r12,MSR_PR		/* Set CR0 correctly for label	*/
					/* 3 in EXCEPTION_PROLOG_COMMON	*/
	mr	r10,r1			/* Save r1			*/
	ld	r1,PACAEMERGSP(r13)	/* Use emergency stack		*/
	subi	r1,r1,INT_FRAME_SIZE	/* alloc stack frame		*/
	__ISTACK(program_check)=0
	__GEN_COMMON_BODY program_check
	b 3f
2:
	__ISTACK(program_check)=1
	__GEN_COMMON_BODY program_check
3:
	addi	r3,r1,STACK_FRAME_OVERHEAD
	bl	program_check_exception
	REST_NVGPRS(r1) /* instruction emulation may change GPRs */
	b	interrupt_return

	GEN_KVM program_check


/*
 * Interrupt 0x800 - Floating-Point Unavailable Interrupt.
 * This is a synchronous interrupt in response to executing an fp instruction
 * with MSR[FP]=0.
 *
 * Handling:
 * This will load FP registers and enable the FP bit if coming from userspace,
 * otherwise report a bad kernel use of FP.
 */
INT_DEFINE_BEGIN(fp_unavailable)
	IVEC=0x800
	IRECONCILE=0
#ifdef CONFIG_KVM_BOOK3S_PR_POSSIBLE
	IKVM_REAL=1
#endif
INT_DEFINE_END(fp_unavailable)

EXC_REAL_BEGIN(fp_unavailable, 0x800, 0x100)
	GEN_INT_ENTRY fp_unavailable, virt=0
EXC_REAL_END(fp_unavailable, 0x800, 0x100)
EXC_VIRT_BEGIN(fp_unavailable, 0x4800, 0x100)
	GEN_INT_ENTRY fp_unavailable, virt=1
EXC_VIRT_END(fp_unavailable, 0x4800, 0x100)
EXC_COMMON_BEGIN(fp_unavailable_common)
	GEN_COMMON fp_unavailable
	bne	1f			/* if from user, just load it up */
	RECONCILE_IRQ_STATE(r10, r11)
	addi	r3,r1,STACK_FRAME_OVERHEAD
	bl	kernel_fp_unavailable_exception
0:	trap
	EMIT_BUG_ENTRY 0b, __FILE__, __LINE__, 0
1:
#ifdef CONFIG_PPC_TRANSACTIONAL_MEM
BEGIN_FTR_SECTION
	/* Test if 2 TM state bits are zero.  If non-zero (ie. userspace was in
	 * transaction), go do TM stuff
	 */
	rldicl.	r0, r12, (64-MSR_TS_LG), (64-2)
	bne-	2f
END_FTR_SECTION_IFSET(CPU_FTR_TM)
#endif
	bl	load_up_fpu
	b	fast_interrupt_return
#ifdef CONFIG_PPC_TRANSACTIONAL_MEM
2:	/* User process was in a transaction */
	RECONCILE_IRQ_STATE(r10, r11)
	addi	r3,r1,STACK_FRAME_OVERHEAD
	bl	fp_unavailable_tm
	b	interrupt_return
#endif

	GEN_KVM fp_unavailable


/**
 * Interrupt 0x900 - Decrementer Interrupt.
 * This is an asynchronous interrupt in response to a decrementer exception
 * (e.g., DEC has wrapped below zero). It is maskable in hardware by clearing
 * MSR[EE], and soft-maskable with IRQS_DISABLED mask (i.e.,
 * local_irq_disable()).
 *
 * Handling:
 * This calls into Linux timer handler. NVGPRs are not saved (see 0x500).
 *
 * If soft masked, the masked handler will note the pending interrupt for
 * replay, and bump the decrementer to a high value, leaving MSR[EE] enabled
 * in the interrupted context.
 * If PPC_WATCHDOG is configured, the soft masked handler will actually set
 * things back up to run soft_nmi_interrupt as a regular interrupt handler
 * on the emergency stack.
 */
INT_DEFINE_BEGIN(decrementer)
	IVEC=0x900
	IMASK=IRQS_DISABLED
#ifdef CONFIG_KVM_BOOK3S_PR_POSSIBLE
	IKVM_REAL=1
#endif
INT_DEFINE_END(decrementer)

EXC_REAL_BEGIN(decrementer, 0x900, 0x80)
	GEN_INT_ENTRY decrementer, virt=0
EXC_REAL_END(decrementer, 0x900, 0x80)
EXC_VIRT_BEGIN(decrementer, 0x4900, 0x80)
	GEN_INT_ENTRY decrementer, virt=1
EXC_VIRT_END(decrementer, 0x4900, 0x80)
EXC_COMMON_BEGIN(decrementer_common)
	GEN_COMMON decrementer
	FINISH_NAP
	RUNLATCH_ON
	addi	r3,r1,STACK_FRAME_OVERHEAD
	bl	timer_interrupt
	b	interrupt_return

	GEN_KVM decrementer


/**
 * Interrupt 0x980 - Hypervisor Decrementer Interrupt.
 * This is an asynchronous interrupt, similar to 0x900 but for the HDEC
 * register.
 *
 * Handling:
 * Linux does not use this outside KVM where it's used to keep a host timer
 * while the guest is given control of DEC. It should normally be caught by
 * the KVM test and routed there.
 */
INT_DEFINE_BEGIN(hdecrementer)
	IVEC=0x980
	IHSRR=1
	ISTACK=0
	IRECONCILE=0
	IKVM_REAL=1
	IKVM_VIRT=1
INT_DEFINE_END(hdecrementer)

EXC_REAL_BEGIN(hdecrementer, 0x980, 0x80)
	GEN_INT_ENTRY hdecrementer, virt=0
EXC_REAL_END(hdecrementer, 0x980, 0x80)
EXC_VIRT_BEGIN(hdecrementer, 0x4980, 0x80)
	GEN_INT_ENTRY hdecrementer, virt=1
EXC_VIRT_END(hdecrementer, 0x4980, 0x80)
EXC_COMMON_BEGIN(hdecrementer_common)
	__GEN_COMMON_ENTRY hdecrementer
	/*
	 * Hypervisor decrementer interrupts not caught by the KVM test
	 * shouldn't occur but are sometimes left pending on exit from a KVM
	 * guest.  We don't need to do anything to clear them, as they are
	 * edge-triggered.
	 *
	 * Be careful to avoid touching the kernel stack.
	 */
	ld	r10,PACA_EXGEN+EX_CTR(r13)
	mtctr	r10
	mtcrf	0x80,r9
	ld	r9,PACA_EXGEN+EX_R9(r13)
	ld	r10,PACA_EXGEN+EX_R10(r13)
	ld	r11,PACA_EXGEN+EX_R11(r13)
	ld	r12,PACA_EXGEN+EX_R12(r13)
	ld	r13,PACA_EXGEN+EX_R13(r13)
	HRFI_TO_KERNEL

	GEN_KVM hdecrementer


/**
 * Interrupt 0xa00 - Directed Privileged Doorbell Interrupt.
 * This is an asynchronous interrupt in response to a msgsndp doorbell.
 * It is maskable in hardware by clearing MSR[EE], and soft-maskable with
 * IRQS_DISABLED mask (i.e., local_irq_disable()).
 *
 * Handling:
 * Guests may use this for IPIs between threads in a core if the
 * hypervisor supports it. NVGPRS are not saved (see 0x500).
 *
 * If soft masked, the masked handler will note the pending interrupt for
 * replay, leaving MSR[EE] enabled in the interrupted context because the
 * doorbells are edge triggered.
 */
INT_DEFINE_BEGIN(doorbell_super)
	IVEC=0xa00
	IMASK=IRQS_DISABLED
#ifdef CONFIG_KVM_BOOK3S_PR_POSSIBLE
	IKVM_REAL=1
#endif
INT_DEFINE_END(doorbell_super)

EXC_REAL_BEGIN(doorbell_super, 0xa00, 0x100)
	GEN_INT_ENTRY doorbell_super, virt=0
EXC_REAL_END(doorbell_super, 0xa00, 0x100)
EXC_VIRT_BEGIN(doorbell_super, 0x4a00, 0x100)
	GEN_INT_ENTRY doorbell_super, virt=1
EXC_VIRT_END(doorbell_super, 0x4a00, 0x100)
EXC_COMMON_BEGIN(doorbell_super_common)
	GEN_COMMON doorbell_super
	FINISH_NAP
	RUNLATCH_ON
	addi	r3,r1,STACK_FRAME_OVERHEAD
#ifdef CONFIG_PPC_DOORBELL
	bl	doorbell_exception
#else
	bl	unknown_exception
#endif
	b	interrupt_return

	GEN_KVM doorbell_super


EXC_REAL_NONE(0xb00, 0x100)
EXC_VIRT_NONE(0x4b00, 0x100)

/**
 * Interrupt 0xc00 - System Call Interrupt (syscall, hcall).
 * This is a synchronous interrupt invoked with the "sc" instruction. The
 * system call is invoked with "sc 0" and does not alter the HV bit, so it
 * is directed to the currently running OS. The hypercall is invoked with
 * "sc 1" and it sets HV=1, so it elevates to hypervisor.
 *
 * In HPT, sc 1 always goes to 0xc00 real mode. In RADIX, sc 1 can go to
 * 0x4c00 virtual mode.
 *
 * Handling:
 * If the KVM test fires then it was due to a hypercall and is accordingly
 * routed to KVM. Otherwise this executes a normal Linux system call.
 *
 * Call convention:
 *
 * syscall and hypercalls register conventions are documented in
 * Documentation/powerpc/syscall64-abi.rst and
 * Documentation/powerpc/papr_hcalls.rst respectively.
 *
 * The intersection of volatile registers that don't contain possible
 * inputs is: cr0, xer, ctr. We may use these as scratch regs upon entry
 * without saving, though xer is not a good idea to use, as hardware may
 * interpret some bits so it may be costly to change them.
 */
INT_DEFINE_BEGIN(system_call)
	IVEC=0xc00
	IKVM_REAL=1
	IKVM_VIRT=1
INT_DEFINE_END(system_call)

.macro SYSTEM_CALL virt
#ifdef CONFIG_KVM_BOOK3S_64_HANDLER
	/*
	 * There is a little bit of juggling to get syscall and hcall
	 * working well. Save r13 in ctr to avoid using SPRG scratch
	 * register.
	 *
	 * Userspace syscalls have already saved the PPR, hcalls must save
	 * it before setting HMT_MEDIUM.
	 */
	mtctr	r13
	GET_PACA(r13)
	std	r10,PACA_EXGEN+EX_R10(r13)
	INTERRUPT_TO_KERNEL
	KVMTEST system_call /* uses r10, branch to system_call_kvm */
	mfctr	r9
#else
	mr	r9,r13
	GET_PACA(r13)
	INTERRUPT_TO_KERNEL
#endif

#ifdef CONFIG_PPC_FAST_ENDIAN_SWITCH
BEGIN_FTR_SECTION
	cmpdi	r0,0x1ebe
	beq-	1f
END_FTR_SECTION_IFSET(CPU_FTR_REAL_LE)
#endif

	/* We reach here with PACA in r13, r13 in r9. */
	mfspr	r11,SPRN_SRR0
	mfspr	r12,SPRN_SRR1

	HMT_MEDIUM

	.if ! \virt
	__LOAD_HANDLER(r10, system_call_common)
	mtspr	SPRN_SRR0,r10
	ld	r10,PACAKMSR(r13)
	mtspr	SPRN_SRR1,r10
	RFI_TO_KERNEL
	b	.	/* prevent speculative execution */
	.else
	li	r10,MSR_RI
	mtmsrd 	r10,1			/* Set RI (EE=0) */
#ifdef CONFIG_RELOCATABLE
	__LOAD_HANDLER(r10, system_call_common)
	mtctr	r10
	bctr
#else
	b	system_call_common
#endif
	.endif

#ifdef CONFIG_PPC_FAST_ENDIAN_SWITCH
	/* Fast LE/BE switch system call */
1:	mfspr	r12,SPRN_SRR1
	xori	r12,r12,MSR_LE
	mtspr	SPRN_SRR1,r12
	mr	r13,r9
	RFI_TO_USER	/* return to userspace */
	b	.	/* prevent speculative execution */
#endif
.endm

EXC_REAL_BEGIN(system_call, 0xc00, 0x100)
	SYSTEM_CALL 0
EXC_REAL_END(system_call, 0xc00, 0x100)
EXC_VIRT_BEGIN(system_call, 0x4c00, 0x100)
	SYSTEM_CALL 1
EXC_VIRT_END(system_call, 0x4c00, 0x100)

#ifdef CONFIG_KVM_BOOK3S_64_HANDLER
TRAMP_REAL_BEGIN(system_call_kvm)
	/*
	 * This is a hcall, so register convention is as above, with these
	 * differences:
	 * r13 = PACA
	 * ctr = orig r13
	 * orig r10 saved in PACA
	 */
	 /*
	  * Save the PPR (on systems that support it) before changing to
	  * HMT_MEDIUM. That allows the KVM code to save that value into the
	  * guest state (it is the guest's PPR value).
	  */
BEGIN_FTR_SECTION
	mfspr	r10,SPRN_PPR
	std	r10,HSTATE_PPR(r13)
END_FTR_SECTION_IFSET(CPU_FTR_HAS_PPR)
	HMT_MEDIUM
	mfctr	r10
	SET_SCRATCH0(r10)
	mfcr	r10
	std	r12,HSTATE_SCRATCH0(r13)
	sldi	r12,r10,32
	ori	r12,r12,0xc00
#ifdef CONFIG_RELOCATABLE
	/*
	 * Requires __LOAD_FAR_HANDLER beause kvmppc_interrupt lives
	 * outside the head section.
	 */
	__LOAD_FAR_HANDLER(r10, kvmppc_interrupt)
	mtctr   r10
	ld	r10,PACA_EXGEN+EX_R10(r13)
	bctr
#else
	ld	r10,PACA_EXGEN+EX_R10(r13)
	b       kvmppc_interrupt
#endif
#endif


/**
 * Interrupt 0xd00 - Trace Interrupt.
 * This is a synchronous interrupt in response to instruction step or
 * breakpoint faults.
 */
INT_DEFINE_BEGIN(single_step)
	IVEC=0xd00
#ifdef CONFIG_KVM_BOOK3S_PR_POSSIBLE
	IKVM_REAL=1
#endif
INT_DEFINE_END(single_step)

EXC_REAL_BEGIN(single_step, 0xd00, 0x100)
	GEN_INT_ENTRY single_step, virt=0
EXC_REAL_END(single_step, 0xd00, 0x100)
EXC_VIRT_BEGIN(single_step, 0x4d00, 0x100)
	GEN_INT_ENTRY single_step, virt=1
EXC_VIRT_END(single_step, 0x4d00, 0x100)
EXC_COMMON_BEGIN(single_step_common)
	GEN_COMMON single_step
	addi	r3,r1,STACK_FRAME_OVERHEAD
	bl	single_step_exception
	b	interrupt_return

	GEN_KVM single_step


/**
 * Interrupt 0xe00 - Hypervisor Data Storage Interrupt (HDSI).
 * This is a synchronous interrupt in response to an MMU fault caused by a
 * guest data access.
 *
 * Handling:
 * This should always get routed to KVM. In radix MMU mode, this is caused
 * by a guest nested radix access that can't be performed due to the
 * partition scope page table. In hash mode, this can be caused by guests
 * running with translation disabled (virtual real mode) or with VPM enabled.
 * KVM will update the page table structures or disallow the access.
 */
INT_DEFINE_BEGIN(h_data_storage)
	IVEC=0xe00
	IHSRR=1
	IDAR=1
	IDSISR=1
	IKVM_SKIP=1
	IKVM_REAL=1
	IKVM_VIRT=1
INT_DEFINE_END(h_data_storage)

EXC_REAL_BEGIN(h_data_storage, 0xe00, 0x20)
	GEN_INT_ENTRY h_data_storage, virt=0, ool=1
EXC_REAL_END(h_data_storage, 0xe00, 0x20)
EXC_VIRT_BEGIN(h_data_storage, 0x4e00, 0x20)
	GEN_INT_ENTRY h_data_storage, virt=1, ool=1
EXC_VIRT_END(h_data_storage, 0x4e00, 0x20)
EXC_COMMON_BEGIN(h_data_storage_common)
	GEN_COMMON h_data_storage
	addi    r3,r1,STACK_FRAME_OVERHEAD
BEGIN_MMU_FTR_SECTION
	ld	r4,_DAR(r1)
	li	r5,SIGSEGV
	bl      bad_page_fault
MMU_FTR_SECTION_ELSE
	bl      unknown_exception
ALT_MMU_FTR_SECTION_END_IFSET(MMU_FTR_TYPE_RADIX)
	b       interrupt_return

	GEN_KVM h_data_storage


/**
 * Interrupt 0xe20 - Hypervisor Instruction Storage Interrupt (HISI).
 * This is a synchronous interrupt in response to an MMU fault caused by a
 * guest instruction fetch, similar to HDSI.
 */
INT_DEFINE_BEGIN(h_instr_storage)
	IVEC=0xe20
	IHSRR=1
	IKVM_REAL=1
	IKVM_VIRT=1
INT_DEFINE_END(h_instr_storage)

EXC_REAL_BEGIN(h_instr_storage, 0xe20, 0x20)
	GEN_INT_ENTRY h_instr_storage, virt=0, ool=1
EXC_REAL_END(h_instr_storage, 0xe20, 0x20)
EXC_VIRT_BEGIN(h_instr_storage, 0x4e20, 0x20)
	GEN_INT_ENTRY h_instr_storage, virt=1, ool=1
EXC_VIRT_END(h_instr_storage, 0x4e20, 0x20)
EXC_COMMON_BEGIN(h_instr_storage_common)
	GEN_COMMON h_instr_storage
	addi	r3,r1,STACK_FRAME_OVERHEAD
	bl	unknown_exception
	b	interrupt_return

	GEN_KVM h_instr_storage


/**
 * Interrupt 0xe40 - Hypervisor Emulation Assistance Interrupt.
 */
INT_DEFINE_BEGIN(emulation_assist)
	IVEC=0xe40
	IHSRR=1
	IKVM_REAL=1
	IKVM_VIRT=1
INT_DEFINE_END(emulation_assist)

EXC_REAL_BEGIN(emulation_assist, 0xe40, 0x20)
	GEN_INT_ENTRY emulation_assist, virt=0, ool=1
EXC_REAL_END(emulation_assist, 0xe40, 0x20)
EXC_VIRT_BEGIN(emulation_assist, 0x4e40, 0x20)
	GEN_INT_ENTRY emulation_assist, virt=1, ool=1
EXC_VIRT_END(emulation_assist, 0x4e40, 0x20)
EXC_COMMON_BEGIN(emulation_assist_common)
	GEN_COMMON emulation_assist
	addi	r3,r1,STACK_FRAME_OVERHEAD
	bl	emulation_assist_interrupt
	REST_NVGPRS(r1) /* instruction emulation may change GPRs */
	b	interrupt_return

	GEN_KVM emulation_assist


/**
 * Interrupt 0xe60 - Hypervisor Maintenance Interrupt (HMI).
 * This is an asynchronous interrupt caused by a Hypervisor Maintenance
 * Exception. It is always taken in real mode but uses HSRR registers
 * unlike SRESET and MCE.
 *
 * It is maskable in hardware by clearing MSR[EE], and partially soft-maskable
 * with IRQS_DISABLED mask (i.e., local_irq_disable()).
 *
 * Handling:
 * This is a special case, this is handled similarly to machine checks, with an
 * initial real mode handler that is not soft-masked, which attempts to fix the
 * problem. Then a regular handler which is soft-maskable and reports the
 * problem.
 *
 * The emergency stack is used for the early real mode handler.
 *
 * XXX: unclear why MCE and HMI schemes could not be made common, e.g.,
 * either use soft-masking for the MCE, or use irq_work for the HMI.
 *
 * KVM:
 * Unlike MCE, this calls into KVM without calling the real mode handler
 * first.
 */
INT_DEFINE_BEGIN(hmi_exception_early)
	IVEC=0xe60
	IHSRR=1
	IREALMODE_COMMON=1
	ISTACK=0
	IRECONCILE=0
	IKUAP=0 /* We don't touch AMR here, we never go to virtual mode */
	IKVM_REAL=1
INT_DEFINE_END(hmi_exception_early)

INT_DEFINE_BEGIN(hmi_exception)
	IVEC=0xe60
	IHSRR=1
	IMASK=IRQS_DISABLED
	IKVM_REAL=1
INT_DEFINE_END(hmi_exception)

EXC_REAL_BEGIN(hmi_exception, 0xe60, 0x20)
	GEN_INT_ENTRY hmi_exception_early, virt=0, ool=1
EXC_REAL_END(hmi_exception, 0xe60, 0x20)
EXC_VIRT_NONE(0x4e60, 0x20)

EXC_COMMON_BEGIN(hmi_exception_early_common)
	__GEN_REALMODE_COMMON_ENTRY hmi_exception_early

	mr	r10,r1			/* Save r1 */
	ld	r1,PACAEMERGSP(r13)	/* Use emergency stack for realmode */
	subi	r1,r1,INT_FRAME_SIZE	/* alloc stack frame		*/

	__GEN_COMMON_BODY hmi_exception_early

	addi	r3,r1,STACK_FRAME_OVERHEAD
	bl	hmi_exception_realmode
	cmpdi	cr0,r3,0
	bne	1f

	EXCEPTION_RESTORE_REGS hsrr=1
	HRFI_TO_USER_OR_KERNEL

1:
	/*
	 * Go to virtual mode and pull the HMI event information from
	 * firmware.
	 */
	EXCEPTION_RESTORE_REGS hsrr=1
	GEN_INT_ENTRY hmi_exception, virt=0

	GEN_KVM hmi_exception_early

EXC_COMMON_BEGIN(hmi_exception_common)
	GEN_COMMON hmi_exception
	FINISH_NAP
	RUNLATCH_ON
	addi	r3,r1,STACK_FRAME_OVERHEAD
	bl	handle_hmi_exception
	b	interrupt_return

	GEN_KVM hmi_exception


/**
 * Interrupt 0xe80 - Directed Hypervisor Doorbell Interrupt.
 * This is an asynchronous interrupt in response to a msgsnd doorbell.
 * Similar to the 0xa00 doorbell but for host rather than guest.
 */
INT_DEFINE_BEGIN(h_doorbell)
	IVEC=0xe80
	IHSRR=1
	IMASK=IRQS_DISABLED
	IKVM_REAL=1
	IKVM_VIRT=1
INT_DEFINE_END(h_doorbell)

EXC_REAL_BEGIN(h_doorbell, 0xe80, 0x20)
	GEN_INT_ENTRY h_doorbell, virt=0, ool=1
EXC_REAL_END(h_doorbell, 0xe80, 0x20)
EXC_VIRT_BEGIN(h_doorbell, 0x4e80, 0x20)
	GEN_INT_ENTRY h_doorbell, virt=1, ool=1
EXC_VIRT_END(h_doorbell, 0x4e80, 0x20)
EXC_COMMON_BEGIN(h_doorbell_common)
	GEN_COMMON h_doorbell
	FINISH_NAP
	RUNLATCH_ON
	addi	r3,r1,STACK_FRAME_OVERHEAD
#ifdef CONFIG_PPC_DOORBELL
	bl	doorbell_exception
#else
	bl	unknown_exception
#endif
	b	interrupt_return

	GEN_KVM h_doorbell


/**
 * Interrupt 0xea0 - Hypervisor Virtualization Interrupt.
 * This is an asynchronous interrupt in response to an "external exception".
 * Similar to 0x500 but for host only.
 */
INT_DEFINE_BEGIN(h_virt_irq)
	IVEC=0xea0
	IHSRR=1
	IMASK=IRQS_DISABLED
	IKVM_REAL=1
	IKVM_VIRT=1
INT_DEFINE_END(h_virt_irq)

EXC_REAL_BEGIN(h_virt_irq, 0xea0, 0x20)
	GEN_INT_ENTRY h_virt_irq, virt=0, ool=1
EXC_REAL_END(h_virt_irq, 0xea0, 0x20)
EXC_VIRT_BEGIN(h_virt_irq, 0x4ea0, 0x20)
	GEN_INT_ENTRY h_virt_irq, virt=1, ool=1
EXC_VIRT_END(h_virt_irq, 0x4ea0, 0x20)
EXC_COMMON_BEGIN(h_virt_irq_common)
	GEN_COMMON h_virt_irq
	FINISH_NAP
	RUNLATCH_ON
	addi	r3,r1,STACK_FRAME_OVERHEAD
	bl	do_IRQ
	b	interrupt_return

	GEN_KVM h_virt_irq


EXC_REAL_NONE(0xec0, 0x20)
EXC_VIRT_NONE(0x4ec0, 0x20)
EXC_REAL_NONE(0xee0, 0x20)
EXC_VIRT_NONE(0x4ee0, 0x20)


/*
 * Interrupt 0xf00 - Performance Monitor Interrupt (PMI, PMU).
 * This is an asynchronous interrupt in response to a PMU exception.
 * It is maskable in hardware by clearing MSR[EE], and soft-maskable with
 * IRQS_PMI_DISABLED mask (NOTE: NOT local_irq_disable()).
 *
 * Handling:
 * This calls into the perf subsystem.
 *
 * Like the watchdog soft-nmi, it appears an NMI interrupt to Linux, in that it
 * runs under local_irq_disable. However it may be soft-masked in
 * powerpc-specific code.
 *
 * If soft masked, the masked handler will note the pending interrupt for
 * replay, and clear MSR[EE] in the interrupted context.
 */
INT_DEFINE_BEGIN(performance_monitor)
	IVEC=0xf00
	IMASK=IRQS_PMI_DISABLED
#ifdef CONFIG_KVM_BOOK3S_PR_POSSIBLE
	IKVM_REAL=1
#endif
INT_DEFINE_END(performance_monitor)

EXC_REAL_BEGIN(performance_monitor, 0xf00, 0x20)
	GEN_INT_ENTRY performance_monitor, virt=0, ool=1
EXC_REAL_END(performance_monitor, 0xf00, 0x20)
EXC_VIRT_BEGIN(performance_monitor, 0x4f00, 0x20)
	GEN_INT_ENTRY performance_monitor, virt=1, ool=1
EXC_VIRT_END(performance_monitor, 0x4f00, 0x20)
EXC_COMMON_BEGIN(performance_monitor_common)
	GEN_COMMON performance_monitor
	FINISH_NAP
	RUNLATCH_ON
	addi	r3,r1,STACK_FRAME_OVERHEAD
	bl	performance_monitor_exception
	b	interrupt_return

	GEN_KVM performance_monitor


/**
 * Interrupt 0xf20 - Vector Unavailable Interrupt.
 * This is a synchronous interrupt in response to
 * executing a vector (or altivec) instruction with MSR[VEC]=0.
 * Similar to FP unavailable.
 */
INT_DEFINE_BEGIN(altivec_unavailable)
	IVEC=0xf20
	IRECONCILE=0
#ifdef CONFIG_KVM_BOOK3S_PR_POSSIBLE
	IKVM_REAL=1
#endif
INT_DEFINE_END(altivec_unavailable)

EXC_REAL_BEGIN(altivec_unavailable, 0xf20, 0x20)
	GEN_INT_ENTRY altivec_unavailable, virt=0, ool=1
EXC_REAL_END(altivec_unavailable, 0xf20, 0x20)
EXC_VIRT_BEGIN(altivec_unavailable, 0x4f20, 0x20)
	GEN_INT_ENTRY altivec_unavailable, virt=1, ool=1
EXC_VIRT_END(altivec_unavailable, 0x4f20, 0x20)
EXC_COMMON_BEGIN(altivec_unavailable_common)
	GEN_COMMON altivec_unavailable
#ifdef CONFIG_ALTIVEC
BEGIN_FTR_SECTION
	beq	1f
#ifdef CONFIG_PPC_TRANSACTIONAL_MEM
  BEGIN_FTR_SECTION_NESTED(69)
	/* Test if 2 TM state bits are zero.  If non-zero (ie. userspace was in
	 * transaction), go do TM stuff
	 */
	rldicl.	r0, r12, (64-MSR_TS_LG), (64-2)
	bne-	2f
  END_FTR_SECTION_NESTED(CPU_FTR_TM, CPU_FTR_TM, 69)
#endif
	bl	load_up_altivec
	b	fast_interrupt_return
#ifdef CONFIG_PPC_TRANSACTIONAL_MEM
2:	/* User process was in a transaction */
	RECONCILE_IRQ_STATE(r10, r11)
	addi	r3,r1,STACK_FRAME_OVERHEAD
	bl	altivec_unavailable_tm
	b	interrupt_return
#endif
1:
END_FTR_SECTION_IFSET(CPU_FTR_ALTIVEC)
#endif
	RECONCILE_IRQ_STATE(r10, r11)
	addi	r3,r1,STACK_FRAME_OVERHEAD
	bl	altivec_unavailable_exception
	b	interrupt_return

	GEN_KVM altivec_unavailable


/**
 * Interrupt 0xf40 - VSX Unavailable Interrupt.
 * This is a synchronous interrupt in response to
 * executing a VSX instruction with MSR[VSX]=0.
 * Similar to FP unavailable.
 */
INT_DEFINE_BEGIN(vsx_unavailable)
	IVEC=0xf40
	IRECONCILE=0
#ifdef CONFIG_KVM_BOOK3S_PR_POSSIBLE
	IKVM_REAL=1
#endif
INT_DEFINE_END(vsx_unavailable)

EXC_REAL_BEGIN(vsx_unavailable, 0xf40, 0x20)
	GEN_INT_ENTRY vsx_unavailable, virt=0, ool=1
EXC_REAL_END(vsx_unavailable, 0xf40, 0x20)
EXC_VIRT_BEGIN(vsx_unavailable, 0x4f40, 0x20)
	GEN_INT_ENTRY vsx_unavailable, virt=1, ool=1
EXC_VIRT_END(vsx_unavailable, 0x4f40, 0x20)
EXC_COMMON_BEGIN(vsx_unavailable_common)
	GEN_COMMON vsx_unavailable
#ifdef CONFIG_VSX
BEGIN_FTR_SECTION
	beq	1f
#ifdef CONFIG_PPC_TRANSACTIONAL_MEM
  BEGIN_FTR_SECTION_NESTED(69)
	/* Test if 2 TM state bits are zero.  If non-zero (ie. userspace was in
	 * transaction), go do TM stuff
	 */
	rldicl.	r0, r12, (64-MSR_TS_LG), (64-2)
	bne-	2f
  END_FTR_SECTION_NESTED(CPU_FTR_TM, CPU_FTR_TM, 69)
#endif
	b	load_up_vsx
#ifdef CONFIG_PPC_TRANSACTIONAL_MEM
2:	/* User process was in a transaction */
	RECONCILE_IRQ_STATE(r10, r11)
	addi	r3,r1,STACK_FRAME_OVERHEAD
	bl	vsx_unavailable_tm
	b	interrupt_return
#endif
1:
END_FTR_SECTION_IFSET(CPU_FTR_VSX)
#endif
	RECONCILE_IRQ_STATE(r10, r11)
	addi	r3,r1,STACK_FRAME_OVERHEAD
	bl	vsx_unavailable_exception
	b	interrupt_return

	GEN_KVM vsx_unavailable


/**
 * Interrupt 0xf60 - Facility Unavailable Interrupt.
 * This is a synchronous interrupt in response to
 * executing an instruction without access to the facility that can be
 * resolved by the OS (e.g., FSCR, MSR).
 * Similar to FP unavailable.
 */
INT_DEFINE_BEGIN(facility_unavailable)
	IVEC=0xf60
#ifdef CONFIG_KVM_BOOK3S_PR_POSSIBLE
	IKVM_REAL=1
#endif
INT_DEFINE_END(facility_unavailable)

EXC_REAL_BEGIN(facility_unavailable, 0xf60, 0x20)
	GEN_INT_ENTRY facility_unavailable, virt=0, ool=1
EXC_REAL_END(facility_unavailable, 0xf60, 0x20)
EXC_VIRT_BEGIN(facility_unavailable, 0x4f60, 0x20)
	GEN_INT_ENTRY facility_unavailable, virt=1, ool=1
EXC_VIRT_END(facility_unavailable, 0x4f60, 0x20)
EXC_COMMON_BEGIN(facility_unavailable_common)
	GEN_COMMON facility_unavailable
	addi	r3,r1,STACK_FRAME_OVERHEAD
	bl	facility_unavailable_exception
	REST_NVGPRS(r1) /* instruction emulation may change GPRs */
	b	interrupt_return

	GEN_KVM facility_unavailable


/**
 * Interrupt 0xf60 - Hypervisor Facility Unavailable Interrupt.
 * This is a synchronous interrupt in response to
 * executing an instruction without access to the facility that can only
 * be resolved in HV mode (e.g., HFSCR).
 * Similar to FP unavailable.
 */
INT_DEFINE_BEGIN(h_facility_unavailable)
	IVEC=0xf80
	IHSRR=1
	IKVM_REAL=1
	IKVM_VIRT=1
INT_DEFINE_END(h_facility_unavailable)

EXC_REAL_BEGIN(h_facility_unavailable, 0xf80, 0x20)
	GEN_INT_ENTRY h_facility_unavailable, virt=0, ool=1
EXC_REAL_END(h_facility_unavailable, 0xf80, 0x20)
EXC_VIRT_BEGIN(h_facility_unavailable, 0x4f80, 0x20)
	GEN_INT_ENTRY h_facility_unavailable, virt=1, ool=1
EXC_VIRT_END(h_facility_unavailable, 0x4f80, 0x20)
EXC_COMMON_BEGIN(h_facility_unavailable_common)
	GEN_COMMON h_facility_unavailable
	addi	r3,r1,STACK_FRAME_OVERHEAD
	bl	facility_unavailable_exception
	REST_NVGPRS(r1) /* XXX Shouldn't be necessary in practice */
	b	interrupt_return

	GEN_KVM h_facility_unavailable


EXC_REAL_NONE(0xfa0, 0x20)
EXC_VIRT_NONE(0x4fa0, 0x20)
EXC_REAL_NONE(0xfc0, 0x20)
EXC_VIRT_NONE(0x4fc0, 0x20)
EXC_REAL_NONE(0xfe0, 0x20)
EXC_VIRT_NONE(0x4fe0, 0x20)

EXC_REAL_NONE(0x1000, 0x100)
EXC_VIRT_NONE(0x5000, 0x100)
EXC_REAL_NONE(0x1100, 0x100)
EXC_VIRT_NONE(0x5100, 0x100)

#ifdef CONFIG_CBE_RAS
INT_DEFINE_BEGIN(cbe_system_error)
	IVEC=0x1200
	IHSRR=1
	IKVM_SKIP=1
	IKVM_REAL=1
INT_DEFINE_END(cbe_system_error)

EXC_REAL_BEGIN(cbe_system_error, 0x1200, 0x100)
	GEN_INT_ENTRY cbe_system_error, virt=0
EXC_REAL_END(cbe_system_error, 0x1200, 0x100)
EXC_VIRT_NONE(0x5200, 0x100)
EXC_COMMON_BEGIN(cbe_system_error_common)
	GEN_COMMON cbe_system_error
	addi	r3,r1,STACK_FRAME_OVERHEAD
	bl	cbe_system_error_exception
	b	interrupt_return

	GEN_KVM cbe_system_error

#else /* CONFIG_CBE_RAS */
EXC_REAL_NONE(0x1200, 0x100)
EXC_VIRT_NONE(0x5200, 0x100)
#endif


INT_DEFINE_BEGIN(instruction_breakpoint)
	IVEC=0x1300
#ifdef CONFIG_KVM_BOOK3S_PR_POSSIBLE
	IKVM_SKIP=1
	IKVM_REAL=1
#endif
INT_DEFINE_END(instruction_breakpoint)

EXC_REAL_BEGIN(instruction_breakpoint, 0x1300, 0x100)
	GEN_INT_ENTRY instruction_breakpoint, virt=0
EXC_REAL_END(instruction_breakpoint, 0x1300, 0x100)
EXC_VIRT_BEGIN(instruction_breakpoint, 0x5300, 0x100)
	GEN_INT_ENTRY instruction_breakpoint, virt=1
EXC_VIRT_END(instruction_breakpoint, 0x5300, 0x100)
EXC_COMMON_BEGIN(instruction_breakpoint_common)
	GEN_COMMON instruction_breakpoint
	addi	r3,r1,STACK_FRAME_OVERHEAD
	bl	instruction_breakpoint_exception
	b	interrupt_return

	GEN_KVM instruction_breakpoint


EXC_REAL_NONE(0x1400, 0x100)
EXC_VIRT_NONE(0x5400, 0x100)

/**
 * Interrupt 0x1500 - Soft Patch Interrupt
 *
 * Handling:
 * This is an implementation specific interrupt which can be used for a
 * range of exceptions.
 *
 * This interrupt handler is unique in that it runs the denormal assist
 * code even for guests (and even in guest context) without going to KVM,
 * for speed. POWER9 does not raise denorm exceptions, so this special case
 * could be phased out in future to reduce special cases.
 */
INT_DEFINE_BEGIN(denorm_exception)
	IVEC=0x1500
	IHSRR=1
	IBRANCH_TO_COMMON=0
	IKVM_REAL=1
INT_DEFINE_END(denorm_exception)

EXC_REAL_BEGIN(denorm_exception, 0x1500, 0x100)
	GEN_INT_ENTRY denorm_exception, virt=0
#ifdef CONFIG_PPC_DENORMALISATION
	andis.	r10,r12,(HSRR1_DENORM)@h /* denorm? */
	bne+	denorm_assist
#endif
	GEN_BRANCH_TO_COMMON denorm_exception, virt=0
EXC_REAL_END(denorm_exception, 0x1500, 0x100)
#ifdef CONFIG_PPC_DENORMALISATION
EXC_VIRT_BEGIN(denorm_exception, 0x5500, 0x100)
	GEN_INT_ENTRY denorm_exception, virt=1
	andis.	r10,r12,(HSRR1_DENORM)@h /* denorm? */
	bne+	denorm_assist
	GEN_BRANCH_TO_COMMON denorm_exception, virt=1
EXC_VIRT_END(denorm_exception, 0x5500, 0x100)
#else
EXC_VIRT_NONE(0x5500, 0x100)
#endif

#ifdef CONFIG_PPC_DENORMALISATION
TRAMP_REAL_BEGIN(denorm_assist)
BEGIN_FTR_SECTION
/*
 * To denormalise we need to move a copy of the register to itself.
 * For POWER6 do that here for all FP regs.
 */
	mfmsr	r10
	ori	r10,r10,(MSR_FP|MSR_FE0|MSR_FE1)
	xori	r10,r10,(MSR_FE0|MSR_FE1)
	mtmsrd	r10
	sync

	.Lreg=0
	.rept 32
	fmr	.Lreg,.Lreg
	.Lreg=.Lreg+1
	.endr

FTR_SECTION_ELSE
/*
 * To denormalise we need to move a copy of the register to itself.
 * For POWER7 do that here for the first 32 VSX registers only.
 */
	mfmsr	r10
	oris	r10,r10,MSR_VSX@h
	mtmsrd	r10
	sync

	.Lreg=0
	.rept 32
	XVCPSGNDP(.Lreg,.Lreg,.Lreg)
	.Lreg=.Lreg+1
	.endr

ALT_FTR_SECTION_END_IFCLR(CPU_FTR_ARCH_206)

BEGIN_FTR_SECTION
	b	denorm_done
END_FTR_SECTION_IFCLR(CPU_FTR_ARCH_207S)
/*
 * To denormalise we need to move a copy of the register to itself.
 * For POWER8 we need to do that for all 64 VSX registers
 */
	.Lreg=32
	.rept 32
	XVCPSGNDP(.Lreg,.Lreg,.Lreg)
	.Lreg=.Lreg+1
	.endr

denorm_done:
	mfspr	r11,SPRN_HSRR0
	subi	r11,r11,4
	mtspr	SPRN_HSRR0,r11
	mtcrf	0x80,r9
	ld	r9,PACA_EXGEN+EX_R9(r13)
BEGIN_FTR_SECTION
	ld	r10,PACA_EXGEN+EX_PPR(r13)
	mtspr	SPRN_PPR,r10
END_FTR_SECTION_IFSET(CPU_FTR_HAS_PPR)
BEGIN_FTR_SECTION
	ld	r10,PACA_EXGEN+EX_CFAR(r13)
	mtspr	SPRN_CFAR,r10
END_FTR_SECTION_IFSET(CPU_FTR_CFAR)
	ld	r10,PACA_EXGEN+EX_R10(r13)
	ld	r11,PACA_EXGEN+EX_R11(r13)
	ld	r12,PACA_EXGEN+EX_R12(r13)
	ld	r13,PACA_EXGEN+EX_R13(r13)
	HRFI_TO_UNKNOWN
	b	.
#endif

EXC_COMMON_BEGIN(denorm_exception_common)
	GEN_COMMON denorm_exception
	addi	r3,r1,STACK_FRAME_OVERHEAD
	bl	unknown_exception
	b	interrupt_return

	GEN_KVM denorm_exception


#ifdef CONFIG_CBE_RAS
INT_DEFINE_BEGIN(cbe_maintenance)
	IVEC=0x1600
	IHSRR=1
	IKVM_SKIP=1
	IKVM_REAL=1
INT_DEFINE_END(cbe_maintenance)

EXC_REAL_BEGIN(cbe_maintenance, 0x1600, 0x100)
	GEN_INT_ENTRY cbe_maintenance, virt=0
EXC_REAL_END(cbe_maintenance, 0x1600, 0x100)
EXC_VIRT_NONE(0x5600, 0x100)
EXC_COMMON_BEGIN(cbe_maintenance_common)
	GEN_COMMON cbe_maintenance
	addi	r3,r1,STACK_FRAME_OVERHEAD
	bl	cbe_maintenance_exception
	b	interrupt_return

	GEN_KVM cbe_maintenance

#else /* CONFIG_CBE_RAS */
EXC_REAL_NONE(0x1600, 0x100)
EXC_VIRT_NONE(0x5600, 0x100)
#endif


INT_DEFINE_BEGIN(altivec_assist)
	IVEC=0x1700
#ifdef CONFIG_KVM_BOOK3S_PR_POSSIBLE
	IKVM_REAL=1
#endif
INT_DEFINE_END(altivec_assist)

EXC_REAL_BEGIN(altivec_assist, 0x1700, 0x100)
	GEN_INT_ENTRY altivec_assist, virt=0
EXC_REAL_END(altivec_assist, 0x1700, 0x100)
EXC_VIRT_BEGIN(altivec_assist, 0x5700, 0x100)
	GEN_INT_ENTRY altivec_assist, virt=1
EXC_VIRT_END(altivec_assist, 0x5700, 0x100)
EXC_COMMON_BEGIN(altivec_assist_common)
	GEN_COMMON altivec_assist
	addi	r3,r1,STACK_FRAME_OVERHEAD
#ifdef CONFIG_ALTIVEC
	bl	altivec_assist_exception
	REST_NVGPRS(r1) /* instruction emulation may change GPRs */
#else
	bl	unknown_exception
#endif
	b	interrupt_return

	GEN_KVM altivec_assist


#ifdef CONFIG_CBE_RAS
INT_DEFINE_BEGIN(cbe_thermal)
	IVEC=0x1800
	IHSRR=1
	IKVM_SKIP=1
	IKVM_REAL=1
INT_DEFINE_END(cbe_thermal)

EXC_REAL_BEGIN(cbe_thermal, 0x1800, 0x100)
	GEN_INT_ENTRY cbe_thermal, virt=0
EXC_REAL_END(cbe_thermal, 0x1800, 0x100)
EXC_VIRT_NONE(0x5800, 0x100)
EXC_COMMON_BEGIN(cbe_thermal_common)
	GEN_COMMON cbe_thermal
	addi	r3,r1,STACK_FRAME_OVERHEAD
	bl	cbe_thermal_exception
	b	interrupt_return

	GEN_KVM cbe_thermal

#else /* CONFIG_CBE_RAS */
EXC_REAL_NONE(0x1800, 0x100)
EXC_VIRT_NONE(0x5800, 0x100)
#endif


#ifdef CONFIG_PPC_WATCHDOG

INT_DEFINE_BEGIN(soft_nmi)
	IVEC=0x900
	ISTACK=0
	IRECONCILE=0	/* Soft-NMI may fire under local_irq_disable */
INT_DEFINE_END(soft_nmi)

/*
 * Branch to soft_nmi_interrupt using the emergency stack. The emergency
 * stack is one that is usable by maskable interrupts so long as MSR_EE
 * remains off. It is used for recovery when something has corrupted the
 * normal kernel stack, for example. The "soft NMI" must not use the process
 * stack because we want irq disabled sections to avoid touching the stack
 * at all (other than PMU interrupts), so use the emergency stack for this,
 * and run it entirely with interrupts hard disabled.
 */
EXC_COMMON_BEGIN(soft_nmi_common)
	mfspr	r11,SPRN_SRR0
	mr	r10,r1
	ld	r1,PACAEMERGSP(r13)
	subi	r1,r1,INT_FRAME_SIZE
	__GEN_COMMON_BODY soft_nmi

	/*
	 * Set IRQS_ALL_DISABLED and save PACAIRQHAPPENED (see
	 * system_reset_common)
	 */
	li	r10,IRQS_ALL_DISABLED
	stb	r10,PACAIRQSOFTMASK(r13)
	lbz	r10,PACAIRQHAPPENED(r13)
	std	r10,RESULT(r1)
	ori	r10,r10,PACA_IRQ_HARD_DIS
	stb	r10,PACAIRQHAPPENED(r13)

	addi	r3,r1,STACK_FRAME_OVERHEAD
	bl	soft_nmi_interrupt

	/* Clear MSR_RI before setting SRR0 and SRR1. */
	li	r9,0
	mtmsrd	r9,1

	/*
	 * Restore soft mask settings.
	 */
	ld	r10,RESULT(r1)
	stb	r10,PACAIRQHAPPENED(r13)
	ld	r10,SOFTE(r1)
	stb	r10,PACAIRQSOFTMASK(r13)

	kuap_restore_amr r9, r10
	EXCEPTION_RESTORE_REGS hsrr=0
	RFI_TO_KERNEL

#endif /* CONFIG_PPC_WATCHDOG */

/*
 * An interrupt came in while soft-disabled. We set paca->irq_happened, then:
 * - If it was a decrementer interrupt, we bump the dec to max and and return.
 * - If it was a doorbell we return immediately since doorbells are edge
 *   triggered and won't automatically refire.
 * - If it was a HMI we return immediately since we handled it in realmode
 *   and it won't refire.
 * - Else it is one of PACA_IRQ_MUST_HARD_MASK, so hard disable and return.
 * This is called with r10 containing the value to OR to the paca field.
 */
.macro MASKED_INTERRUPT hsrr=0
	.if \hsrr
masked_Hinterrupt:
	.else
masked_interrupt:
	.endif
	lbz	r11,PACAIRQHAPPENED(r13)
	or	r11,r11,r10
	stb	r11,PACAIRQHAPPENED(r13)
	cmpwi	r10,PACA_IRQ_DEC
	bne	1f
	lis	r10,0x7fff
	ori	r10,r10,0xffff
	mtspr	SPRN_DEC,r10
#ifdef CONFIG_PPC_WATCHDOG
	b	soft_nmi_common
#else
	b	2f
#endif
1:	andi.	r10,r10,PACA_IRQ_MUST_HARD_MASK
	beq	2f
	xori	r12,r12,MSR_EE	/* clear MSR_EE */
	.if \hsrr
	mtspr	SPRN_HSRR1,r12
	.else
	mtspr	SPRN_SRR1,r12
	.endif
	ori	r11,r11,PACA_IRQ_HARD_DIS
	stb	r11,PACAIRQHAPPENED(r13)
2:	/* done */
	ld	r10,PACA_EXGEN+EX_CTR(r13)
	mtctr	r10
	mtcrf	0x80,r9
	std	r1,PACAR1(r13)
	ld	r9,PACA_EXGEN+EX_R9(r13)
	ld	r10,PACA_EXGEN+EX_R10(r13)
	ld	r11,PACA_EXGEN+EX_R11(r13)
	ld	r12,PACA_EXGEN+EX_R12(r13)
	ld	r13,PACA_EXGEN+EX_R13(r13)
	/* May return to masked low address where r13 is not set up */
	.if \hsrr
	HRFI_TO_KERNEL
	.else
	RFI_TO_KERNEL
	.endif
	b	.
.endm

TRAMP_REAL_BEGIN(stf_barrier_fallback)
	std	r9,PACA_EXRFI+EX_R9(r13)
	std	r10,PACA_EXRFI+EX_R10(r13)
	sync
	ld	r9,PACA_EXRFI+EX_R9(r13)
	ld	r10,PACA_EXRFI+EX_R10(r13)
	ori	31,31,0
	.rept 14
	b	1f
1:
	.endr
	blr

/* Clobbers r10, r11, ctr */
.macro L1D_DISPLACEMENT_FLUSH
	ld	r10,PACA_RFI_FLUSH_FALLBACK_AREA(r13)
	ld	r11,PACA_L1D_FLUSH_SIZE(r13)
	srdi	r11,r11,(7 + 3) /* 128 byte lines, unrolled 8x */
	mtctr	r11
	DCBT_BOOK3S_STOP_ALL_STREAM_IDS(r11) /* Stop prefetch streams */

	/* order ld/st prior to dcbt stop all streams with flushing */
	sync

	/*
	 * The load addresses are at staggered offsets within cachelines,
	 * which suits some pipelines better (on others it should not
	 * hurt).
	 */
1:
	ld	r11,(0x80 + 8)*0(r10)
	ld	r11,(0x80 + 8)*1(r10)
	ld	r11,(0x80 + 8)*2(r10)
	ld	r11,(0x80 + 8)*3(r10)
	ld	r11,(0x80 + 8)*4(r10)
	ld	r11,(0x80 + 8)*5(r10)
	ld	r11,(0x80 + 8)*6(r10)
	ld	r11,(0x80 + 8)*7(r10)
	addi	r10,r10,0x80*8
	bdnz	1b
.endm

TRAMP_REAL_BEGIN(entry_flush_fallback)
	std	r9,PACA_EXRFI+EX_R9(r13)
	std	r10,PACA_EXRFI+EX_R10(r13)
	std	r11,PACA_EXRFI+EX_R11(r13)
	mfctr	r9
	L1D_DISPLACEMENT_FLUSH
	mtctr	r9
	ld	r9,PACA_EXRFI+EX_R9(r13)
	ld	r10,PACA_EXRFI+EX_R10(r13)
	ld	r11,PACA_EXRFI+EX_R11(r13)
	blr

<<<<<<< HEAD
=======
/*
 * The SCV entry flush happens with interrupts enabled, so it must disable
 * to prevent EXRFI being clobbered by NMIs (e.g., soft_nmi_common). r10
 * (containing LR) does not need to be preserved here because scv entry
 * puts 0 in the pt_regs, CTR can be clobbered for the same reason.
 */
TRAMP_REAL_BEGIN(scv_entry_flush_fallback)
	li	r10,0
	mtmsrd	r10,1
	lbz	r10,PACAIRQHAPPENED(r13)
	ori	r10,r10,PACA_IRQ_HARD_DIS
	stb	r10,PACAIRQHAPPENED(r13)
	std	r11,PACA_EXRFI+EX_R11(r13)
	L1D_DISPLACEMENT_FLUSH
	ld	r11,PACA_EXRFI+EX_R11(r13)
	li	r10,MSR_RI
	mtmsrd	r10,1
	blr

>>>>>>> c70595ea
TRAMP_REAL_BEGIN(rfi_flush_fallback)
	SET_SCRATCH0(r13);
	GET_PACA(r13);
	std	r1,PACA_EXRFI+EX_R12(r13)
	ld	r1,PACAKSAVE(r13)
	std	r9,PACA_EXRFI+EX_R9(r13)
	std	r10,PACA_EXRFI+EX_R10(r13)
	std	r11,PACA_EXRFI+EX_R11(r13)
	mfctr	r9
	L1D_DISPLACEMENT_FLUSH
	mtctr	r9
	ld	r9,PACA_EXRFI+EX_R9(r13)
	ld	r10,PACA_EXRFI+EX_R10(r13)
	ld	r11,PACA_EXRFI+EX_R11(r13)
	ld	r1,PACA_EXRFI+EX_R12(r13)
	GET_SCRATCH0(r13);
	rfid

TRAMP_REAL_BEGIN(hrfi_flush_fallback)
	SET_SCRATCH0(r13);
	GET_PACA(r13);
	std	r1,PACA_EXRFI+EX_R12(r13)
	ld	r1,PACAKSAVE(r13)
	std	r9,PACA_EXRFI+EX_R9(r13)
	std	r10,PACA_EXRFI+EX_R10(r13)
	std	r11,PACA_EXRFI+EX_R11(r13)
	mfctr	r9
	L1D_DISPLACEMENT_FLUSH
	mtctr	r9
	ld	r9,PACA_EXRFI+EX_R9(r13)
	ld	r10,PACA_EXRFI+EX_R10(r13)
	ld	r11,PACA_EXRFI+EX_R11(r13)
	ld	r1,PACA_EXRFI+EX_R12(r13)
	GET_SCRATCH0(r13);
	hrfid

TRAMP_REAL_BEGIN(rfscv_flush_fallback)
	/* system call volatile */
	mr	r7,r13
	GET_PACA(r13);
	mr	r8,r1
	ld	r1,PACAKSAVE(r13)
	mfctr	r9
	ld	r10,PACA_RFI_FLUSH_FALLBACK_AREA(r13)
	ld	r11,PACA_L1D_FLUSH_SIZE(r13)
	srdi	r11,r11,(7 + 3) /* 128 byte lines, unrolled 8x */
	mtctr	r11
	DCBT_BOOK3S_STOP_ALL_STREAM_IDS(r11) /* Stop prefetch streams */

	/* order ld/st prior to dcbt stop all streams with flushing */
	sync

	/*
	 * The load adresses are at staggered offsets within cachelines,
	 * which suits some pipelines better (on others it should not
	 * hurt).
	 */
1:
	ld	r11,(0x80 + 8)*0(r10)
	ld	r11,(0x80 + 8)*1(r10)
	ld	r11,(0x80 + 8)*2(r10)
	ld	r11,(0x80 + 8)*3(r10)
	ld	r11,(0x80 + 8)*4(r10)
	ld	r11,(0x80 + 8)*5(r10)
	ld	r11,(0x80 + 8)*6(r10)
	ld	r11,(0x80 + 8)*7(r10)
	addi	r10,r10,0x80*8
	bdnz	1b

	mtctr	r9
	li	r9,0
	li	r10,0
	li	r11,0
	mr	r1,r8
	mr	r13,r7
	RFSCV

USE_TEXT_SECTION()

_GLOBAL(do_uaccess_flush)
	UACCESS_FLUSH_FIXUP_SECTION
	nop
	nop
	nop
	blr
	L1D_DISPLACEMENT_FLUSH
	blr
_ASM_NOKPROBE_SYMBOL(do_uaccess_flush)
EXPORT_SYMBOL(do_uaccess_flush)


MASKED_INTERRUPT
MASKED_INTERRUPT hsrr=1

#ifdef CONFIG_KVM_BOOK3S_64_HANDLER
kvmppc_skip_interrupt:
	/*
	 * Here all GPRs are unchanged from when the interrupt happened
	 * except for r13, which is saved in SPRG_SCRATCH0.
	 */
	mfspr	r13, SPRN_SRR0
	addi	r13, r13, 4
	mtspr	SPRN_SRR0, r13
	GET_SCRATCH0(r13)
	RFI_TO_KERNEL
	b	.

kvmppc_skip_Hinterrupt:
	/*
	 * Here all GPRs are unchanged from when the interrupt happened
	 * except for r13, which is saved in SPRG_SCRATCH0.
	 */
	mfspr	r13, SPRN_HSRR0
	addi	r13, r13, 4
	mtspr	SPRN_HSRR0, r13
	GET_SCRATCH0(r13)
	HRFI_TO_KERNEL
	b	.
#endif

	/*
	 * Relocation-on interrupts: A subset of the interrupts can be delivered
	 * with IR=1/DR=1, if AIL==2 and MSR.HV won't be changed by delivering
	 * it.  Addresses are the same as the original interrupt addresses, but
	 * offset by 0xc000000000004000.
	 * It's impossible to receive interrupts below 0x300 via this mechanism.
	 * KVM: None of these traps are from the guest ; anything that escalated
	 * to HV=1 from HV=0 is delivered via real mode handlers.
	 */

	/*
	 * This uses the standard macro, since the original 0x300 vector
	 * only has extra guff for STAB-based processors -- which never
	 * come here.
	 */

EXC_COMMON_BEGIN(ppc64_runlatch_on_trampoline)
	b	__ppc64_runlatch_on

USE_FIXED_SECTION(virt_trampolines)
	/*
	 * All code below __end_interrupts is treated as soft-masked. If
	 * any code runs here with MSR[EE]=1, it must then cope with pending
	 * soft interrupt being raised (i.e., by ensuring it is replayed).
	 *
	 * The __end_interrupts marker must be past the out-of-line (OOL)
	 * handlers, so that they are copied to real address 0x100 when running
	 * a relocatable kernel. This ensures they can be reached from the short
	 * trampoline handlers (like 0x4f00, 0x4f20, etc.) which branch
	 * directly, without using LOAD_HANDLER().
	 */
	.align	7
	.globl	__end_interrupts
__end_interrupts:
DEFINE_FIXED_SYMBOL(__end_interrupts)

#ifdef CONFIG_PPC_970_NAP
	/*
	 * Called by exception entry code if _TLF_NAPPING was set, this clears
	 * the NAPPING flag, and redirects the exception exit to
	 * power4_fixup_nap_return.
	 */
	.globl power4_fixup_nap
EXC_COMMON_BEGIN(power4_fixup_nap)
	andc	r9,r9,r10
	std	r9,TI_LOCAL_FLAGS(r11)
	LOAD_REG_ADDR(r10, power4_idle_nap_return)
	std	r10,_NIP(r1)
	blr

power4_idle_nap_return:
	blr
#endif

CLOSE_FIXED_SECTION(real_vectors);
CLOSE_FIXED_SECTION(real_trampolines);
CLOSE_FIXED_SECTION(virt_vectors);
CLOSE_FIXED_SECTION(virt_trampolines);

USE_TEXT_SECTION()

/* MSR[RI] should be clear because this uses SRR[01] */
enable_machine_check:
	mflr	r0
	bcl	20,31,$+4
0:	mflr	r3
	addi	r3,r3,(1f - 0b)
	mtspr	SPRN_SRR0,r3
	mfmsr	r3
	ori	r3,r3,MSR_ME
	mtspr	SPRN_SRR1,r3
	RFI_TO_KERNEL
1:	mtlr	r0
	blr

/* MSR[RI] should be clear because this uses SRR[01] */
disable_machine_check:
	mflr	r0
	bcl	20,31,$+4
0:	mflr	r3
	addi	r3,r3,(1f - 0b)
	mtspr	SPRN_SRR0,r3
	mfmsr	r3
	li	r4,MSR_ME
	andc	r3,r3,r4
	mtspr	SPRN_SRR1,r3
	RFI_TO_KERNEL
1:	mtlr	r0
	blr

/*
 * Hash table stuff
 */
	.balign	IFETCH_ALIGN_BYTES
do_hash_page:
#ifdef CONFIG_PPC_BOOK3S_64
	lis	r0,(DSISR_BAD_FAULT_64S | DSISR_DABRMATCH | DSISR_KEYFAULT)@h
	ori	r0,r0,DSISR_BAD_FAULT_64S@l
	and.	r0,r5,r0		/* weird error? */
	bne-	handle_page_fault	/* if not, try to insert a HPTE */

	/*
	 * If we are in an "NMI" (e.g., an interrupt when soft-disabled), then
	 * don't call hash_page, just fail the fault. This is required to
	 * prevent re-entrancy problems in the hash code, namely perf
	 * interrupts hitting while something holds H_PAGE_BUSY, and taking a
	 * hash fault. See the comment in hash_preload().
	 */
	ld	r11, PACA_THREAD_INFO(r13)
	lwz	r0,TI_PREEMPT(r11)
	andis.	r0,r0,NMI_MASK@h
	bne	77f

	/*
	 * r3 contains the trap number
	 * r4 contains the faulting address
	 * r5 contains dsisr
	 * r6 msr
	 *
	 * at return r3 = 0 for success, 1 for page fault, negative for error
	 */
	bl	__hash_page		/* build HPTE if possible */
        cmpdi	r3,0			/* see if __hash_page succeeded */

	/* Success */
	beq	interrupt_return	/* Return from exception on success */

	/* Error */
	blt-	13f

	/* Reload DAR/DSISR into r4/r5 for the DABR check below */
	ld	r4,_DAR(r1)
	ld      r5,_DSISR(r1)
#endif /* CONFIG_PPC_BOOK3S_64 */

/* Here we have a page fault that hash_page can't handle. */
handle_page_fault:
11:	andis.  r0,r5,DSISR_DABRMATCH@h
	bne-    handle_dabr_fault
	addi	r3,r1,STACK_FRAME_OVERHEAD
	bl	do_page_fault
	cmpdi	r3,0
	beq+	interrupt_return
	mr	r5,r3
	addi	r3,r1,STACK_FRAME_OVERHEAD
	ld	r4,_DAR(r1)
	bl	bad_page_fault
	b	interrupt_return

/* We have a data breakpoint exception - handle it */
handle_dabr_fault:
	ld      r4,_DAR(r1)
	ld      r5,_DSISR(r1)
	addi    r3,r1,STACK_FRAME_OVERHEAD
	bl      do_break
	/*
	 * do_break() may have changed the NV GPRS while handling a breakpoint.
	 * If so, we need to restore them with their updated values.
	 */
	REST_NVGPRS(r1)
	b       interrupt_return


#ifdef CONFIG_PPC_BOOK3S_64
/* We have a page fault that hash_page could handle but HV refused
 * the PTE insertion
 */
13:	mr	r5,r3
	addi	r3,r1,STACK_FRAME_OVERHEAD
	ld	r4,_DAR(r1)
	bl	low_hash_fault
	b	interrupt_return
#endif

/*
 * We come here as a result of a DSI at a point where we don't want
 * to call hash_page, such as when we are accessing memory (possibly
 * user memory) inside a PMU interrupt that occurred while interrupts
 * were soft-disabled.  We want to invoke the exception handler for
 * the access, or panic if there isn't a handler.
 */
77:	addi	r3,r1,STACK_FRAME_OVERHEAD
	li	r5,SIGSEGV
	bl	bad_page_fault
	b	interrupt_return<|MERGE_RESOLUTION|>--- conflicted
+++ resolved
@@ -2993,8 +2993,6 @@
 	ld	r11,PACA_EXRFI+EX_R11(r13)
 	blr
 
-<<<<<<< HEAD
-=======
 /*
  * The SCV entry flush happens with interrupts enabled, so it must disable
  * to prevent EXRFI being clobbered by NMIs (e.g., soft_nmi_common). r10
@@ -3014,7 +3012,6 @@
 	mtmsrd	r10,1
 	blr
 
->>>>>>> c70595ea
 TRAMP_REAL_BEGIN(rfi_flush_fallback)
 	SET_SCRATCH0(r13);
 	GET_PACA(r13);
