--- conflicted
+++ resolved
@@ -119,15 +119,6 @@
 };
 
 &pio {
-<<<<<<< HEAD
-	usb0_id_detect_pin: usb0-id-detect-pin {
-		pins = "PG12";
-		function = "gpio_in";
-		bias-pull-up;
-	};
-
-=======
->>>>>>> 0ecfebd2
 	led_pins_t004: led-pin {
 		pins = "PB2";
 		function = "gpio_out";
