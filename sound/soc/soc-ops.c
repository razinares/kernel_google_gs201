--- conflicted
+++ resolved
@@ -517,11 +517,7 @@
 		return -EINVAL;
 	if (mc->platform_max && tmp > mc->platform_max)
 		return -EINVAL;
-<<<<<<< HEAD
-	if (tmp > mc->max - mc->min + 1)
-=======
 	if (tmp > mc->max - mc->min)
->>>>>>> 4450c2c4
 		return -EINVAL;
 
 	if (invert)
@@ -542,11 +538,7 @@
 			return -EINVAL;
 		if (mc->platform_max && tmp > mc->platform_max)
 			return -EINVAL;
-<<<<<<< HEAD
-		if (tmp > mc->max - mc->min + 1)
-=======
 		if (tmp > mc->max - mc->min)
->>>>>>> 4450c2c4
 			return -EINVAL;
 
 		if (invert)
