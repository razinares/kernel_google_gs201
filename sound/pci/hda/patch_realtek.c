--- conflicted
+++ resolved
@@ -6371,10 +6371,7 @@
 	ALC256_FIXUP_HP_HEADSET_MIC,
 	ALC236_FIXUP_DELL_AIO_HEADSET_MIC,
 	ALC282_FIXUP_ACER_DISABLE_LINEOUT,
-<<<<<<< HEAD
-=======
 	ALC255_FIXUP_ACER_LIMIT_INT_MIC_BOOST,
->>>>>>> c70595ea
 };
 
 static const struct hda_fixup alc269_fixups[] = {
@@ -7811,15 +7808,12 @@
 		},
 		.chained = true,
 		.chain_id = ALC269_FIXUP_HEADSET_MODE
-<<<<<<< HEAD
-=======
 	},
 	[ALC255_FIXUP_ACER_LIMIT_INT_MIC_BOOST] = {
 		.type = HDA_FIXUP_FUNC,
 		.v.func = alc269_fixup_limit_int_mic_boost,
 		.chained = true,
 		.chain_id = ALC255_FIXUP_ACER_MIC_NO_PRESENCE,
->>>>>>> c70595ea
 	},
 };
 
@@ -7904,11 +7898,7 @@
 	SND_PCI_QUIRK(0x1028, 0x09bf, "Dell Precision", ALC233_FIXUP_ASUS_MIC_NO_PRESENCE),
 	SND_PCI_QUIRK(0x1028, 0x0a2e, "Dell", ALC236_FIXUP_DELL_AIO_HEADSET_MIC),
 	SND_PCI_QUIRK(0x1028, 0x0a30, "Dell", ALC236_FIXUP_DELL_AIO_HEADSET_MIC),
-<<<<<<< HEAD
-	SND_PCI_QUIRK(0x1028, 0x0a58, "Dell Precision 3650 Tower", ALC255_FIXUP_DELL_HEADSET_MIC),
-=======
 	SND_PCI_QUIRK(0x1028, 0x0a58, "Dell", ALC255_FIXUP_DELL_HEADSET_MIC),
->>>>>>> c70595ea
 	SND_PCI_QUIRK(0x1028, 0x164a, "Dell", ALC293_FIXUP_DELL1_MIC_NO_PRESENCE),
 	SND_PCI_QUIRK(0x1028, 0x164b, "Dell", ALC293_FIXUP_DELL1_MIC_NO_PRESENCE),
 	SND_PCI_QUIRK(0x103c, 0x1586, "HP", ALC269_FIXUP_HP_MUTE_LED_MIC2),
@@ -7988,14 +7978,11 @@
 	SND_PCI_QUIRK(0x103c, 0x8760, "HP", ALC285_FIXUP_HP_MUTE_LED),
 	SND_PCI_QUIRK(0x103c, 0x877a, "HP", ALC285_FIXUP_HP_MUTE_LED),
 	SND_PCI_QUIRK(0x103c, 0x877d, "HP", ALC236_FIXUP_HP_MUTE_LED),
-<<<<<<< HEAD
-=======
 	SND_PCI_QUIRK(0x103c, 0x8780, "HP ZBook Fury 17 G7 Mobile Workstation",
 		      ALC285_FIXUP_HP_GPIO_AMP_INIT),
 	SND_PCI_QUIRK(0x103c, 0x8783, "HP ZBook Fury 15 G7 Mobile Workstation",
 		      ALC285_FIXUP_HP_GPIO_AMP_INIT),
 	SND_PCI_QUIRK(0x103c, 0x87c8, "HP", ALC287_FIXUP_HP_GPIO_LED),
->>>>>>> c70595ea
 	SND_PCI_QUIRK(0x103c, 0x87f4, "HP", ALC287_FIXUP_HP_GPIO_LED),
 	SND_PCI_QUIRK(0x103c, 0x87f5, "HP", ALC287_FIXUP_HP_GPIO_LED),
 	SND_PCI_QUIRK(0x1043, 0x103e, "ASUS X540SA", ALC256_FIXUP_ASUS_MIC),
